/* global module */

var path = require('path');


module.exports = function (grunt) {
	'use strict';

	grunt.initConfig({
		pkg: grunt.file.readJSON('package.json'),
<<<<<<< HEAD
		requirejs: {
			build: {
				// Options: https://github.com/jrburke/r.js/blob/master/build/example.build.js
				options: {
					baseUrl: 'src/',
					optimize: 'uglify2',  // uglify, uglify2, closure, closure.keepLines
					preserveLicenseComments: false,
					useStrict: true,
					wrap: false,
					keepBuildDir: true,
					//generateSourceMaps: true,
					dir: 'out/minified/',
					modules: [gooModule],
					paths: {
						'requireLib': '../lib/require'
					}

					// I tried using a wrap block like this, but it has no effect
					// wrap: { ... }
					/*
					uglify2: {
						output: {
							beautify: true
						},
						compress: {
							sequences: false,
							global_defs: {
								DEBUG: false
							}
						},
						warnings: true,
						mangle: false
					}*/
				}
			}
		},
		uglify: {
			ammoworker: {
				files: {
					'out/ammo_worker.js': ['src/goo/addons/ammopack/ammo_worker.js']
				}
			}
		},
		wrap: {
			build: {
				src: ['out/minified/goo.js'],
				dest: engineFilename,
				options: {
					wrapper: getWrapper()
				}
			}
		},
=======
		// is this task ever called?
>>>>>>> f592aea7
		clean: {
			build: {
				src: [
					'out/',
					'src/goo.js'
				]
			},
			toc: {
				src: [
					'visual-test/index.html',
					'examples/index.html'
				]
			},
			docs: [
				'out-doc/'
			]
		},
		'build-pack': {
			fsmpack: {
				packPath: 'fsmpack',
				outBaseDir: 'out'
			},
			geometrypack: {
				packPath: 'geometrypack',
				outBaseDir: 'out'
			},
			quadpack: {
				packPath: 'quadpack',
				outBaseDir: 'out'
			},
			timelinepack: {
				packPath: 'timelinepack',
				outBaseDir: 'out'
			},
			debugpack: {
				packPath: 'debugpack',
				outBaseDir: 'out'
			},
			scriptpack: {
				packPath: 'scriptpack',
				outBaseDir: 'out'
			},
			p2pack: {
				packPath: 'addons/p2pack',
				outBaseDir: 'out'
			},
			box2dpack: {
				packPath: 'addons/box2dpack',
				outBaseDir: 'out'
			},
			terrainpack: {
				packPath: 'addons/terrainpack',
				outBaseDir: 'out'
			},
			ammopack: {
				packPath: 'addons/ammopack',
				outBaseDir: 'out'
			},
			cannonpack: {
				packPath: 'addons/cannonpack',
				outBaseDir: 'out'
			},
			waterpack: {
				packPath: 'addons/waterpack',
				outBaseDir: 'out'
			},
			animationpack: {
				packPath: 'animationpack',
				outBaseDir: 'out'
			},
			soundmanager2pack: {
				packPath: 'addons/soundmanager2pack',
				outBaseDir: 'out'
			},
			gamepadpack: {
				packPath: 'addons/gamepadpack',
				outBaseDir: 'out'
			},
			passpack: {
				packPath: 'passpack',
				outBaseDir: 'out'
			},
			gizmopack: {
				packPath: 'util/gizmopack',
				outBaseDir: 'out'
			}
		},
		'generate-toc': {
			'visual-test': {
				path: 'visual-test',
				title: 'Visual tests'
			},
			'examples': {
				path: 'examples',
				title: 'Examples'
			}
		},
		'build-custom': {
			myBundle: {
				outFile: 'bundle.js'
			}
		},
		karma: {
			unit: {
				configFile: 'test/unit/karma.conf.js',
				singleRun: true,
				browsers: ['Chrome'] // Phantom just doesn't have support for the goodies we've come to know and love
			}
		},
		shell: {
			jsdoc: {
				command: 'node tools/modoc/src/modoc.js src/goo tools/modoc/src/templates tools/modoc/src/statics out-doc'
			},
			update_webdriver: {
				options: {
					stdout: true
				},
				command: path.resolve('node_modules/webdriver-manager/bin/webdriver-manager') + ' update --standalone --chrome'
			},
			e2e: {
				command: 'node test/e2etesting/manualSpec.js'
			},
			'modoc-test': {
				command: 'node node_modules/jasmine-node/bin/jasmine-node tools/modoc/test/spec'
			}
		},
		jshint: {
			all: ['src'],
			options: {
				jshintrc: '.jshintrc',
				force: true // Do not fail the task
			}
		}
	});

	grunt.loadNpmTasks('grunt-contrib-uglify');
	grunt.loadNpmTasks('grunt-contrib-requirejs');
	grunt.loadNpmTasks('grunt-wrap');
	grunt.loadNpmTasks('grunt-contrib-clean');
	grunt.loadNpmTasks('grunt-karma');
	grunt.loadNpmTasks('grunt-shell');
	grunt.loadNpmTasks('grunt-contrib-jshint');

	grunt.loadTasks('tools/grunt_tasks');

<<<<<<< HEAD
	grunt.registerTask('default',	['minify']);
	grunt.registerTask('docs',		['shell:jsdoc']);
	grunt.registerTask('jsdoc',		['shell:jsdoc']);
	grunt.registerTask('minify',	['main-file', 'requirejs:build', 'wrap', 'build-pack', 'uglify:ammoworker']);
	grunt.registerTask('unittest',	['karma:unit']);
	grunt.registerTask('e2e',		['shell:e2e']);
	grunt.registerTask('test',		['unittest', 'e2e']); // this gruntfile is a mess

	grunt.registerTask('init-git', function () {
		fs.writeFileSync('.git/hooks/pre-commit', '#!/bin/sh\nexec node tools/pre-commit.js\n');
		fs.chmodSync('.git/hooks/pre-commit', '777');
	});

	// Generates reference screenshots
	grunt.registerTask('refs', function () {
		var done = this.async();
		require('child_process').exec('node test/e2etesting/generate-reference-screenshots', function (error, stdout, stderr) {
		    console.log('stdout: ' + stdout);
		    console.log('stderr: ' + stderr);
		    if (error !== null) {
				console.log('exec error: ' + error);
		    }
		    done();
		});
	});
=======
	grunt.registerTask('default',	 ['minify']);
	grunt.registerTask('jsdoc',		 ['shell:jsdoc']);
	grunt.registerTask('minify',	 ['main-file', 'requirejs:build', 'wrap', 'build-pack']);
	grunt.registerTask('unittest',	 ['karma:unit']);
	grunt.registerTask('coverage',	 ['unittest']);
	grunt.registerTask('e2e',		 ['shell:e2e']);
	grunt.registerTask('test',		 ['unittest', 'e2e']);
	grunt.registerTask('modoc-test', ['shell:modoc-test']);
>>>>>>> f592aea7
};<|MERGE_RESOLUTION|>--- conflicted
+++ resolved
@@ -8,62 +8,7 @@
 
 	grunt.initConfig({
 		pkg: grunt.file.readJSON('package.json'),
-<<<<<<< HEAD
-		requirejs: {
-			build: {
-				// Options: https://github.com/jrburke/r.js/blob/master/build/example.build.js
-				options: {
-					baseUrl: 'src/',
-					optimize: 'uglify2',  // uglify, uglify2, closure, closure.keepLines
-					preserveLicenseComments: false,
-					useStrict: true,
-					wrap: false,
-					keepBuildDir: true,
-					//generateSourceMaps: true,
-					dir: 'out/minified/',
-					modules: [gooModule],
-					paths: {
-						'requireLib': '../lib/require'
-					}
-
-					// I tried using a wrap block like this, but it has no effect
-					// wrap: { ... }
-					/*
-					uglify2: {
-						output: {
-							beautify: true
-						},
-						compress: {
-							sequences: false,
-							global_defs: {
-								DEBUG: false
-							}
-						},
-						warnings: true,
-						mangle: false
-					}*/
-				}
-			}
-		},
-		uglify: {
-			ammoworker: {
-				files: {
-					'out/ammo_worker.js': ['src/goo/addons/ammopack/ammo_worker.js']
-				}
-			}
-		},
-		wrap: {
-			build: {
-				src: ['out/minified/goo.js'],
-				dest: engineFilename,
-				options: {
-					wrapper: getWrapper()
-				}
-			}
-		},
-=======
 		// is this task ever called?
->>>>>>> f592aea7
 		clean: {
 			build: {
 				src: [
@@ -209,33 +154,6 @@
 
 	grunt.loadTasks('tools/grunt_tasks');
 
-<<<<<<< HEAD
-	grunt.registerTask('default',	['minify']);
-	grunt.registerTask('docs',		['shell:jsdoc']);
-	grunt.registerTask('jsdoc',		['shell:jsdoc']);
-	grunt.registerTask('minify',	['main-file', 'requirejs:build', 'wrap', 'build-pack', 'uglify:ammoworker']);
-	grunt.registerTask('unittest',	['karma:unit']);
-	grunt.registerTask('e2e',		['shell:e2e']);
-	grunt.registerTask('test',		['unittest', 'e2e']); // this gruntfile is a mess
-
-	grunt.registerTask('init-git', function () {
-		fs.writeFileSync('.git/hooks/pre-commit', '#!/bin/sh\nexec node tools/pre-commit.js\n');
-		fs.chmodSync('.git/hooks/pre-commit', '777');
-	});
-
-	// Generates reference screenshots
-	grunt.registerTask('refs', function () {
-		var done = this.async();
-		require('child_process').exec('node test/e2etesting/generate-reference-screenshots', function (error, stdout, stderr) {
-		    console.log('stdout: ' + stdout);
-		    console.log('stderr: ' + stderr);
-		    if (error !== null) {
-				console.log('exec error: ' + error);
-		    }
-		    done();
-		});
-	});
-=======
 	grunt.registerTask('default',	 ['minify']);
 	grunt.registerTask('jsdoc',		 ['shell:jsdoc']);
 	grunt.registerTask('minify',	 ['main-file', 'requirejs:build', 'wrap', 'build-pack']);
@@ -244,5 +162,4 @@
 	grunt.registerTask('e2e',		 ['shell:e2e']);
 	grunt.registerTask('test',		 ['unittest', 'e2e']);
 	grunt.registerTask('modoc-test', ['shell:modoc-test']);
->>>>>>> f592aea7
 };