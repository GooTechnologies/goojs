/* global module */
var glob = require('glob');
var _ = require('underscore');
var fs = require('fs');
var path = require('path');
//var buildPack = require('./tools/buildPack');

module.exports = function (grunt) {
	'use strict';
	var engineVersion = grunt.option('goo-version') || 'UNOFFICIAL';

	var gooModule = {
		name: 'goo'
	};
	var engineFilename = './out/goo.js';

	// Returns the code to add at the start and end of the minified file
	function getWrapper() {
		var wrapperHead = '';
		var wrapperTail = '';

		wrapperHead +=
			'/* Goo Engine ' + engineVersion + '\n' +
			' * Copyright 2014 Goo Technologies AB\n' +
			' */\n';

		var customRequire = fs.readFileSync('tools/customRequire.js');
		wrapperHead += customRequire;

		wrapperHead += '(function(window) {';

		// Put all calls to define and require in the f function
		wrapperHead +=
			'function f(){';
		wrapperTail +=
			'}' +
			'try{' +
			'if(window.localStorage&&window.localStorage.gooPath){' +
				// We're configured to not use the engine from goo.js.
				// Don't call the f function so the modules won't be defined
				// and require will load them separately instead.
				'window.require.config({' +
					'paths:{goo:localStorage.gooPath}' +
				'})' +
			'}else f()' +
			'}catch(e){f()}';

		wrapperTail += '})(window,undefined)';
		return [wrapperHead, wrapperTail];
	}

	// Project configuration.
	grunt.initConfig({
		pkg: grunt.file.readJSON('package.json'),
		requirejs: {
			build: {
				// Options: https://github.com/jrburke/r.js/blob/master/build/example.build.js
				options: {
					baseUrl: 'src/',
					optimize: 'uglify2',  // uglify, uglify2, closure, closure.keepLines
					preserveLicenseComments: false,
					useStrict: true,
					wrap: false,
					keepBuildDir: true,
					//generateSourceMaps: true,
					dir: 'out/minified/',
					modules: [gooModule],
					paths: {
						'requireLib': '../lib/require'
					}

					// I tried using a wrap block like this, but it has no effect
					// wrap: { ... }
					/*
					uglify2: {
						output: {
							beautify: true
						},
						compress: {
							sequences: false,
							global_defs: {
								DEBUG: false
							}
						},
						warnings: true,
						mangle: false
					}*/
				}
			}
		},
		wrap: {
			build: {
				src: ['out/minified/goo.js'],
				dest: engineFilename,
				options: {
					wrapper: getWrapper()
				}
			}
		},
		clean: {
			build: {
				src: [
					'out/',
					'src/goo.js'
				]
			},
			toc: {
				src: [
					'visual-test/index.html'
				]
			},
			docs: [
				'goojs-jsdoc/',
				'goojs-jsdoc-json/',
				'goojs-jsdoc_*.tar.gz'
			]
		},
		'build-pack': {
			fsmpack: {
				packPath: 'fsmpack',
				outBaseDir: 'out'
			},
			geometrypack: {
				packPath: 'geometrypack',
				outBaseDir: 'out'
			},
			quadpack: {
				packPath: 'quadpack',
				outBaseDir: 'out'
			},
			timelinepack: {
				packPath: 'timelinepack',
				outBaseDir: 'out'
			},
			debugpack: {
				packPath: 'debugpack',
				outBaseDir: 'out'
			},
			scriptpack: {
				packPath: 'scriptpack',
				outBaseDir: 'out'
			},
			p2pack: {
				packPath: 'addons/p2pack',
				outBaseDir: 'out'
			},
			box2dpack: {
				packPath: 'addons/box2dpack',
				outBaseDir: 'out'
			},
			terrainpack: {
				packPath: 'addons/terrainpack',
				outBaseDir: 'out'
			},
<<<<<<< HEAD
			ammopack: {
				packPath: 'addons/ammopack',
=======
			cannonpack: {
				packPath: 'addons/cannonpack',
				outBaseDir: 'out'
			},
			howlerpack: {
				packPath: 'addons/howlerpack',
				outBaseDir: 'out'
			},
			waterpack: {
				packPath: 'addons/waterpack',
>>>>>>> 92a6ca4d
				outBaseDir: 'out'
			}
		},
		karma: {
			unit: {
				configFile: 'test/karma.conf.js',
				singleRun: true,
				browsers: ['Chrome'] // Phantom just doesn't have support for the goodies we've come to know and love
			}
		},
		shell: {
			jsdoc: {
				command: path.resolve('tools', 'generate_jsdoc.sh')
			},
			jsdoc_json: {
				command: path.resolve('tools', 'generate_jsdoc_json.sh')
			}
		},
		/*
	    jsdoc : { // Could replace tools/generate_jsdoc.sh, but still need something that makes the tar.gz docs bundle
	        dist : {
	            src: ['src','tools/jsdoc-template/static/README.md'],
	            options: {
	                destination: 'goojs-jsdoc',
	                template: 'tools/jsdoc-template',
	                'private': false,
	                recurse: true
	            }
	        }
	    },
	    */
		jshint: {
			all: ['src'],
			options: {
				jshintrc: '.jshintrc',
				force: true // Do not fail the task
			}
		}
	});

	grunt.loadNpmTasks('grunt-contrib-uglify');
	grunt.loadNpmTasks('grunt-contrib-requirejs');
	grunt.loadNpmTasks('grunt-wrap');
	grunt.loadNpmTasks('grunt-contrib-clean');
	grunt.loadNpmTasks('grunt-karma');
	//grunt.loadNpmTasks('grunt-jsdoc');
	grunt.loadNpmTasks('grunt-shell');
	grunt.loadNpmTasks('grunt-contrib-jshint');

	grunt.loadTasks('tools/grunt_tasks');

	grunt.registerTask('default',	['minify']);
	grunt.registerTask('docs',		['shell:jsdoc']);
	grunt.registerTask('jsdoc',		['shell:jsdoc']);
	grunt.registerTask('minify',	['main-file', 'requirejs:build', 'wrap', 'build-pack']);
	grunt.registerTask('unittest',	['karma:unit']);
	grunt.registerTask('test',		['unittest']);

	//! AT: no better place to put this
	function extractFilename(path) {
		var index = path.lastIndexOf('/');
		return index === -1 ? path : path.substr(index + 1);
	}

	// Creates src/goo.js that depends on all engine modules
	grunt.registerTask('main-file', function () {
		// prefiltering out files in packs on the 'ground' level
		var sourceFiles = glob.sync('!(*pack)/**/*.js', { cwd: 'src/goo/', nonegate: true });

		// filtering files in packs that are not on the 'ground' level
		var regexp = /.+pack\/.+/;
		sourceFiles = sourceFiles.filter(function (sourceFile) {
			return !regexp.test(sourceFile);
		});

		var allModules = _.map(sourceFiles, function (f) {
			return 'goo/' + f.replace(/\.js/, '');
		});

		var lines = [];
		lines.push('require([');
		lines.push(_.map(allModules, function (m) { return "\t'" + m + "'"; }).join(',\n'));
		lines.push('], function (');

		var fileNames = allModules.map(extractFilename);

		lines.push('\t' + fileNames.join(',\n\t'));
		lines.push(') {');
		lines.push('\tvar goo = window.goo;\n\tif (!goo) { return; }');
		fileNames.forEach(function (fileName) {
			lines.push('\tgoo.' + fileName + ' = ' + fileName + ';');
		});

		lines.push('});');

		fs.writeFileSync('src/goo.js', lines.join('\n'));
	});

	// Creates an HTML list of tests in visual-test/index.html
	grunt.registerTask('visualtoc', function () {
		var toc = require('./visual-test/toc');
		toc.run();
	});

	// Creates an example table of content HTML file: examples/index.html
	grunt.registerTask('examplestoc', function () {
		var toc = require('./examples/toc');
		toc.run();
	});

	// Generates reference screenshots
	grunt.registerTask('refs', function () {
		var done = this.async();
		require('child_process').exec('node test/e2etesting/generate-reference-screenshots', function (error, stdout, stderr) {
		    console.log('stdout: ' + stdout);
		    console.log('stderr: ' + stderr);
		    if (error !== null) {
				console.log('exec error: ' + error);
		    }
		    done();
		});
	});
};<|MERGE_RESOLUTION|>--- conflicted
+++ resolved
@@ -152,10 +152,9 @@
 				packPath: 'addons/terrainpack',
 				outBaseDir: 'out'
 			},
-<<<<<<< HEAD
 			ammopack: {
 				packPath: 'addons/ammopack',
-=======
+			},
 			cannonpack: {
 				packPath: 'addons/cannonpack',
 				outBaseDir: 'out'
@@ -166,7 +165,6 @@
 			},
 			waterpack: {
 				packPath: 'addons/waterpack',
->>>>>>> 92a6ca4d
 				outBaseDir: 'out'
 			}
 		},
