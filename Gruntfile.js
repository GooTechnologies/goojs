--- conflicted
+++ resolved
@@ -168,11 +168,14 @@
 
 	grunt.registerTask('default',	 ['minify']);
 	grunt.registerTask('jsdoc',		 ['shell:jsdoc']);
-<<<<<<< HEAD
-	grunt.registerTask('minify',	 ['main-file', 'preprocess:prod', 'requirejs:build', 'wrap', 'build-pack']);
-=======
-	grunt.registerTask('minify',	 ['main-file', 'requirejs:build', 'uglify:build', 'wrap', 'build-pack']);
->>>>>>> b7503cfc
+	grunt.registerTask('minify',	 [
+		'main-file',
+		'preprocess:prod',
+		'requirejs:build',
+		'uglify:build', 
+		'wrap',
+		'build-pack'
+	]);
 	grunt.registerTask('unittest',	 ['karma:unit']);
 	grunt.registerTask('coverage',	 ['unittest']);
 	grunt.registerTask('e2e',		 ['shell:e2e']);
