/* global module */
var glob = require('glob');
var _ = require('underscore');
var fs = require('fs');
var path = require('path');
//var buildPack = require('./tools/buildPack');

module.exports = function (grunt) {
	'use strict';
	var engineVersion = grunt.option('goo-version') || 'UNOFFICIAL';

	var gooModule = {
		name: 'goo'
	};
	var engineFilename = './out/goo.js';

	// Returns the code to add at the start and end of the minified file
	function getWrapper() {
		var wrapperHead = '';
		var wrapperTail = '';

		wrapperHead +=
			'/* Goo Engine ' + engineVersion + '\n' +
			' * Copyright 2014 Goo Technologies AB\n' +
			' */\n';

		var customRequire = fs.readFileSync('tools/customRequire.js');
		wrapperHead += customRequire;

		wrapperHead += '(function(window) {';

		// Put all calls to define and require in the f function
		wrapperHead +=
			'function f(){';
		wrapperTail +=
			'}' +
			'try{' +
			'if(window.localStorage&&window.localStorage.gooPath){' +
				// We're configured to not use the engine from goo.js.
				// Don't call the f function so the modules won't be defined
				// and require will load them separately instead.
				'window.require.config({' +
					'paths:{goo:localStorage.gooPath}' +
				'})' +
			'}else f()' +
			'}catch(e){f()}';

		wrapperTail += '})(window,undefined)';
		return [wrapperHead, wrapperTail];
	}

	// Project configuration.
	grunt.initConfig({
		pkg: grunt.file.readJSON('package.json'),
		requirejs: {
			build: {
				// Options: https://github.com/jrburke/r.js/blob/master/build/example.build.js
				options: {
					baseUrl: 'src/',
					optimize: 'uglify2',  // uglify, uglify2, closure, closure.keepLines
					preserveLicenseComments: false,
					useStrict: true,
					wrap: false,
					keepBuildDir: true,
					//generateSourceMaps: true,
					dir: 'out/minified/',
					modules: [gooModule],
					paths: {
						'requireLib': '../lib/require'
					}

					// I tried using a wrap block like this, but it has no effect
					// wrap: { ... }
					/*
					uglify2: {
						output: {
							beautify: true
						},
						compress: {
							sequences: false,
							global_defs: {
								DEBUG: false
							}
						},
						warnings: true,
						mangle: false
					}*/
				}
			}
		},
		wrap: {
			build: {
				src: ['out/minified/goo.js'],
				dest: engineFilename,
				options: {
					wrapper: getWrapper()
				}
			}
		},
		clean: {
			build: {
				src: [
					'out/',
					'src/goo.js'
				]
			},
			toc: {
				src: [
					'visual-test/index.html'
				]
			},
			docs: [
				'goojs-jsdoc/',
				'goojs-jsdoc-json/',
				'goojs-jsdoc_*.tar.gz'
			]
		},
		'build-pack': {
			fsmpack: {
				packPath: 'fsmpack',
				outBaseDir: 'out'
			},
			geometrypack: {
				packPath: 'geometrypack',
				outBaseDir: 'out'
			},
			quadpack: {
				packPath: 'quadpack',
				outBaseDir: 'out'
			},
			timelinepack: {
				packPath: 'timelinepack',
				outBaseDir: 'out'
			},
			debugpack: {
				packPath: 'debugpack',
				outBaseDir: 'out'
			},
			scriptpack: {
				packPath: 'scriptpack',
				outBaseDir: 'out'
			},
			p2pack: {
				packPath: 'addons/p2pack',
				outBaseDir: 'out'
			},
			box2dpack: {
				packPath: 'addons/box2dpack',
				outBaseDir: 'out'
			},
			terrainpack: {
				packPath: 'addons/terrainpack',
				outBaseDir: 'out'
			},
			ammopack: {
				packPath: 'addons/ammopack',
				outBaseDir: 'out'
			},
			cannonpack: {
				packPath: 'addons/cannonpack',
				outBaseDir: 'out'
			},
			howlerpack: {
				packPath: 'addons/howlerpack',
				outBaseDir: 'out'
			},
			waterpack: {
				packPath: 'addons/waterpack',
				outBaseDir: 'out'
			},
<<<<<<< HEAD
			animationpack: {
				packPath: 'animationpack',
=======
			soundmanager2pack: {
				packPath: 'addons/soundmanager2pack',
>>>>>>> b0915bb1
				outBaseDir: 'out'
			}
		},
		karma: {
			unit: {
				configFile: 'test/karma.conf.js',
				singleRun: true,
				browsers: ['Chrome'] // Phantom just doesn't have support for the goodies we've come to know and love
			}
		},
		shell: {
			jsdoc: {
				command: path.resolve('tools', 'generate_jsdoc.sh')
			},
			jsdoc_json: {
				command: path.resolve('tools', 'generate_jsdoc_json.sh')
			}
		},
		/*
	    jsdoc : { // Could replace tools/generate_jsdoc.sh, but still need something that makes the tar.gz docs bundle
	        dist : {
	            src: ['src','tools/jsdoc-template/static/README.md'],
	            options: {
	                destination: 'goojs-jsdoc',
	                template: 'tools/jsdoc-template',
	                'private': false,
	                recurse: true
	            }
	        }
	    },
	    */
		jshint: {
			all: ['src'],
			options: {
				jshintrc: '.jshintrc',
				force: true // Do not fail the task
			}
		}
	});

	grunt.loadNpmTasks('grunt-contrib-uglify');
	grunt.loadNpmTasks('grunt-contrib-requirejs');
	grunt.loadNpmTasks('grunt-wrap');
	grunt.loadNpmTasks('grunt-contrib-clean');
	grunt.loadNpmTasks('grunt-karma');
	//grunt.loadNpmTasks('grunt-jsdoc');
	grunt.loadNpmTasks('grunt-shell');
	grunt.loadNpmTasks('grunt-contrib-jshint');

	grunt.loadTasks('tools/grunt_tasks');

	grunt.registerTask('default',	['minify']);
	grunt.registerTask('docs',		['shell:jsdoc']);
	grunt.registerTask('jsdoc',		['shell:jsdoc']);
	grunt.registerTask('minify',	['main-file', 'requirejs:build', 'wrap', 'build-pack']);
	grunt.registerTask('unittest',	['karma:unit']);
	grunt.registerTask('test',		['unittest']);

	//! AT: no better place to put this
	function extractFilename(path) {
		var index = path.lastIndexOf('/');
		return index === -1 ? path : path.substr(index + 1);
	}

	// Creates src/goo.js that depends on all engine modules
	grunt.registerTask('main-file', function () {
		// prefiltering out files in packs on the 'ground' level
		var sourceFiles = glob.sync('!(*pack)/**/*.js', { cwd: 'src/goo/', nonegate: true });

		// filtering files in packs that are not on the 'ground' level
		var regexp = /.+pack\/.+/;
		sourceFiles = sourceFiles.filter(function (sourceFile) {
			return !regexp.test(sourceFile);
		});

		var allModules = _.map(sourceFiles, function (f) {
			return 'goo/' + f.replace(/\.js/, '');
		});

		var lines = [];
		lines.push('require([');
		lines.push(_.map(allModules, function (m) { return "\t'" + m + "'"; }).join(',\n'));
		lines.push('], function (');

		var fileNames = allModules.map(extractFilename);

		lines.push('\t' + fileNames.join(',\n\t'));
		lines.push(') {');
		lines.push('\tvar goo = window.goo;\n\tif (!goo) { return; }');
		fileNames.forEach(function (fileName) {
			lines.push('\tgoo.' + fileName + ' = ' + fileName + ';');
		});

		lines.push('});');

		fs.writeFileSync('src/goo.js', lines.join('\n'));
	});

	// Creates an HTML list of tests in visual-test/index.html
	grunt.registerTask('visualtoc', function () {
		var toc = require('./visual-test/toc');
		toc.run();
	});

	// Creates an example table of content HTML file: examples/index.html
	grunt.registerTask('examplestoc', function () {
		var toc = require('./examples/toc');
		toc.run();
	});

	// Generates reference screenshots
	grunt.registerTask('refs', function () {
		var done = this.async();
		require('child_process').exec('node test/e2etesting/generate-reference-screenshots', function (error, stdout, stderr) {
		    console.log('stdout: ' + stdout);
		    console.log('stderr: ' + stderr);
		    if (error !== null) {
				console.log('exec error: ' + error);
		    }
		    done();
		});
	});
};<|MERGE_RESOLUTION|>--- conflicted
+++ resolved
@@ -168,13 +168,12 @@
 				packPath: 'addons/waterpack',
 				outBaseDir: 'out'
 			},
-<<<<<<< HEAD
 			animationpack: {
 				packPath: 'animationpack',
-=======
+				outBaseDir: 'out'
+			},
 			soundmanager2pack: {
 				packPath: 'addons/soundmanager2pack',
->>>>>>> b0915bb1
 				outBaseDir: 'out'
 			}
 		},
