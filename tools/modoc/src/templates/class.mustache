--- conflicted
+++ resolved
@@ -28,23 +28,14 @@
 	{{! title and description }}
 	<section class="header">
 		<h1>
-<<<<<<< HEAD
-		<a
-			id="{{constructor.name}}"
-			class="{{#constructor.comment.deprecated}}deprecated{{/constructor.comment.deprecated}}"
-			href="#{{constructor.name}}"
-			class-name="{{constructor.name}}"
-		>
-			{{constructor.name}}
-		</a>
-=======
-			<span
+			<a
 				id="{{constructor.name}}"
 				class="{{#if constructor.comment.deprecated}}deprecated{{/if}}"
+				href="#{{constructor.name}}"
+				class-name="{{constructor.name}}"
 			>
 				{{constructor.name}}
-			</span>
->>>>>>> e5ba5b34
+			</a>
 
 			{{#constructor.comment.extends}}
 				<span class="extends">extends
