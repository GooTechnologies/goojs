--- conflicted
+++ resolved
@@ -55,11 +55,7 @@
 			var entity = entities[i];
 			var component = entity.htmlComponent;
 
-<<<<<<< HEAD
-			// Always show if not using transform (except if not hidden)
-=======
 			// Always show if not using transform (if not hidden)
->>>>>>> 751c4dbf
 			if (!component.useTransformComponent) {
 				component.domElement.style.display = component.hidden ? 'none' : '';
 				setStyle(component.domElement, 'transform', '');
