<<<<<<< HEAD
var System = require('../../entities/systems/System');
var Renderer = require('../../renderer/Renderer');
var Matrix4 = require('../../math/Matrix4');
var MathUtils = require('../../math/MathUtils');
var Vector3 = require('../../math/Vector3');

/**
 * @extends System
 * @example-link http://code.gooengine.com/latest/visual-test/goo/entities/components/HTMLComponent/HTMLComponent-vtest.html Working example
 */
function HtmlSystem(renderer) {
	System.call(this, 'HtmlSystem', ['TransformComponent', 'HtmlComponent']);
	this.renderer = renderer;

	// this.prefixes = ['', '-webkit-', '-moz-', '-ms-', '-o-'];
	this.prefixes = ['', '-webkit-'];
	this.styleCache = new Map();
}

HtmlSystem.prototype = Object.create(System.prototype);
HtmlSystem.prototype.constructor = HtmlSystem;

// Browsers implement z-index as signed 32bit int.
// Overflowing pushes the element to the back.
var MAX_Z_INDEX = 2147483647;
var tmpVector = new Vector3();

// Copied from CSSTransformComponent
HtmlSystem.prototype.setStyle = function (element, property, style) {
	var cachedStyle = this.styleCache.get(element);

	if (style !== cachedStyle) {
		for (var j = 0; j < this.prefixes.length; j++) {
			element.style[this.prefixes[j] + property] = style;
		}
		this.styleCache.set(element, style);
=======
define([
	'goo/entities/systems/System',
	'goo/renderer/Renderer',
	'goo/math/Matrix4',
	'goo/math/MathUtils',
	'goo/math/Vector3'
], function (
	System,
	Renderer,
	Matrix4,
	MathUtils,
	Vector3
) {
	'use strict';

	/**
	 * @extends System
	 * @example-link http://code.gooengine.com/latest/visual-test/goo/entities/components/HTMLComponent/HTMLComponent-vtest.html Working example
	 */
	function HtmlSystem(renderer) {
		System.call(this, 'HtmlSystem', ['TransformComponent', 'HtmlComponent']);
		this.renderer = renderer;

		this.styleCache = new Map();
>>>>>>> d20e36cf
	}
};

HtmlSystem.prototype.process = function (entities) {
	if (entities.length === 0) {
		return;
	}

	var camera = Renderer.mainCamera;
	var screenWidth = this.renderer.domElement.width;
	var screenHeight = this.renderer.domElement.height;

<<<<<<< HEAD
	var renderer = this.renderer;
	var devicePixelRatio = renderer._useDevicePixelRatio && window.devicePixelRatio ? window.devicePixelRatio / renderer.svg.currentScale : 1;

	for (var i = 0; i < entities.length; i++) {
		var entity = entities[i];
		var component = entity.htmlComponent;

		// Always show if not using transform (if not hidden)
		if (!component.useTransformComponent) {
			component.domElement.style.display = component.hidden ? 'none' : '';
			this.setStyle(component.domElement, 'transform', '');
			continue;
		}

		// Hidden
		if (component.hidden) {
			component.domElement.style.display = 'none';
			continue;
		}

		// Behind camera
		tmpVector.set(camera.translation)
			.sub(entity.transformComponent.worldTransform.translation);
		if (camera._direction.dot(tmpVector) > 0) {
			component.domElement.style.display = 'none';
			continue;
		}

		// compute world position.
		camera.getScreenCoordinates(entity.transformComponent.worldTransform.translation, screenWidth, screenHeight, tmpVector);
		// Behind near plane
		if (tmpVector.z < 0) {
			if (component.hidden !== true) {
				component.domElement.style.display = 'none';
				//component.hidden = true;
=======
	HtmlSystem.prototype.setStyle = function (element, property, style, doPrefix) {
		var elementCache = this.styleCache.get(element);
		if (!elementCache) {
			elementCache = new Map();
			this.styleCache.set(element, elementCache);
		}

		if (style !== elementCache.get(property)) {
			element.style[property] = style;
			if (doPrefix) {
				element.style['-webkit-' + property] = style;
			}

			elementCache.set(property, style);
		}
	};

	HtmlSystem.prototype.clearStyleCache = function (element) {
		this.styleCache.delete(element);
	};

	HtmlSystem.prototype.process = function (entities) {
		if (entities.length === 0) {
			return;
		}

		var camera = Renderer.mainCamera;
		var renderer = this.renderer;

		var screenWidth = renderer.viewportWidth;
		var screenHeight = renderer.viewportHeight;
		var offsetLeft = renderer.domElement.offsetLeft;
		var offsetTop = renderer.domElement.offsetTop;

		for (var i = 0; i < entities.length; i++) {
			var entity = entities[i];
			var component = entity.htmlComponent;

			// Always show if not using transform (if not hidden)
			if (!component.useTransformComponent) {
				this.setStyle(component.domElement, 'display', component.hidden ? 'none' : '');
				this.setStyle(component.domElement, 'transform', '');
				continue;
			}

			// Hidden
			if (component.hidden) {
				this.setStyle(component.domElement, 'display', 'none');
				continue;
			}

			// Behind camera
			tmpVector.set(camera.translation)
				.sub(entity.transformComponent.worldTransform.translation);
			if (camera._direction.dot(tmpVector) > 0) {
				this.setStyle(component.domElement, 'display', 'none');
				continue;
>>>>>>> d20e36cf
			}
			continue;
		}
		// Else visible
		component.domElement.style.display = '';

<<<<<<< HEAD
		var fx = tmpVector.x / devicePixelRatio;
		var fy = tmpVector.y / devicePixelRatio;

		if(component.pixelPerfect){
			fx = Math.floor(fx);
			fy = Math.floor(fy);
		}

		this.setStyle(component.domElement, 'transform',
			'translate(-50%, -50%) ' +
			'translate(' + fx + 'px, ' + fy + 'px)' +
			'translate(' + renderer.domElement.offsetLeft + 'px, ' + renderer.domElement.offsetTop + 'px)');

		component.domElement.style.zIndex = MAX_Z_INDEX - Math.round(tmpVector.z * MAX_Z_INDEX);
	}
};
=======
			// compute world position.
			camera.getScreenCoordinates(entity.transformComponent.worldTransform.translation, screenWidth, screenHeight, tmpVector);
			// Behind near plane
			if (tmpVector.z < 0) {
				this.setStyle(component.domElement, 'display', 'none');
				continue;
			}
			// Else visible
			this.setStyle(component.domElement, 'display', '');

			var fx = tmpVector.x / renderer.devicePixelRatio;
			var fy = tmpVector.y / renderer.devicePixelRatio;

			if (component.pixelPerfect) {
				fx = Math.floor(fx);
				fy = Math.floor(fy);
			}

			this.setStyle(component.domElement, 'transform',
				'translate(-50%, -50%) ' +
				'translate(' + (fx + offsetLeft) + 'px, ' + (fy + offsetTop) + 'px)',
			true);

			this.setStyle(component.domElement, 'zIndex', MAX_Z_INDEX - Math.round(tmpVector.z * MAX_Z_INDEX));
		}
	};
>>>>>>> d20e36cf

HtmlSystem.prototype.deleted = function (entity) {
	if (!entity || !entity.htmlComponent) {
		return;
	}

	var component = entity.htmlComponent;

	if (component.domElement.parentNode) {
		component.domElement.parentNode.removeChild(component.domElement);
	}

	component.domElement = null;
};

module.exports = HtmlSystem;<|MERGE_RESOLUTION|>--- conflicted
+++ resolved
@@ -1,8 +1,5 @@
-<<<<<<< HEAD
 var System = require('../../entities/systems/System');
 var Renderer = require('../../renderer/Renderer');
-var Matrix4 = require('../../math/Matrix4');
-var MathUtils = require('../../math/MathUtils');
 var Vector3 = require('../../math/Vector3');
 
 /**
@@ -13,8 +10,6 @@
 	System.call(this, 'HtmlSystem', ['TransformComponent', 'HtmlComponent']);
 	this.renderer = renderer;
 
-	// this.prefixes = ['', '-webkit-', '-moz-', '-ms-', '-o-'];
-	this.prefixes = ['', '-webkit-'];
 	this.styleCache = new Map();
 }
 
@@ -26,42 +21,25 @@
 var MAX_Z_INDEX = 2147483647;
 var tmpVector = new Vector3();
 
-// Copied from CSSTransformComponent
-HtmlSystem.prototype.setStyle = function (element, property, style) {
-	var cachedStyle = this.styleCache.get(element);
+HtmlSystem.prototype.setStyle = function (element, property, style, doPrefix) {
+	var elementCache = this.styleCache.get(element);
+	if (!elementCache) {
+		elementCache = new Map();
+		this.styleCache.set(element, elementCache);
+	}
 
-	if (style !== cachedStyle) {
-		for (var j = 0; j < this.prefixes.length; j++) {
-			element.style[this.prefixes[j] + property] = style;
+	if (style !== elementCache.get(property)) {
+		element.style[property] = style;
+		if (doPrefix) {
+			element.style['-webkit-' + property] = style;
 		}
-		this.styleCache.set(element, style);
-=======
-define([
-	'goo/entities/systems/System',
-	'goo/renderer/Renderer',
-	'goo/math/Matrix4',
-	'goo/math/MathUtils',
-	'goo/math/Vector3'
-], function (
-	System,
-	Renderer,
-	Matrix4,
-	MathUtils,
-	Vector3
-) {
-	'use strict';
 
-	/**
-	 * @extends System
-	 * @example-link http://code.gooengine.com/latest/visual-test/goo/entities/components/HTMLComponent/HTMLComponent-vtest.html Working example
-	 */
-	function HtmlSystem(renderer) {
-		System.call(this, 'HtmlSystem', ['TransformComponent', 'HtmlComponent']);
-		this.renderer = renderer;
+		elementCache.set(property, style);
+	}
+};
 
-		this.styleCache = new Map();
->>>>>>> d20e36cf
-	}
+HtmlSystem.prototype.clearStyleCache = function (element) {
+	this.styleCache.delete(element);
 };
 
 HtmlSystem.prototype.process = function (entities) {
@@ -70,12 +48,12 @@
 	}
 
 	var camera = Renderer.mainCamera;
-	var screenWidth = this.renderer.domElement.width;
-	var screenHeight = this.renderer.domElement.height;
+	var renderer = this.renderer;
 
-<<<<<<< HEAD
-	var renderer = this.renderer;
-	var devicePixelRatio = renderer._useDevicePixelRatio && window.devicePixelRatio ? window.devicePixelRatio / renderer.svg.currentScale : 1;
+	var screenWidth = renderer.viewportWidth;
+	var screenHeight = renderer.viewportHeight;
+	var offsetLeft = renderer.domElement.offsetLeft;
+	var offsetTop = renderer.domElement.offsetTop;
 
 	for (var i = 0; i < entities.length; i++) {
 		var entity = entities[i];
@@ -83,14 +61,14 @@
 
 		// Always show if not using transform (if not hidden)
 		if (!component.useTransformComponent) {
-			component.domElement.style.display = component.hidden ? 'none' : '';
+			this.setStyle(component.domElement, 'display', component.hidden ? 'none' : '');
 			this.setStyle(component.domElement, 'transform', '');
 			continue;
 		}
 
 		// Hidden
 		if (component.hidden) {
-			component.domElement.style.display = 'none';
+			this.setStyle(component.domElement, 'display', 'none');
 			continue;
 		}
 
@@ -98,7 +76,7 @@
 		tmpVector.set(camera.translation)
 			.sub(entity.transformComponent.worldTransform.translation);
 		if (camera._direction.dot(tmpVector) > 0) {
-			component.domElement.style.display = 'none';
+			this.setStyle(component.domElement, 'display', 'none');
 			continue;
 		}
 
@@ -106,119 +84,28 @@
 		camera.getScreenCoordinates(entity.transformComponent.worldTransform.translation, screenWidth, screenHeight, tmpVector);
 		// Behind near plane
 		if (tmpVector.z < 0) {
-			if (component.hidden !== true) {
-				component.domElement.style.display = 'none';
-				//component.hidden = true;
-=======
-	HtmlSystem.prototype.setStyle = function (element, property, style, doPrefix) {
-		var elementCache = this.styleCache.get(element);
-		if (!elementCache) {
-			elementCache = new Map();
-			this.styleCache.set(element, elementCache);
-		}
-
-		if (style !== elementCache.get(property)) {
-			element.style[property] = style;
-			if (doPrefix) {
-				element.style['-webkit-' + property] = style;
-			}
-
-			elementCache.set(property, style);
-		}
-	};
-
-	HtmlSystem.prototype.clearStyleCache = function (element) {
-		this.styleCache.delete(element);
-	};
-
-	HtmlSystem.prototype.process = function (entities) {
-		if (entities.length === 0) {
-			return;
-		}
-
-		var camera = Renderer.mainCamera;
-		var renderer = this.renderer;
-
-		var screenWidth = renderer.viewportWidth;
-		var screenHeight = renderer.viewportHeight;
-		var offsetLeft = renderer.domElement.offsetLeft;
-		var offsetTop = renderer.domElement.offsetTop;
-
-		for (var i = 0; i < entities.length; i++) {
-			var entity = entities[i];
-			var component = entity.htmlComponent;
-
-			// Always show if not using transform (if not hidden)
-			if (!component.useTransformComponent) {
-				this.setStyle(component.domElement, 'display', component.hidden ? 'none' : '');
-				this.setStyle(component.domElement, 'transform', '');
-				continue;
-			}
-
-			// Hidden
-			if (component.hidden) {
-				this.setStyle(component.domElement, 'display', 'none');
-				continue;
-			}
-
-			// Behind camera
-			tmpVector.set(camera.translation)
-				.sub(entity.transformComponent.worldTransform.translation);
-			if (camera._direction.dot(tmpVector) > 0) {
-				this.setStyle(component.domElement, 'display', 'none');
-				continue;
->>>>>>> d20e36cf
-			}
+			this.setStyle(component.domElement, 'display', 'none');
 			continue;
 		}
 		// Else visible
-		component.domElement.style.display = '';
+		this.setStyle(component.domElement, 'display', '');
 
-<<<<<<< HEAD
-		var fx = tmpVector.x / devicePixelRatio;
-		var fy = tmpVector.y / devicePixelRatio;
+		var fx = tmpVector.x / renderer.devicePixelRatio;
+		var fy = tmpVector.y / renderer.devicePixelRatio;
 
-		if(component.pixelPerfect){
+		if (component.pixelPerfect) {
 			fx = Math.floor(fx);
 			fy = Math.floor(fy);
 		}
 
 		this.setStyle(component.domElement, 'transform',
 			'translate(-50%, -50%) ' +
-			'translate(' + fx + 'px, ' + fy + 'px)' +
-			'translate(' + renderer.domElement.offsetLeft + 'px, ' + renderer.domElement.offsetTop + 'px)');
+			'translate(' + (fx + offsetLeft) + 'px, ' + (fy + offsetTop) + 'px)',
+		true);
 
-		component.domElement.style.zIndex = MAX_Z_INDEX - Math.round(tmpVector.z * MAX_Z_INDEX);
+		this.setStyle(component.domElement, 'zIndex', MAX_Z_INDEX - Math.round(tmpVector.z * MAX_Z_INDEX));
 	}
 };
-=======
-			// compute world position.
-			camera.getScreenCoordinates(entity.transformComponent.worldTransform.translation, screenWidth, screenHeight, tmpVector);
-			// Behind near plane
-			if (tmpVector.z < 0) {
-				this.setStyle(component.domElement, 'display', 'none');
-				continue;
-			}
-			// Else visible
-			this.setStyle(component.domElement, 'display', '');
-
-			var fx = tmpVector.x / renderer.devicePixelRatio;
-			var fy = tmpVector.y / renderer.devicePixelRatio;
-
-			if (component.pixelPerfect) {
-				fx = Math.floor(fx);
-				fy = Math.floor(fy);
-			}
-
-			this.setStyle(component.domElement, 'transform',
-				'translate(-50%, -50%) ' +
-				'translate(' + (fx + offsetLeft) + 'px, ' + (fy + offsetTop) + 'px)',
-			true);
-
-			this.setStyle(component.domElement, 'zIndex', MAX_Z_INDEX - Math.round(tmpVector.z * MAX_Z_INDEX));
-		}
-	};
->>>>>>> d20e36cf
 
 HtmlSystem.prototype.deleted = function (entity) {
 	if (!entity || !entity.htmlComponent) {
