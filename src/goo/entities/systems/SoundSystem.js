<<<<<<< HEAD
var System = require('../../entities/systems/System');
var AudioContext = require('../../sound/AudioContext');
var Vector3 = require('../../math/Vector3');
var MathUtils = require('../../math/MathUtils');
var SystemBus = require('../../entities/SystemBus');
var ObjectUtils = require('../../util/ObjectUtils');
var Matrix4 = require('../../math/Matrix4');

=======
define([
	'goo/entities/systems/System',
	'goo/sound/AudioContext',
	'goo/math/MathUtils',
	'goo/entities/SystemBus',
	'goo/math/Matrix4'
], function (
	System,
	AudioContext,
	MathUtils,
	SystemBus,
	Matrix4
) {
>>>>>>> 213a4e5d
	'use strict';
	
	/**
	 * System responsible for sound.
	 * @example-link http://code.gooengine.com/latest/visual-test/goo/addons/Sound/Sound-vtest.html Working example
	 * @extends System
	 */
	function SoundSystem() {
		this._isSupported = AudioContext.isSupported();
		if (!this._isSupported) {
			console.warn('Cannot create SoundSystem, WebAudio not supported');
			return;
		}
		System.call(this, 'SoundSystem', ['SoundComponent', 'TransformComponent']);

		this.entities = [];
		this._relativeTransform = new Matrix4();

		this._pausedSounds = {};
		
		this.initialized = false;

		/**
		 * @type {number}
		 * @readonly
		 */
		this.rolloffFactor = 0.4;

		/**
		 * @type {number}
		 * @readonly
		 */
		this.maxDistance = 100;

		/**
		 * @type {number}
		 * @readonly
		 */
		this.dopplerFactor = 0.05;

		/**
		 * @type {number}
		 * @readonly
		 */
		this.volume = 1;

		/**
		 * @type {number}
		 * @readonly
		 */
		this.reverb = 0;

		/**
		 * The muted state. To mute or unmute, see the mute() and unmute() methods.
		 * @type {boolean}
		 * @readonly
		 */
		this.muted = false;
		
		this.reverbAudioBuffer = null;

		this._reverbDirty = true;
		this._dirty = true;
		this._camera = null;

		var that = this;
		SystemBus.addListener('goo.setCurrentCamera', function (camConfig) {
			that._camera = camConfig.camera;
		});

		this._scheduledUpdates = [];
	}

	SoundSystem.prototype = Object.create(System.prototype);
	SoundSystem.prototype.constructor = SoundSystem;

	SoundSystem.prototype._initializeAudioNodes = function () {
		this._outNode = AudioContext.getContext().createGain();
		this._outNode.connect(AudioContext.getContext().destination);

		this._wetNode = AudioContext.getContext().createGain();
		this._wetNode.connect(this._outNode);
		this._wetNode.gain.value = 0.2;

		this._convolver = AudioContext.getContext().createConvolver();
		this._convolver.connect(this._wetNode);

		this._listener = AudioContext.getContext().listener;
		this._listener.dopplerFactor = 0;

		// Everything is relative to the camera
		this._listener.setPosition(0, 0, 0);
		this._listener.setVelocity(0, 0, 0);
		this._listener.setOrientation(
			0, 0, -1, // Orientation
			0, 1, 0  // Up
		);

		this.initialized = true;
	};

	/**
	 * Connect sound components output nodes to sound system buses. Called by world.process()
	 * @param {Entity} entity
	 * @private
	 */
	SoundSystem.prototype.inserted = function (entity) {
		if (!this.initialized) { this._initializeAudioNodes(); }

		entity.soundComponent.connectTo({
			dry: this._outNode,
			wet: this._convolver
		});

		entity.soundComponent._system = this;
	};

	/**
	 * Be sure to stop all playing sounds when a component is removed. Called by world.process()
	 * Sometimes this has already been done by the loader
	 * @param {Entity} entity
	 * @private
	 */
	SoundSystem.prototype.deleted = function (entity) {
		if (entity.soundComponent) {
			var sounds = entity.soundComponent.sounds;
			for (var i = 0; i < sounds.length; i++) {
				sounds[i].stop();
			}
			entity.soundComponent.connectTo();
			entity.soundComponent._system = null;
		}
	};

	/**
	 * Update the environmental sound system properties. The settings are applied on the next process().
	 * @param {Object} [config]
	 * @param {number} [config.dopplerFactor] How much doppler effect the sound will get.
	 * @param {number} [config.rolloffFactor] How fast the sound fades with distance.
	 * @param {number} [config.maxDistance] After this distance, sound will keep its volume.
	 * @param {number} [config.volume] Will be clamped between 0 and 1.
	 * @param {number} [config.reverb] Will be clamped between 0 and 1.
	 * @param {boolean} [config.muted]
	 */
	SoundSystem.prototype.updateConfig = function (config) {
		config = config || {};

		if (config.maxDistance !== undefined) {
			this.maxDistance = config.maxDistance;
		}
		if (config.rolloffFactor !== undefined) {
			this.rolloffFactor = config.rolloffFactor;
		}
		if (config.dopplerFactor !== undefined) {
			this.dopplerFactor = config.dopplerFactor * 0.05; // 0.05 ??? I have no idea
		}
		if (config.volume !== undefined) {
			this.volume = MathUtils.clamp(config.volume, 0, 1);
		}
		if (config.reverb !== undefined) {
			this.reverb = MathUtils.clamp(config.reverb, 0, 1);
		}
		if (config.muted !== undefined) {
			this.muted = config.muted;
		}
		
		this._dirty = true;
	};

	/**
	 * Set the reverb impulse response. The settings are not applied immediately.
	 * @param {?AudioBuffer} [audioBuffer] if empty will also empty existing reverb
	 */
	SoundSystem.prototype.setReverb = function (audioBuffer) {
		this.reverbAudioBuffer = audioBuffer;
		this._reverbDirty = true;
	};

	/**
	 * Pause the sound system and thereby all sounds in the scene
	 */
	SoundSystem.prototype.pause = function () {
		if (this._pausedSounds) { return; }
		this._pausedSounds = {};
		for (var i = 0; i < this.entities.length; i++) {
			var sounds = this.entities[i].soundComponent.sounds;
			for (var j = 0; j < sounds.length; j++) {
				var sound = sounds[j];
				if (sound.isPlaying()) {
					sound.pause();
					this._pausedSounds[sound.id] = true;
				}
			}
		}
	};

	/**
	 * Mute all sounds.
	 */
	SoundSystem.prototype.mute = function () {
		this.muted = true;
		this._dirty = true;
	};

	/**
	 * Unmute all sounds.
	 */
	SoundSystem.prototype.unmute = function () {
		this.muted = false;
		this._dirty = true;
	};

	/**
	 * Resumes playing of all sounds that were paused
	 */
	SoundSystem.prototype.resume = function () {
		if (!this._pausedSounds) { return; }

		for (var i = 0; i < this.entities.length; i++) {
			var sounds = this.entities[i].soundComponent.sounds;
			for (var j = 0; j < sounds.length; j++) {
				var sound = sounds[j];
				if (this._pausedSounds[sound.id]) {
					sound.play();
				}
			}
		}
		this._pausedSounds = null;
	};

	/**
	 * Resumes playing of all sounds that were paused.
	 */
	SoundSystem.prototype.play = function() {
		this.resume();
		this.passive = false;
	};

	/**
	 * Stopping the sound system and all sounds in scene
	 */
	SoundSystem.prototype.stop = function () {
		for (var i = 0; i < this.entities.length; i++) {
			var sounds = this.entities[i].soundComponent.sounds;
			for (var j = 0; j < sounds.length; j++) {
				var sound = sounds[j];
				sound.stop();
			}
		}
		this._pausedSounds = null;
		this.passive = true;
	};

	SoundSystem.prototype.process = function (entities, tpf) {
		if (!this._isSupported || entities.length === 0) {
			return;
		}

		if (!this.initialized) {
			this._initializeAudioNodes();
		}

		if (this._reverbDirty) {
			this._wetNode.disconnect();
			if (!this.reverbAudioBuffer && this._wetNode) {
				this._convolver.buffer = null;
			} else {
				this._convolver.buffer = this.reverbAudioBuffer;
				this._wetNode.connect(this._outNode);
			}
			this._reverbDirty = false;
		}

		if (this._dirty) {
			this._listener.dopplerFactor = this.dopplerFactor;
			this._outNode.gain.value = this.muted ? 0 : this.volume;
			this._wetNode.gain.value = this.reverb;
			this._dirty = false;
		}

		this.entities = entities;
		var relativeTransform = this._relativeTransform;

		var viewMat;
		if (this._camera) {
			viewMat = this._camera.getViewMatrix();
		}

		for (var i = 0; i < entities.length; i++) {
			var e = entities[i];
			var component = e.soundComponent;

			component._attachedToCamera = !!(e.cameraComponent && e.cameraComponent.camera === this._camera);

			if (this._camera && !component._attachedToCamera) {
				// Give the transform relative to the camera
				relativeTransform.mul2(viewMat, e.transformComponent.worldTransform.matrix);
				component.process(this, relativeTransform, tpf);
			} else {
				// Component is attached to camera.
				component.process(this, null, tpf);
			}
		}
	};

	module.exports = SoundSystem;<|MERGE_RESOLUTION|>--- conflicted
+++ resolved
@@ -1,29 +1,11 @@
-<<<<<<< HEAD
 var System = require('../../entities/systems/System');
 var AudioContext = require('../../sound/AudioContext');
-var Vector3 = require('../../math/Vector3');
 var MathUtils = require('../../math/MathUtils');
 var SystemBus = require('../../entities/SystemBus');
-var ObjectUtils = require('../../util/ObjectUtils');
 var Matrix4 = require('../../math/Matrix4');
 
-=======
-define([
-	'goo/entities/systems/System',
-	'goo/sound/AudioContext',
-	'goo/math/MathUtils',
-	'goo/entities/SystemBus',
-	'goo/math/Matrix4'
-], function (
-	System,
-	AudioContext,
-	MathUtils,
-	SystemBus,
-	Matrix4
-) {
->>>>>>> 213a4e5d
 	'use strict';
-	
+
 	/**
 	 * System responsible for sound.
 	 * @example-link http://code.gooengine.com/latest/visual-test/goo/addons/Sound/Sound-vtest.html Working example
@@ -41,7 +23,7 @@
 		this._relativeTransform = new Matrix4();
 
 		this._pausedSounds = {};
-		
+
 		this.initialized = false;
 
 		/**
@@ -80,7 +62,7 @@
 		 * @readonly
 		 */
 		this.muted = false;
-		
+
 		this.reverbAudioBuffer = null;
 
 		this._reverbDirty = true;
@@ -187,7 +169,7 @@
 		if (config.muted !== undefined) {
 			this.muted = config.muted;
 		}
-		
+
 		this._dirty = true;
 	};
 
