var System = require('../../entities/systems/System');

/**
 * Processes all entities with a portal component, a mesh renderer component and a mesh data component
 * @extends System
 * @example-link http://code.gooengine.com/latest/visual-test/goo/entities/components/PortalComponent/PortalComponent-vtest.html Working example
 * @param {Renderer} renderer
 * @param {RenderSystem} renderSystem
 */
function PortalSystem(renderer, renderSystem) {
	System.call(this, 'PortalSystem', ['MeshRendererComponent', 'MeshDataComponent', 'PortalComponent']);

	this.renderer = renderer;
	this.renderSystem = renderSystem;

	this.renderList = [];
}

PortalSystem.prototype = Object.create(System.prototype);
PortalSystem.prototype.constructor = PortalSystem;

PortalSystem.prototype.process = function (entities) {
	for (var i = 0; i < entities.length; i++) {
		var entity = entities[i];
		var portalComponent = entity.portalComponent;

		if (portalComponent.options.autoUpdate || portalComponent.doUpdate) {
			portalComponent.doUpdate = false;

			var camera = portalComponent.camera;
			var target = portalComponent.target;
			var secondaryTarget = portalComponent.secondaryTarget;
			var overrideMaterial = portalComponent.overrideMaterial;

			if (portalComponent.alwaysRender || entity.isVisible) {
				this.render(this.renderer, camera, target, overrideMaterial);

				var material = entity.meshRendererComponent.materials[0];
				material.setTexture('DIFFUSE_MAP', target);

				if (portalComponent.options.preciseRecursion) {
					var tmp = target;
					portalComponent.target = secondaryTarget;
					portalComponent.secondaryTarget = tmp;
				}
			}
		}
	}
};

PortalSystem.prototype.render = function (renderer, camera, target, overrideMaterial) {
	renderer.updateShadows(this.renderSystem.partitioner, this.renderSystem.entities, this.renderSystem.lights);

	for (var i = 0; i < this.renderSystem.preRenderers.length; i++) {
		var preRenderer = this.renderSystem.preRenderers[i];
		preRenderer.process(renderer, this.renderSystem.entities, this.renderSystem.partitioner, camera, this.renderSystem.lights);
	}

	this.renderSystem.partitioner.process(camera, this.renderSystem.entities, this.renderList);

<<<<<<< HEAD
	if (this.renderSystem.composers.length > 0) {
		for (var i = 0; i < this.renderSystem.composers.length; i++) {
			var composer = this.renderSystem.composers[i];
			composer.render(renderer, this.renderSystem.currentTpf, camera, this.renderSystem.lights, null, true);
		}
	} else {
		renderer.render(this.renderList, camera, this.renderSystem.lights, target, true, overrideMaterial);
	}
};
=======
		renderer.render(this.renderList, camera, this.renderSystem.lights, target, true, overrideMaterial);
	};
>>>>>>> d20e36cf

module.exports = PortalSystem;<|MERGE_RESOLUTION|>--- conflicted
+++ resolved
@@ -58,19 +58,7 @@
 
 	this.renderSystem.partitioner.process(camera, this.renderSystem.entities, this.renderList);
 
-<<<<<<< HEAD
-	if (this.renderSystem.composers.length > 0) {
-		for (var i = 0; i < this.renderSystem.composers.length; i++) {
-			var composer = this.renderSystem.composers[i];
-			composer.render(renderer, this.renderSystem.currentTpf, camera, this.renderSystem.lights, null, true);
-		}
-	} else {
-		renderer.render(this.renderList, camera, this.renderSystem.lights, target, true, overrideMaterial);
-	}
+	renderer.render(this.renderList, camera, this.renderSystem.lights, target, true, overrideMaterial);
 };
-=======
-		renderer.render(this.renderList, camera, this.renderSystem.lights, target, true, overrideMaterial);
-	};
->>>>>>> d20e36cf
 
 module.exports = PortalSystem;