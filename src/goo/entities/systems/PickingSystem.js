--- conflicted
+++ resolved
@@ -65,9 +65,7 @@
 					'intersection': result
 				});
 			}
-<<<<<<< HEAD
 		}
-
 		// just use bounding pick instead... first must have a world bound
 		else if (meshRendererComponent.worldBound) {
 			// pick ray must intersect world bound
@@ -77,18 +75,6 @@
 					'entity': entity,
 					'intersection': result
 				});
-=======
-			// just use bounding pick instead... first must have a world bound
-			else if (meshRendererComponent.worldBound) {
-				// pick ray must intersect world bound
-				var result = meshRendererComponent.worldBound.intersectsRayWhere(this.pickRay);
-				if (result && result.distances.length) {
-					pickList.push({
-						'entity': entity,
-						'intersection': result
-					});
-				}
->>>>>>> d20e36cf
 			}
 		}
 	}
