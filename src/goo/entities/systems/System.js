--- conflicted
+++ resolved
@@ -37,6 +37,13 @@
  * @param {number} tpf
  */
 System.prototype.process = function (/*entities, tpf*/) {};
+
+/**
+ * Called on each physics tick, if the system is not passive.
+ * @param {array} entities
+ * @param {number} fixedTpf
+ */
+System.prototype.fixedProcess = function (/*entities, fixedTpf*/) {};
 
 /**
  * Called when an entity is added to the world and systems need to be informed
@@ -132,6 +139,10 @@
 	}
 };
 
+System.prototype._fixedProcess = function (fixedTpf) {
+	this.fixedProcess(this._activeEntities, fixedTpf);
+};
+
 System.prototype._process = function (tpf) {
 	this.process(this._activeEntities, tpf);
 };
@@ -140,20 +151,8 @@
 	this.lateProcess(this._activeEntities, tpf);
 };
 
-<<<<<<< HEAD
-	System.prototype._fixedProcess = function (fixedTpf) {
-		if (this.fixedProcess) {
-			this.fixedProcess(this._activeEntities, fixedTpf);
-		}
-	};
-
-	System.prototype.clear = function () {
-		this._activeEntities = [];
-	};
-=======
 System.prototype.clear = function () {
 	this._activeEntities = [];
 };
->>>>>>> 1dfbbc97
 
 module.exports = System;