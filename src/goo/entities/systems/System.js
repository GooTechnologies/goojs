--- conflicted
+++ resolved
@@ -1,31 +1,3 @@
-<<<<<<< HEAD
-/**
- * Creates a new System
- *
- * Base class for all entity systems
- *        <ul>
- *        <li> interests = null -> listen to all entities
- *        <li> interests = [] -> don't listen to any entities
- *        <li> interests = ['coolComponent', 'testComponent'] -> listen to entities that contains at minimum 'coolComponent' and 'testComponent'
- *        </ul>
- * See [this engine overview article]{@link http://www.gootechnologies.com/learn/tutorials/engine/engine-overview/} for more info.
- * @param {string} type System type name as a string
- * @param {Array<String>} interests Array of component types this system is interested in
- * @property {string} type System type
- * @property {Array<String>} interests Array of component types this system is interested in
- */
-function System(type, interests) {
-	this.type = type;
-	this.interests = interests;
-
-	this._activeEntities = [];
-	this.passive = false;
-=======
-define(
-
-function () {
-	'use strict';
-
 	/**
 	 * Creates a new System
 	 *
@@ -73,43 +45,11 @@
 	System.prototype.added = function (entity) {
 		this._check(entity);
 	};
->>>>>>> 477e5b2c
 
 	/**
-	 * Priority of a system. The lower the number the higher the priority is. By default a systems has priority 0. Internal goo systems (like TransformSystem and CameraSystem) should have negative priority.
-	 * @type {number}
+	 * Called when an entity gets/loses components
+	 * @param entity
 	 */
-<<<<<<< HEAD
-	this.priority = 0;
-}
-
-/**
- * Called when an entity is added to the world and systems need to be informed
- * @param entity
- */
-System.prototype.added = function (entity) {
-	//! AT: added shouldn't call _check as it doesn't need to do as much as _check
-	this._check(entity);
-};
-
-/**
- * Called when an entity gets/loses components
- * @param entity
- */
-System.prototype.changed = function (entity) {
-	//! AT: can directly say: System.prototype.changed = _check;
-	this._check(entity);
-};
-
-/**
- * Called when an entity is removed from the world
- * @param entity
- */
-System.prototype.removed = function (entity) {
-	var index = this._activeEntities.indexOf(entity);
-	if (index !== -1) {
-		this._activeEntities.splice(index, 1);
-=======
 	System.prototype.changed = function (entity) {
 		this._check(entity);
 	};
@@ -144,93 +84,60 @@
 	 * By default it will call the deleted method on all entities it is keeping track of.
 	 */
 	System.prototype.cleanup = function () {
->>>>>>> 477e5b2c
 		if (this.deleted) {
-			this.deleted(entity);
-		}
-	}
-};
-
-/**
- * Called when the system is added to the world.
- * This method is called automatically when the system is added to a world.
- * By default it will go through all entities
- * accounted by the entity manager and try to add them to this system.
- * @param {World} world
- */
-System.prototype.setup = function (world) {
-	world.entityManager.getEntities().forEach(this._check.bind(this));
-};
-
-/**
- * Called when the system is removed from the world.
- * By default it will call the deleted method on all entities it is keeping track of.
- */
-System.prototype.cleanup = function () {
-	if (this.deleted) {
-		for (var i = 0; i < this._activeEntities.length; i++) {
-			var entity = this._activeEntities[i];
-			this.deleted(entity);
-		}
-	}
-};
-
-function getTypeAttributeName(type) {
-	return type.charAt(0).toLowerCase() + type.substr(1);
-}
-
-/**
- * Checks if a system is interested in an entity based on its interests list and adds or removed the entity from the system's index
- * @param entity {Entity} to check if the system is interested in
- * @private
- */
-System.prototype._check = function (entity) {
-	if (this.interests && this.interests.length === 0) {
-		return;
-	}
-	var isInterested = this.interests === null;
-	if (!isInterested && this.interests.length <= entity._components.length) {
-		isInterested = true;
-		for (var i = 0; i < this.interests.length; i++) {
-			var interest = getTypeAttributeName(this.interests[i]);
-
-			if (!entity[interest]) {
-				isInterested = false;
-				break;
+			for (var i = 0; i < this._activeEntities.length; i++) {
+				var entity = this._activeEntities[i];
+				this.deleted(entity);
 			}
 		}
+	};
+
+	function getTypeAttributeName(type) {
+		return type.charAt(0).toLowerCase() + type.substr(1);
 	}
 
-	var index = this._activeEntities.indexOf(entity);
-	if (isInterested && index === -1) {
-		this._activeEntities.push(entity);
-		if (this.inserted) {
-			this.inserted(entity);
+	/**
+	 * Checks if a system is interested in an entity based on its interests list and adds or removed the entity from the system's index
+	 * @param entity {Entity} to check if the system is interested in
+	 * @private
+	 */
+	System.prototype._check = function (entity) {
+		if (this.interests && this.interests.length === 0) {
+			return;
 		}
-<<<<<<< HEAD
-	} else if (!isInterested && index !== -1) {
-		this._activeEntities.splice(index, 1);
-		if (this.deleted) {
-			this.deleted(entity);
+		var isInterested = this.interests === null;
+		if (!isInterested && this.interests.length <= entity._components.length) {
+			isInterested = true;
+			for (var i = 0; i < this.interests.length; i++) {
+				var interest = getTypeAttributeName(this.interests[i]);
+
+				if (!entity[interest]) {
+					isInterested = false;
+					break;
+				}
+			}
 		}
-	}
-};
 
-System.prototype._process = function (tpf) {
-	if (this.process) { // are there systems without a this.process?
-		this.process(this._activeEntities, tpf);
-	}
-};
-=======
+		var index = this._activeEntities.indexOf(entity);
+		if (isInterested && index === -1) {
+			this._activeEntities.push(entity);
+			if (this.inserted) {
+				this.inserted(entity);
+			}
+		} else if (!isInterested && index !== -1) {
+			this._activeEntities.splice(index, 1);
+			if (this.deleted) {
+				this.deleted(entity);
+			}
+		}
 	};
 
 	System.prototype._process = function (tpf) {
 		this.process(this._activeEntities, tpf);
 	};
->>>>>>> 477e5b2c
 
-System.prototype.clear = function () {
-	this._activeEntities = [];
-};
+	System.prototype.clear = function () {
+		this._activeEntities = [];
+	};
 
-module.exports = System;+	module.exports = System;