var EntitySelection = require('../EntitySelection');

'use strict';

/**
 * Base class/module for all components.
 * See [this engine overview article]{@link http://www.gootechnologies.com/learn/tutorials/engine/engine-overview/} for more info.
 */
function Component() {
	/**
<<<<<<< HEAD
	 * If the component should be processed for containing entities.
	 * @type {boolean}
=======
	 * Base class/module for all components. Should not be used directly.
>>>>>>> 213a4e5d
	 */
	this.enabled = true;

	this.installedAPI = new Set();

	this.forceDebug = false;
}

<<<<<<< HEAD
/**
 * Injects public methods of this component into the host entity.
 * @param entity
 * @private
 */
Component.prototype.applyAPI = function (entity) {
	var api = this.api;
	if (!api) {
		return;
	}
	var keys = Object.keys(api);
	for (var i = 0; i < keys.length; i++) {
		var key = keys[i];
		if (typeof entity[key] === 'undefined') {
			entity[key] = api[key];
			this.installedAPI.add(key);
		} else {
			console.warn('Could not install method ' + key + ' of ' + this.type + ' as it is already taken');
=======
	/**
	 * Should be implemented in the same way in subclasses. Will be called by the World for each argument to world.createEntity(arg0, arg1, ...). If this function returns true, it indicates that the passed argument was used and should not be passed to other components. See World.prototype.createEntity.
	 * @param argument
	 * @param {Entity} entity
	 * @returns {boolean} True if the data was used.
	 */
	Component.applyOnEntity = function (argument, entity) {
		return false;
	};

	/**
	 * Called when the component was added to an entity
	 * @param {Entity} entity
	 */
	Component.prototype.attached = function (entity) {};

	/**
	 * Called when the component was removed from an entity
	 * @param {Entity} entity
	 */
	Component.prototype.detached = function (entity) {};

	/**
	 * Injects public methods of this component into the host entity.
	 * @param {Entity} entity
	 * @private
	 */
	Component.prototype.applyAPI = function (entity) {
		var api = this.api;
		if (!api) {
			return;
		}
		var keys = Object.keys(api);
		for (var i = 0; i < keys.length; i++) {
			var key = keys[i];
			if (typeof entity[key] === 'undefined') {
				entity[key] = api[key];
				this.installedAPI.add(key);
			} else {
				console.warn('Could not install method ' + key + ' of ' + this.type + ' as it is already taken');
			}
>>>>>>> 213a4e5d
		}
	}
};

/**
 * Removed any methods attached to the host entity that belong to this component's API.
 * @param entity
 * @private
 */
Component.prototype.removeAPI = function (entity) {
	this.installedAPI.forEach(function (key) {
		delete entity[key];
	});
};

Component.applyEntitySelectionAPI = function (entitySelectionAPI, componentType) {
	if (!entitySelectionAPI) { return; }

	var keys = Object.keys(entitySelectionAPI);
	for (var i = 0; i < keys.length; i++) {
		var key = keys[i];
		if (typeof EntitySelection[key] === 'undefined') {
			EntitySelection.installMethod(entitySelectionAPI[key], key, componentType);
		} else {
			console.warn('Could not install method ' + key + ' on EntitySelection as it is already taken');
		}
	}
};

module.exports = Component;<|MERGE_RESOLUTION|>--- conflicted
+++ resolved
@@ -3,17 +3,13 @@
 'use strict';
 
 /**
- * Base class/module for all components.
+ * Base class/module for all components. Should not be used directly.
  * See [this engine overview article]{@link http://www.gootechnologies.com/learn/tutorials/engine/engine-overview/} for more info.
  */
 function Component() {
 	/**
-<<<<<<< HEAD
 	 * If the component should be processed for containing entities.
 	 * @type {boolean}
-=======
-	 * Base class/module for all components. Should not be used directly.
->>>>>>> 213a4e5d
 	 */
 	this.enabled = true;
 
@@ -22,10 +18,31 @@
 	this.forceDebug = false;
 }
 
-<<<<<<< HEAD
+/**
+ * Should be implemented in the same way in subclasses. Will be called by the World for each argument to world.createEntity(arg0, arg1, ...). If this function returns true, it indicates that the passed argument was used and should not be passed to other components. See World.prototype.createEntity.
+ * @param argument
+ * @param {Entity} entity
+ * @returns {boolean} True if the data was used.
+ */
+Component.applyOnEntity = function (argument, entity) {
+	return false;
+};
+
+/**
+ * Called when the component was added to an entity
+ * @param {Entity} entity
+ */
+Component.prototype.attached = function (entity) {};
+
+/**
+ * Called when the component was removed from an entity
+ * @param {Entity} entity
+ */
+Component.prototype.detached = function (entity) {};
+
 /**
  * Injects public methods of this component into the host entity.
- * @param entity
+ * @param {Entity} entity
  * @private
  */
 Component.prototype.applyAPI = function (entity) {
@@ -41,49 +58,6 @@
 			this.installedAPI.add(key);
 		} else {
 			console.warn('Could not install method ' + key + ' of ' + this.type + ' as it is already taken');
-=======
-	/**
-	 * Should be implemented in the same way in subclasses. Will be called by the World for each argument to world.createEntity(arg0, arg1, ...). If this function returns true, it indicates that the passed argument was used and should not be passed to other components. See World.prototype.createEntity.
-	 * @param argument
-	 * @param {Entity} entity
-	 * @returns {boolean} True if the data was used.
-	 */
-	Component.applyOnEntity = function (argument, entity) {
-		return false;
-	};
-
-	/**
-	 * Called when the component was added to an entity
-	 * @param {Entity} entity
-	 */
-	Component.prototype.attached = function (entity) {};
-
-	/**
-	 * Called when the component was removed from an entity
-	 * @param {Entity} entity
-	 */
-	Component.prototype.detached = function (entity) {};
-
-	/**
-	 * Injects public methods of this component into the host entity.
-	 * @param {Entity} entity
-	 * @private
-	 */
-	Component.prototype.applyAPI = function (entity) {
-		var api = this.api;
-		if (!api) {
-			return;
-		}
-		var keys = Object.keys(api);
-		for (var i = 0; i < keys.length; i++) {
-			var key = keys[i];
-			if (typeof entity[key] === 'undefined') {
-				entity[key] = api[key];
-				this.installedAPI.add(key);
-			} else {
-				console.warn('Could not install method ' + key + ' of ' + this.type + ' as it is already taken');
-			}
->>>>>>> 213a4e5d
 		}
 	}
 };
