<<<<<<< HEAD
import Component from '../../entities/components/Component';
import SystemBus from '../../entities/SystemBus';
import Scripts from '../../scripts/Scripts';
import ObjectUtils from '../../util/ObjectUtils';


=======
var Component = require('../../entities/components/Component');
var SystemBus = require('../../entities/SystemBus');
var ObjectUtils = require('../../util/ObjectUtils');
var gooClasses = typeof window !== 'undefined' ? window.goo : {};
>>>>>>> bf6873e6

	/**
	 * Contains scripts to be executed each frame when set on an active entity.
	 * @param {(Object|Array<Object>)} [scripts] A script-object or an array of script-objects to attach to the
	 * entity.
	 * The script-object needs to define the function <code>run({@link Entity} entity, number tpf)</code>,
	 * which runs on every frame update.
	 *
	 * The script object can also define the function <code>setup({@link Entity} entity)</code>, called upon script creation.
	 * @extends Component
	 */
	function ScriptComponent(scripts) {
		Component.apply(this, arguments);

		this.type = 'ScriptComponent';

		if (scripts instanceof Array) {
			this.scripts = scripts;
		} else if (scripts) {
			this.scripts = [scripts];
		} else {
			/**
			* Array of scripts tied to this script component. Scripts can be added to the component
			* using the constructor or by manually adding to the array.
			* @type {Array}
			* @example
			* // Add a script to script component
			* var scriptComponent = new ScriptComponent();
			* var controlScript = new WasdControlScript();
			* scriptComponent.scripts.push(controlScript);
			*/
			this.scripts = [];
		}

		// @ifdef DEBUG
		Object.seal(this);
		// @endif
	}

	ScriptComponent.type = 'ScriptComponent';

	ScriptComponent.prototype = Object.create(Component.prototype);
	ScriptComponent.prototype.constructor = ScriptComponent;

	/**
	 * Runs the .setup method on each script; called when the ScriptComponent is
	 * attached to the entity or when the entity is added to the world.
	 *
	 * @private
	 * @param entity
	 */
	ScriptComponent.prototype.setup = function (entity) {
		var systemContext = entity._world.getSystem('ScriptSystem').context;
		var componentContext = Object.create(systemContext);
		ObjectUtils.extend(componentContext, {
			entity: entity,
			entityData: {}
		});
		for (var i = 0; i < this.scripts.length; i++) {
			var script = this.scripts[i];
			if (!script.context) {
				script.context = Object.create(componentContext);

				if (script.parameters && script.parameters.enabled !== undefined) {
					script.enabled = script.parameters.enabled;
				} else {
					script.enabled = true;
				}

				if (script.setup && script.enabled) {
					try {
						script.setup(script.parameters, script.context, gooClasses);
					} catch (e) {
						this._handleError(script, e, 'setup');
					}
				}
			}
		}
	};

	/**
	 * Called when script component is attached to entity.
	 * @private
	 * @type {setup}
	 */
	//ScriptComponent.prototype.attached = ScriptComponent.prototype.setup;

	/**
	 * Runs the update function on every script attached to this entity.
	 * @private
	 * @param entity {Entity}
	 * @param tpf {number}
	 * @param context
	 */
	ScriptComponent.prototype.run = function (entity) {
		for (var i = 0; i < this.scripts.length; i++) {
			var script = this.scripts[i];
			if (script && script.run && (script.enabled === undefined || script.enabled)) {
				try {
					script.run(entity, entity._world.tpf, script.context, script.parameters);
				} catch (e) {
					this._handleError(script, e, 'run');
				}
			} else if (script.update && (script.enabled === undefined || script.enabled)) {
				try {
					script.update(script.parameters, script.context, gooClasses);
				} catch (e) {
					this._handleError(script, e, 'update');
				}
			}
		}
	};

	/**
	 * Reverts any changes done by setup; called when the entity loses its ScriptComponent or is removed from the world.
	 * @private
	 */
	ScriptComponent.prototype.cleanup = function () {
		for (var i = 0; i < this.scripts.length; i++) {
			var script = this.scripts[i];
			if (script.context) {
				if (script.cleanup &&
					(script.parameters && script.parameters.enabled !== undefined ?
						script.parameters.enabled :
						script.enabled)
				) {
					try {
						script.cleanup(script.parameters, script.context, gooClasses);
					} catch (e) {
						this._handleError(script, e, 'cleanup');
					}
				}
				script.enabled = false;
				script.context = null;
			}
		}
	};

	/**
	 * Enables all the scripts that are in the component.
	 */
	ScriptComponent.prototype.startScripts = function () {
		this.scripts.forEach(function (script) {
			if (script.parameters && script.parameters.enabled === false) {
				script.enabled = false;
			} else {
				script.enabled = true;
			}
		});
	};

	/**
	 * Disables all the scripts that are in the component.
	 */
	ScriptComponent.prototype.stopScripts = function () {
		this.scripts.forEach(function (script) {
			script.enabled = false;
		});
	};

	/**
	 * Formats the error and sends it to the systembus
	 * @private
	 */
	ScriptComponent.prototype._handleError = function (script, error, phase) {
		script.enabled = false;
		var err = {
			id: script.id,
			errors: [{
				message: error.message || error,
				phase: phase
			}]
		};
		// TODO Test if this works across browsers
		/**/
		if (error instanceof Error) {
			var lineNumbers = error.stack.split('\n')[1].match(/(\d+):\d+\)$/);
			if (lineNumbers) {
				err.line = parseInt(lineNumbers[1], 10) - 1;
			}
		}
		/**/
		console.error(err.errors[0].message, err);
		SystemBus.emit('goo.scriptError', err);
	};

	/**
	 * Called when script component is detached from entity.
	 * @private
	 * @type {setup}
	 */
	//ScriptComponent.prototype.detached = ScriptComponent.prototype.cleanup;

	/**
	 * Attempts to add a script to an entity. The object can be a { run: Function } object or a Function. The entity is supposed to get a ScriptComponent with a script created out of the passed object
	 * @private
	 * @param obj {Function | { run: Function }}
	 * @param entity {Entity}
	 * @returns {boolean}
	 */
	ScriptComponent.applyOnEntity = function (obj, entity) {
		if (obj instanceof Function || (obj && obj.run instanceof Function) || (obj && obj.update instanceof Function)) {
			var scriptComponent;
			if (!entity.scriptComponent) {
				scriptComponent = new ScriptComponent();
				entity.setComponent(scriptComponent);
			} else {
				scriptComponent = entity.scriptComponent;
			}
			scriptComponent.scripts.push(obj.run instanceof Function || obj.update instanceof Function ? obj : { run: obj });

			return true;
		}
	};

	export default ScriptComponent;<|MERGE_RESOLUTION|>--- conflicted
+++ resolved
@@ -1,16 +1,8 @@
-<<<<<<< HEAD
 import Component from '../../entities/components/Component';
 import SystemBus from '../../entities/SystemBus';
 import Scripts from '../../scripts/Scripts';
 import ObjectUtils from '../../util/ObjectUtils';
-
-
-=======
-var Component = require('../../entities/components/Component');
-var SystemBus = require('../../entities/SystemBus');
-var ObjectUtils = require('../../util/ObjectUtils');
 var gooClasses = typeof window !== 'undefined' ? window.goo : {};
->>>>>>> bf6873e6
 
 	/**
 	 * Contains scripts to be executed each frame when set on an active entity.
