define([
	'goo/entities/components/Component',
	'goo/entities/SystemBus',
	'goo/scripts/Scripts',
	'goo/util/ObjectUtil',
	'goo/scripts/ScriptRegister'
],
/** @lends */
function (
	Component,
	SystemBus,
	Scripts,
	_
) {
	'use strict';

	/**
	 * @class Contains scripts to be executed each frame when set on an active entity.
	 * @param {object[]|object} [scripts] A script-object or an array of script-objects to attach to the entity.
	 * The script-object needs to define the function <code>run({@link Entity} entity, number tpf)</code>.
	 * @extends Component
	 */
	function ScriptComponent(scripts) {
		this.type = 'ScriptComponent';
		this._gooClasses = Scripts.getClasses();

		if (scripts instanceof Array) {
			this.scripts = scripts;
		} else if (scripts) {
			this.scripts = [scripts];
		} else {
			/**
			* Array of scripts tied to this script component. Scripts can be added to the component 
			* using the constructor or by manually adding to the array.
			* @type {object[]}
			* @example
			* // Add a script to script component
			* var scriptComponent = new ScriptComponent();
			* var controlScript = new WASDControlScript();
			* scriptComponent.scripts.push(controlScript);
			*/
			this.scripts = [];
		}
	}

	ScriptComponent.prototype = Object.create(Component.prototype);
	ScriptComponent.prototype.constructor = ScriptComponent;

	/**
	 * Runs the .setup method on each script; called when the ScriptComponent is attached to the entity or when the entity is added to the world.
	 * @private
	 * @param entity
	 */
	ScriptComponent.prototype.setup = function (entity) {
		var systemContext = entity._world.getSystem('ScriptSystem').context;
		var componentContext = Object.create(systemContext);
		_.extend(componentContext, {
			entity: entity,
			entityData: {}
		});

		for (var i = 0; i < this.scripts.length; i++) {
			var script = this.scripts[i];
			if (!script.context) {
				script.context = Object.create(componentContext);
				if (script.parameters && script.parameters.enabled !== undefined) {
					script.enabled = script.parameters.enabled;
				} else {
					script.enabled = true;
				}
				if (script.setup) {
					try {
						script.setup(script.parameters, script.context, this._gooClasses);
					} catch (e) {
<<<<<<< HEAD
						script.enabled = false;
						var err = {
							id: script.id,
							errors: [{
								message: e.message || e,
								phase: 'setup'
							}]
						}
						// TODO Test if this works across browsers
						/**/
						var m = e.stack.split('\n')[1].match(/(\d+):\d+\)$/);
						if (m) {
							err.errors[0].line = parseInt(m[1], 10) - 1;
						}
						/**/

=======
						var err = {
							message: e.message || e,
							phase: 'setup',
							scriptName: script.name || script.externals.name
						};
						console.error(err);
						script.enabled = false;
>>>>>>> 2e29c91e
						SystemBus.emit('goo.scriptError', err);
					}
				}
			}
		}
	};

	/**
	 * Called when script component is attached to entity.
	 * @private
	 * @type {setup}
	 */
	//ScriptComponent.prototype.attached = ScriptComponent.prototype.setup;

	/**
	 * Runs the update function on every script attached to this entity.
	 * @private
	 * @param entity {Entity}
	 * @param tpf {number}
	 * @param context
	 */
	ScriptComponent.prototype.run = function (entity) {
		for (var i = 0; i < this.scripts.length; i++) {
			var script = this.scripts[i];
			if (script && script.run && (script.enabled === undefined || script.enabled)) {
				try {
					script.run(entity, entity._world.tpf, script.context, script.parameters);
				} catch (e) {}
			} else if (script.update && (script.enabled === undefined || script.enabled)) {
				try {
					script.update(script.parameters, script.context, this._gooClasses);
				} catch (e) {
<<<<<<< HEAD
						script.enabled = false;
						var err = {
							id: script.id,
							errors: [{
								message: e.message || e,
								phase: 'update'
							}]
						}
						// TODO Test if this works across browsers
						/**/
						var m = e.stack.split('\n')[1].match(/(\d+):\d+\)$/);
						if (m) {
							err.errors[0].line = parseInt(m[1], 10) - 1;
						}
						/**/

						SystemBus.emit('goo.scriptError', err);
=======
					var err = {
						message: e.message || e,
						scriptName: script.name || script.externals.name,
						phase: 'update'
					};
					console.error(err);
					script.enabled = false;
					SystemBus.emit('goo.scriptError', err);
>>>>>>> 2e29c91e
				}
			}
		}
	};

	/**
	 * Reverts any changes done by setup; called when the entity loses its ScriptComponent or is removed from the world.
	 * @private
	 */
	ScriptComponent.prototype.cleanup = function () {
		for (var i = 0; i < this.scripts.length; i++) {
			var script = this.scripts[i];
			if (script.context) {
				if (script.cleanup) {
					try {
						script.cleanup(script.parameters, script.context, this._gooClasses);
					} catch (e) {
						var err = {
<<<<<<< HEAD
							id: script.id,
							errors: [{
								message: e.message || e,
								phase: 'cleanup'
							}]
						}
						// TODO Test if this works across browsers
						/**/
						var m = e.stack.split('\n')[1].match(/(\d+):\d+\)$/);
						if (m) {
							err.errors[0].line = parseInt(m[1], 10) - 1;
						}
						/**/

=======
							message: e.message || e,
							scriptName: script.name || script.externals.name,
							phase: 'cleanup'
						};
						console.error(err);
>>>>>>> 2e29c91e
						SystemBus.emit('goo.scriptError', err);
					}
				}
				script.enabled = false;
				script.context = null;
			}
		}
	};

	/**
	 * Called when script component is detached from entity.
	 * @private
	 * @type {setup}
	 */
	//ScriptComponent.prototype.detached = ScriptComponent.prototype.cleanup;

	/**
	 * Attempts to add a script to an entity. The object can be a { run: Function } object or a Function. The entity is supposed to get a ScriptComponent with a script created out of the passed object
	 * @private
	 * @param obj {Function | { run: Function }}
	 * @param entity {Entity}
	 * @returns {boolean}
	 */
	ScriptComponent.applyOnEntity = function (obj, entity) {
		if (obj instanceof Function || (obj && obj.run instanceof Function) || (obj && obj.update instanceof Function)) {
			var scriptComponent;
			if (!entity.scriptComponent) {
				scriptComponent = new ScriptComponent();
				entity.setComponent(scriptComponent);
			} else {
				scriptComponent = entity.scriptComponent;
			}
			scriptComponent.scripts.push(obj.run instanceof Function || obj.update instanceof Function ? obj : { run: obj });

			return true;
		}
	};

	return ScriptComponent;
});<|MERGE_RESOLUTION|>--- conflicted
+++ resolved
@@ -72,7 +72,6 @@
 					try {
 						script.setup(script.parameters, script.context, this._gooClasses);
 					} catch (e) {
-<<<<<<< HEAD
 						script.enabled = false;
 						var err = {
 							id: script.id,
@@ -89,15 +88,7 @@
 						}
 						/**/
 
-=======
-						var err = {
-							message: e.message || e,
-							phase: 'setup',
-							scriptName: script.name || script.externals.name
-						};
 						console.error(err);
-						script.enabled = false;
->>>>>>> 2e29c91e
 						SystemBus.emit('goo.scriptError', err);
 					}
 				}
@@ -130,34 +121,24 @@
 				try {
 					script.update(script.parameters, script.context, this._gooClasses);
 				} catch (e) {
-<<<<<<< HEAD
-						script.enabled = false;
-						var err = {
-							id: script.id,
-							errors: [{
-								message: e.message || e,
-								phase: 'update'
-							}]
-						}
-						// TODO Test if this works across browsers
-						/**/
-						var m = e.stack.split('\n')[1].match(/(\d+):\d+\)$/);
-						if (m) {
-							err.errors[0].line = parseInt(m[1], 10) - 1;
-						}
-						/**/
-
-						SystemBus.emit('goo.scriptError', err);
-=======
+					script.enabled = false;
 					var err = {
-						message: e.message || e,
-						scriptName: script.name || script.externals.name,
-						phase: 'update'
-					};
+						id: script.id,
+						errors: [{
+							message: e.message || e,
+							phase: 'update'
+						}]
+					}
+					// TODO Test if this works across browsers
+					/**/
+					var m = e.stack.split('\n')[1].match(/(\d+):\d+\)$/);
+					if (m) {
+						err.errors[0].line = parseInt(m[1], 10) - 1;
+					}
+					/**/
+
 					console.error(err);
-					script.enabled = false;
 					SystemBus.emit('goo.scriptError', err);
->>>>>>> 2e29c91e
 				}
 			}
 		}
@@ -176,7 +157,6 @@
 						script.cleanup(script.parameters, script.context, this._gooClasses);
 					} catch (e) {
 						var err = {
-<<<<<<< HEAD
 							id: script.id,
 							errors: [{
 								message: e.message || e,
@@ -190,14 +170,7 @@
 							err.errors[0].line = parseInt(m[1], 10) - 1;
 						}
 						/**/
-
-=======
-							message: e.message || e,
-							scriptName: script.name || script.externals.name,
-							phase: 'cleanup'
-						};
 						console.error(err);
->>>>>>> 2e29c91e
 						SystemBus.emit('goo.scriptError', err);
 					}
 				}
