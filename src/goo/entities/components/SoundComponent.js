--- conflicted
+++ resolved
@@ -126,13 +126,8 @@
 	/**
 	 * Updates position, velocity and orientation of component and thereby all connected sounds.
 	 * Since all sounds in the engine are relative to the current camera, the model view matrix needs to be passed to this method.
-<<<<<<< HEAD
-	 * @param {object} settings See {@link SoundSystem}
+	 * @param {Object} settings See {@link SoundSystem}
 	 * @param {Matrix4} mvMat The model view matrix from the current camera, or falsy if the component is attached to the camera.
-=======
-	 * @param {Object} settings See {@link SoundSystem}
-	 * @param {Matrix4x4} mvMat The model view matrix from the current camera, or falsy if the component is attached to the camera.
->>>>>>> f7f5f430
 	 * @param {number} tpf
 	 * @hidden
 	 */
