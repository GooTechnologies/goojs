--- conflicted
+++ resolved
@@ -1,7 +1,6 @@
-<<<<<<< HEAD
 var Component = require('../../entities/components/Component');
-var TextureGrid = require('../../shapes/TextureGrid');
-var MeshDataComponent = require('../../entities/components/MeshDataComponent');
+
+'use strict';
 
 /**
  * Provides ways for the entity to display text
@@ -16,9 +15,9 @@
 	this.text = text || '';
 	this.dirty = true;
 
-	// @ifdef DEBUG
+	// #ifdef DEBUG
 	Object.seal(this);
-	// @endif
+	// #endif
 }
 
 TextComponent.type = 'TextComponent';
@@ -32,58 +31,11 @@
  * @returns {TextComponent} Self for chaining
  */
 TextComponent.prototype.setText = function (text) {
-	this.text = text;
-	this.dirty = true;
+	if (this.text !== text) {
+		this.text = text;
+		this.dirty = true;
+	}
 	return this;
 };
 
-module.exports = TextComponent;
-=======
-define([
-	'goo/entities/components/Component',
-	'goo/shapes/TextureGrid',
-	'goo/entities/components/MeshDataComponent'
-], function (
-	Component
-) {
-	'use strict';
-
-	/**
-	 * Provides ways for the entity to display text
-	 * @extends Component
-	 * @example-link http://code.gooengine.com/latest/visual-test/goo/entities/components/TextComponent/TextComponent-vtest.html Working example
-	 */
-	function TextComponent(text) {
-		Component.apply(this, arguments);
-
-		this.type = 'TextComponent';
-
-		this.text = text || '';
-		this.dirty = true;
-
-		// #ifdef DEBUG
-		Object.seal(this);
-		// #endif
-	}
-
-	TextComponent.type = 'TextComponent';
-
-	TextComponent.prototype = Object.create(Component.prototype);
-	TextComponent.prototype.constructor = TextComponent;
-
-	/**
-	 * Text to update to
-	 * @param {string} text
-	 * @returns {TextComponent} Self for chaining
-	 */
-	TextComponent.prototype.setText = function (text) {
-		if (this.text !== text) {
-			this.text = text;
-			this.dirty = true;
-		}
-		return this;
-	};
-
-	return TextComponent;
-});
->>>>>>> 213a4e5d
+module.exports = TextComponent;