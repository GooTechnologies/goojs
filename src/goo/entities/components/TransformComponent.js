--- conflicted
+++ resolved
@@ -42,9 +42,9 @@
 	this._dirty = true;
 	this._updated = false;
 
-	// @ifdef DEBUG
+	// #ifdef DEBUG
 	Object.seal(this);
-	// @endif
+	// #endif
 }
 
 TransformComponent.type = 'TransformComponent';
@@ -637,7 +637,6 @@
 		this.children.splice(index, 1);
 	}
 
-<<<<<<< HEAD
 	// childComponent.setUpdated();
 };
 
@@ -657,46 +656,42 @@
 	} else {
 		this.worldTransform.copy(this.transform);
 	}
-=======
-	/**
-	 * Update the local and world transforms of the entity tree above this component (and the component itself).
-	 */
-	TransformComponent.prototype.sync = (function () {
-		var parents = [];
-		return function () {
-			var current = this;
-
-			while (current !== null) {
-				parents.push(current);
-				current = current.parent;
-			}
-
-			var update = false;
-			for (var i = parents.length - 1; i >= 0; i--) {
-				var component = parents[i];
-				if (component._dirty || update) {
-					update = true; // update the rest of the tree branch
-					component.updateTransform();
-					component.updateWorldTransform();
-					component._dirty = false;
-				}
-			}
-
-			parents.length = 0;
-
-			return this;
-		};
-	})();
-
-	TransformComponent.applyOnEntity = function (obj, entity) {
-		var transformComponent = entity.transformComponent;
->>>>>>> d20e36cf
 
 	this.worldTransform.updateNormalMatrix();
 
 	this._dirty = false;
 	this._updated = true;
 };
+
+/**
+ * Update the local and world transforms of the entity tree above this component (and the component itself).
+ */
+TransformComponent.prototype.sync = (function () {
+	var parents = [];
+	return function () {
+		var current = this;
+
+		while (current !== null) {
+			parents.push(current);
+			current = current.parent;
+		}
+
+		var update = false;
+		for (var i = parents.length - 1; i >= 0; i--) {
+			var component = parents[i];
+			if (component._dirty || update) {
+				update = true; // update the rest of the tree branch
+				component.updateTransform();
+				component.updateWorldTransform();
+				component._dirty = false;
+			}
+		}
+
+		parents.length = 0;
+
+		return this;
+	};
+})();
 
 TransformComponent.applyOnEntity = function (obj, entity) {
 	var transformComponent = entity.transformComponent;
