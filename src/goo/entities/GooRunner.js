--- conflicted
+++ resolved
@@ -40,6 +40,7 @@
  * If no logo is desired then this parameter should have the 'false' value.
  * If the supplied parameter is one of the following: 'topleft', 'topright', 'bottomleft', 'bottomright' then the logo will be positioned in the according corner
  * If the parameter is of type object then the logo will be positioned according to the 'position' key and will be colored according to the 'color' key
+ * @param {number} [parameters.fixedTpf=1/60] The delta time for the fixed update loop.
  * @param {boolean} [parameters.tpfSmoothingCount=10] Specifies the amount of previous frames to use when computing the 'time per frame'
  * @param {boolean} [parameters.debugKeys=false] If enabled the hotkeys Shift+[1..6] will be enabled
  * @param {boolean} [parameters.useTryCatch=true]
@@ -50,33 +51,8 @@
 	GameUtils.initAllShims();
 
 	/**
-<<<<<<< HEAD
-	 * The main class that updates the world and calls the renderers.
-	 * See [this engine overview article]{@link http://www.gootechnologies.com/learn/tutorials/engine/engine-overview/} for more info.
-	 *
-	 * @param {Object} [parameters] GooRunner settings passed in a JSON object
-	 * @param {boolean} [parameters.alpha=false] Specifies if the canvas should have an alpha channel or not.
-	 * @param {boolean} [parameters.premultipliedAlpha=true] Enables or disables premultiplication of color by alpha
-	 * @param {boolean} [parameters.antialias=true] Specifies if antialiasing should be turned on or no
-	 * @param {boolean} [parameters.stencil=false] Enables the stencil buffer
-	 * @param {boolean} [parameters.preserveDrawingBuffer=false] By default the drawing buffer will be cleared after it is presented to the HTML compositor. Enable this option to not clear the drawing buffer
-	 * @param {canvas}  [parameters.canvas] If not supplied, Renderer will create a new canvas
-	 * @param {boolean} [parameters.showStats=false] If enabled a small stats widget showing stats will be displayed
-	 * @param {boolean} [parameters.useDevicePixelRatio=false] Take into account the device pixel ratio (for retina screens etc)
-	 * @param {boolean} [parameters.manuallyStartGameLoop=false] By default the 'game loop' will start automatically. Enable this option to manually start the game loop at any time
-	 * @param {boolean | string | { position, color }} [parameters.logo='topright'] Specifies whether the Goo logo is visible or not and where should and be placed and what color should it have.
-	 * If the parameter is not specified then the logo is placed in the top right corner.
-	 * If no logo is desired then this parameter should have the 'false' value.
-	 * If the supplied parameter is one of the following: 'topleft', 'topright', 'bottomleft', 'bottomright' then the logo will be positioned in the according corner
-	 * If the parameter is of type object then the logo will be positioned according to the 'position' key and will be colored according to the 'color' key
-	 * @param {boolean} [parameters.tpfSmoothingCount=10] Specifies the amount of previous frames to use when computing the 'time per frame'
-	 * @param {number} [parameters.fixedTpf=1/60] The delta time for the fixed update loop.
-	 * @param {boolean} [parameters.debugKeys=false] If enabled the hotkeys Shift+[1..6] will be enabled
-	 * @param {boolean} [parameters.useTryCatch=true]
-=======
 	 * Automatically created Goo world.
 	 * @type {World}
->>>>>>> 1dfbbc97
 	 */
 	this.world = new World(this);
 
@@ -101,23 +77,9 @@
 
 	this.tpfSmoothingCount = parameters.tpfSmoothingCount !== undefined ? parameters.tpfSmoothingCount : 10;
 
-<<<<<<< HEAD
-		this.fixedTpf = parameters.fixedTpf !== undefined ? parameters.fixedTpf : 1 / 60;
-		this.maxSubSteps = 10;
-
-		if (parameters.showStats) {
-			this.stats = new Stats();
-			this.stats.domElement.style.position = 'absolute';
-			this.stats.domElement.style.left = '10px';
-			this.stats.domElement.style.top = '10px';
-			document.body.appendChild(this.stats.domElement);
-		}
-		if (parameters.logo === undefined || parameters.logo) {
-			var logoDiv = this._buildLogo(parameters.logo);
-			if (logoDiv) {
-				document.body.appendChild(logoDiv);
-			}
-=======
+	this.fixedTpf = parameters.fixedTpf !== undefined ? parameters.fixedTpf : 1 / 60;
+	this.maxSubSteps = parameters.maxSubSteps !== undefined ? parameters.maxSubSteps : 10;
+
 	if (parameters.showStats) {
 		this.addStats();
 	}
@@ -125,7 +87,6 @@
 		var logoDiv = this._buildLogo(parameters.logo);
 		if (logoDiv) {
 			document.body.appendChild(logoDiv);
->>>>>>> 1dfbbc97
 		}
 	}
 
@@ -240,16 +201,7 @@
 			this.renderer.shadowHandler.invalidateHandles(this.renderer);
 		}
 
-<<<<<<< HEAD
-		this.world.time += this.world.tpf;
-		World.time = this.world.time;
-		World.tpf = this.world.tpf;
-		World.fixedTpf = this.world.fixedTpf = this.fixedTpf;
-		this.world.maxSubSteps = this.maxSubSteps;
-		this.start = time;
-=======
 		this.renderer.invalidatePicking();
->>>>>>> 1dfbbc97
 
 		this.stopGameLoop();
 	}.bind(this));
@@ -319,29 +271,7 @@
 		if (error instanceof Error) {
 			console.error(error.stack);
 		} else {
-<<<<<<< HEAD
-			for (var i = 0; i < this.callbacksPreProcess.length; i++) {
-				var callback = this.callbacksPreProcess[i];
-				callback(this.world.tpf);
-			}
-		}
-
-		// process the world
-		if (this.doProcess) {
-
-			// Fixed step process, to catch up with the world time
-			var numSteps = 0;
-			while (this.world.fixedTpfTime + this.fixedTpf < this.world.time && numSteps < this.maxSubSteps) {
-				this.world.fixedTpfTime += this.fixedTpf;
-				numSteps++;
-				this.world.fixedProcess();
-			}
-
-			// Frame dependent process
-			this.world.process();
-=======
 			console.log(error);
->>>>>>> 1dfbbc97
 		}
 	}
 };
@@ -390,8 +320,10 @@
 
 	this.world.tpf = tpf;
 	this.world.time += this.world.tpf;
-	World.time = this.world.time; // get rid of this
-	World.tpf = this.world.tpf; // get rid of this
+	World.time = this.world.time; // todo: get rid of this
+	World.tpf = this.world.tpf; // todo: get rid of this
+	World.fixedTpf = this.world.fixedTpf = this.fixedTpf;
+	this.world.maxSubSteps = this.maxSubSteps;
 	this.start = time;
 
 	// execute callbacks
@@ -426,6 +358,14 @@
 
 	// process the world
 	if (this.doProcess) {
+
+		var numSteps = 0;
+		while (this.world.fixedTpfTime + this.fixedTpf < this.world.time && numSteps < this.maxSubSteps) {
+			this.world.fixedTpfTime += this.fixedTpf;
+			numSteps++;
+			this.world.fixedProcess();
+		}
+
 		this.world.process();
 	}
 
