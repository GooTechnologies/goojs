--- conflicted
+++ resolved
@@ -344,12 +344,11 @@
 		World.tpf = this.world.tpf;
 		this.start = time;
 
-<<<<<<< HEAD
 		this.renderer.info.reset();
 
 		// execute callbacks
-=======
-		this._update();
+		// game loop start
+		this._preUpdate();
 
 		renderTimer += tpf;
 		if (renderTimer > renderFrameRate) {
@@ -358,6 +357,26 @@
 		}
 
 		this._postUpdate();
+		// game loop end
+
+		// update the stats if there are any
+		if (this.stats) {
+			this.stats.update(
+				this.renderer.info.toString() + '<br>' +
+				'Transform updates: ' + this.world.getSystem('TransformSystem').numUpdates +
+				'<br>Cached shaders: ' + Object.keys(this.renderer.rendererRecord.shaderCache).length
+			);
+		}
+
+		// resolve any snapshot requests
+		if (this._takeSnapshots.length) {
+			var image = this.renderer.domElement.toDataURL();
+			for (var i = this._takeSnapshots.length - 1; i >= 0; i--) {
+				var callback = this._takeSnapshots[i];
+				this._callSafe(callback, image);
+			}
+			this._takeSnapshots = [];
+		}
 
 		// schedule next frame
 		if (this.animationId) {
@@ -365,8 +384,7 @@
 		}
 	};
 
-	GooRunner.prototype._update = function () {
->>>>>>> 74cf3759
+	GooRunner.prototype._preUpdate = function () {
 		if (this.callbacksNextFrame.length > 0) {
 			var callbacksNextFrame = this.callbacksNextFrame;
 			this.callbacksNextFrame = [];
@@ -385,15 +403,9 @@
 		if (this.doProcess) {
 			this.world.process();
 		}
-
-<<<<<<< HEAD
-
-=======
-		this.renderer.info.reset();
 	};
 	
 	GooRunner.prototype._render = function () {
->>>>>>> 74cf3759
 		if (this.doRender) {
 			this.renderer.checkResize(Renderer.mainCamera);
 			this.renderer.setRenderTarget();
@@ -437,25 +449,6 @@
 		// run the post render callbacks
 		for (var i = 0; i < this.callbacks.length; i++) {
 			this._callSafe(this.callbacks[i], this.world.tpf);
-		}
-
-		// update the stats if there are any
-		if (this.stats) {
-			this.stats.update(
-				this.renderer.info.toString() + '<br>' +
-				'Transform updates: ' + this.world.getSystem('TransformSystem').numUpdates +
-				'<br>Cached shaders: ' + Object.keys(this.renderer.rendererRecord.shaderCache).length
-			);
-		}
-
-		// resolve any snapshot requests
-		if (this._takeSnapshots.length) {
-			var image = this.renderer.domElement.toDataURL();
-			for (var i = this._takeSnapshots.length - 1; i >= 0; i--) {
-				var callback = this._takeSnapshots[i];
-				this._callSafe(callback, image);
-			}
-			this._takeSnapshots = [];
 		}
 	};
 
