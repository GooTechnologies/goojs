define([
	'goo/entities/World',
	'goo/entities/systems/TransformSystem',
	'goo/entities/systems/RenderSystem',
	'goo/renderer/Renderer',
	'goo/entities/systems/BoundingUpdateSystem',
	'goo/entities/systems/ScriptSystem',
	'goo/entities/systems/LightingSystem',
	'goo/entities/systems/CameraSystem',
	'goo/entities/systems/ParticlesSystem',
	'goo/util/Stats',
	"goo/entities/systems/CSSTransformSystem",
	"goo/entities/systems/AnimationSystem",
	"goo/entities/systems/LightDebugSystem",
	"goo/entities/systems/CameraDebugSystem",
	'goo/entities/systems/MovementSystem',

	'goo/entities/components/TransformComponent',
	'goo/entities/components/MeshDataComponent',
	'goo/entities/components/MeshRendererComponent',
	'goo/entities/components/CameraComponent',
	'goo/entities/components/LightComponent',
	'goo/entities/components/ScriptComponent',

	'goo/util/GameUtils',
	'goo/util/Logo'
],
/** @lends */
function (
	World,
	TransformSystem,
	RenderSystem,
	Renderer,
	BoundingUpdateSystem,
	ScriptSystem,
	LightingSystem,
	CameraSystem,
	ParticlesSystem,
	Stats,
	CSSTransformSystem,
	AnimationSystem,
	LightDebugSystem,
	CameraDebugSystem,
	MovementSystem,

	TransformComponent,
	MeshDataComponent,
	MeshRendererComponent,
	CameraComponent,
	LightComponent,
	ScriptComponent,

	GameUtils,
	Logo
) {
	'use strict';

	/**
	 * @class The main class that updates the world and calls the renderers
	 *
	 * @param {Object} [parameters] GooRunner settings passed in a JSON object
	 * @param {boolean} [parameters.alpha=false] Specifies if the canvas should have an alpha channel or not.
	 * @param {boolean} [parameters.premultipliedAlpha=true] Enables or disables premultiplication of color by alpha
	 * @param {boolean} [parameters.antialias=true] Specifies if antialiasing should be turned on or no
	 * @param {boolean} [parameters.stencil=false] Enables the stencil buffer
	 * @param {boolean} [parameters.preserveDrawingBuffer=false] By default the drawing buffer will be cleared after it is presented to the HTML compositor. Enable this option to not clear the drawing buffer
	 * @param {canvas}  [parameters.canvas] If not supplied, Renderer will create a new canvas
	 * @param {boolean} [parameters.showStats=false] If enabled a small stats widget showing stats will be displayed
	 * @param {boolean} [parameters.manuallyStartGameLoop=false] By default the 'game loop' will start automatically. Enable this option to manually start the game loop at any time
	 * @param {boolean} [parameters.logo=true] Specifies whether the Goo logo is visible or not
	 * @param {boolean} [parameters.tpfSmoothingCount=10] Specifies the amount of previous frames to use when computing the 'time per frame'
	 * @param {boolean} [parameters.debugKeys=false] If enabled the hotkeys Shift+[1..6] will be enabled
	 */

	function GooRunner (parameters) {
		parameters = parameters || {};

		GameUtils.initAllShims();

		this.world = new World(this);
		this.renderer = new Renderer(parameters);

		// do this is a method called setupSystems
		this.world.setSystem(new ScriptSystem(this.renderer));
		this.world.setSystem(new TransformSystem());
		this.world.setSystem(new CameraSystem());
		this.world.setSystem(new CSSTransformSystem(this.renderer)); // Go away!
		this.world.setSystem(new ParticlesSystem());
		this.world.setSystem(new BoundingUpdateSystem());
		this.world.setSystem(new LightingSystem());
		this.world.setSystem(new AnimationSystem());
		this.world.setSystem(new LightDebugSystem()); // Go away!
		this.world.setSystem(new CameraDebugSystem()); // Go away!
		this.world.setSystem(new MovementSystem()); // Go away!

		this.renderSystem = new RenderSystem();
		this.renderSystems = [this.renderSystem];
		this.world.setSystem(this.renderSystem);

		// register components - do it in a separate method; can be an array
		this.world.registerComponent(TransformComponent);
		this.world.registerComponent(MeshDataComponent);
		this.world.registerComponent(MeshRendererComponent);
		this.world.registerComponent(CameraComponent);
		this.world.registerComponent(LightComponent);
		this.world.registerComponent(ScriptComponent);

		this.doProcess = true;
		this.doRender = true;

		this.tpfSmoothingCount = parameters.tpfSmoothingCount !== undefined ? parameters.tpfSmoothingCount : 10;

		if (parameters.showStats) {
			this.stats = new Stats();
			this.stats.domElement.style.position = 'absolute';
			this.stats.domElement.style.left = '10px';
			this.stats.domElement.style.top = '10px';
			document.body.appendChild(this.stats.domElement);
		}
		if (parameters.logo === undefined || parameters.logo) {
			var logoDiv = this._buildLogo(parameters.logo);
			document.body.appendChild(logoDiv);
		}

		this.callbacks = [];
		this.callbacksPreProcess = [];
		this.callbacksPreRender = [];
		this.callbacksNextFrame = [];
		this._takeSnapshots = [];

		var that = this;
		this.start = -1;
		//Move out
		this.run = function (time) {
			try {
				that._updateFrame(time);
			} catch (e) {
				if (e instanceof Error) {
					console.error(e.stack);
				} else {
					console.error(e);
				}
			}
		};

		this.animationId = 0;
		if (!parameters.manuallyStartGameLoop) {
			this.startGameLoop(this.run);
		}

		if (parameters.debugKeys) {
			this._addDebugKeys();
		}

		// Event stuff
		this._events = {
			click: null,
			mousedown: null,
			mouseup: null,
			mousemove: null
		};
		this._eventListeners = {
			click: [],
			mousedown: [],
			mouseup: [],
			mousemove: []
		};
		this._eventTriggered = {
			click: null,
			mousedown: null,
			mouseup: null,
			mousemove: null
		};

		GameUtils.addVisibilityChangeListener(function (paused) {
			if (paused) {
				this.stopGameLoop();
			} else {
				this.startGameLoop();
			}
		}.bind(this));

		this._picking = {
			x: 0,
			y: 0,
			skipUpdateBuffer: false,
			doPick: false,
			pickingCallback: null,
			pickingStore: {},
			clearColorStore: []
		};
	}

	/**
	 * Add a render system to the world
	 * @private
	 * @param system
	 * @param idx
	 */
	//! AT: private until priorities get added to render systems as 'idx' is very unflexibile
	GooRunner.prototype.setRenderSystem = function (system, idx) {
		this.world.setSystem(system);
		if (idx !== undefined) {
			this.renderSystems.splice(idx, 0, system);
		} else {
			this.renderSystems.push(system);
		}
	};

	var tpfSmoothingArray = [];
	var tpfIndex = 0;

	GooRunner.prototype._updateFrame = function (time) {
		if (this.start < 0) {
			this.start = time;
		}

		var tpf = (time - this.start) / 1000.0;

		if (tpf < 0 || tpf > 1.0) { // skip a loop - original start time probably bad.
			this.start = time;
			this.animationId = window.requestAnimationFrame(this.run);
			return;
		}

		tpf = Math.max(Math.min(tpf, 0.5), 0.0001); //! AT: MathUtils.clamp

		// Smooth out the tpf
		tpfSmoothingArray[tpfIndex] = tpf;
		tpfIndex = (tpfIndex + 1) % this.tpfSmoothingCount;
		var avg = 0;
		for (var i = 0; i < tpfSmoothingArray.length; i++) {
			avg += tpfSmoothingArray[i];
		}
		avg /= tpfSmoothingArray.length;
		this.world.tpf = avg;

		this.world.time += this.world.tpf;
		World.time = this.world.time;
		World.tpf = this.world.tpf;
		this.start = time;

		// execute callbacks
		for (var i = 0; i < this.callbacksNextFrame.length; i++) {
			this.callbacksNextFrame[i](this.world.tpf);
		}
		this.callbacksNextFrame = [];

		for (var i = 0; i < this.callbacksPreProcess.length; i++) {
			this.callbacksPreProcess[i](this.world.tpf);
		}

		// process the world
		if (this.doProcess) {
			this.world.process();
		}

		this.renderer.info.reset();

		if (this.doRender) {
			this.renderer.checkResize(Renderer.mainCamera);
			this.renderer.setRenderTarget();
<<<<<<< HEAD

=======
			this.renderer.clear();

			// run the prerender callbacks
>>>>>>> 7efeec7f
			for (var i = 0; i < this.callbacksPreRender.length; i++) {
				this.callbacksPreRender[i](this.world.tpf);
			}

			// run all the renderers
			for (var i = 0; i < this.renderSystems.length; i++) {
				if (!this.renderSystems[i].passive) {
					this.renderSystems[i].render(this.renderer);
				}
			}
<<<<<<< HEAD
=======

			// handle pick requests
>>>>>>> 7efeec7f
			if (this._picking.doPick && Renderer.mainCamera) {
				var cc = this.renderer.clearColor.data;
				this._picking.clearColorStore[0] = cc[0];
				this._picking.clearColorStore[1] = cc[1];
				this._picking.clearColorStore[2] = cc[2];
				this._picking.clearColorStore[3] = cc[3];
				this.renderer.setClearColor(0, 0, 0, 1);

				for (var i = 0; i < this.renderSystems.length; i++) {
					if (this.renderSystems[i].renderToPick && !this.renderSystems[i].passive) {
						this.renderSystems[i].renderToPick(this.renderer, this._picking.skipUpdateBuffer);
					}
				}
				this.renderer.pick(this._picking.x, this._picking.y, this._picking.pickingStore, Renderer.mainCamera);
				this._picking.pickingCallback(this._picking.pickingStore.id, this._picking.pickingStore.depth);
				this._picking.doPick = false;

				this.renderer.setClearColor.apply(this.renderer, this._picking.clearColorStore);
			}
		}

		// run the post render callbacks
		for (var i = 0; i < this.callbacks.length; i++) {
			this.callbacks[i](this.world.tpf);
		}

		// update the stats if there are any
		if (this.stats) {
			this.stats.update(this.renderer.info);
		}

		// resolve any snapshot requests
		if (this._takeSnapshots.length) {
			try {
				var image = this.renderer.domElement.toDataURL();
				for (var i = this._takeSnapshots.length - 1; i >= 0; i--) {
					this._takeSnapshots[i](image);
				}
			} catch (err) {
				console.error('Failed to take snapshot', err.message);
			}
			this._takeSnapshots = [];
		}

		// schedule next frame
		this.animationId = window.requestAnimationFrame(this.run);
	};

	//TODO: move this to Logo
	GooRunner.prototype._buildLogo = function (settings) {
		var div = document.createElement('div');
		var svg = Logo.getLogo({
			width: '70px',
			height: '50px',
			color: Logo.blue
		});
		var span = '<span style="color: #EEE; font-family: Helvetica, sans-serif; font-size: 11px; display: inline-block; margin-top: 14px; margin-right: -3px; vertical-align: top;">Powered by</span>';
		div.innerHTML = '<a style="text-decoration: none;" href="http://www.gooengine.com" target="_blank">' + span + svg + '</a>';
		div.style.position = 'absolute';
		div.style.zIndex = '2000';
		if (settings === 'topright') {
			div.style.top = '10px';
			div.style.right = '10px';
		} else if (settings === 'topleft') {
			div.style.top = '10px';
			div.style.left = '10px';
		} else if (settings === 'bottomright') {
			div.style.bottom = '10px';
			div.style.right = '10px';
		} else if (settings === 'bottomleft') {
			div.style.bottom = '10px';
			div.style.left = '10px';
		} else {
			div.style.top = '10px';
			div.style.right = '10px';
		}
		div.id = 'goologo';
		div.style.webkitTouchCallout = 'none';
		div.style.webkitUserSelect = 'none';
		div.style.khtmlUserSelect = 'none';
		div.style.mozUserSelect = 'none';
		div.style.msUserSelect = 'none';
		div.style.userSelect = 'none';
		div.ondragstart = function() {
			return false;
		};

		return div;
	};

	/**
	 * Enable misc debug configurations for inspecting aspects of the scene on hotkeys.
	 * @private
	 */
	GooRunner.prototype._addDebugKeys = function () {
		//TODO: Temporary keymappings
		// shift+space = toggle fullscreen
		// shift+enter = toggle mouselock
		// shift+1 = normal rendering
		// shift+2 = show normals
		// shift+3 = simple lit
		// shift+4 = color
		// shift+5 = wireframe
		// shift+6 = flat
		// shift+7 = textured
		// shift+8 = regular material + wireframe
		// shift+click = log picked entity
		var activeKey = 'shiftKey';
		document.addEventListener("keydown", function (e) {
			if (e.which === 32 && e[activeKey]) { // Space
				GameUtils.toggleFullScreen();
			} else if (e.which === 13 && e[activeKey]) { // Enter
				GameUtils.togglePointerLock();
			} else if (e.which === 49 && e[activeKey]) { // 1
				this.renderSystem.setDebugMaterial();
			} else if ((e.which === 50 || e.which === 222) && e[activeKey]) { // 2
				this.renderSystem.setDebugMaterial('normals');
			} else if (e.which === 51 && e[activeKey]) { // 3
				this.renderSystem.setDebugMaterial('lit');
			} else if (e.which === 52 && e[activeKey]) { // 4
				this.renderSystem.setDebugMaterial('color');
			} else if (e.which === 53 && e[activeKey]) { // 5
				this.renderSystem.setDebugMaterial('wireframe');
			} else if (e.which === 54 && e[activeKey]) { // 6
				this.renderSystem.setDebugMaterial('flat');
			} else if ((e.which === 55 || e.which === 191) && e[activeKey]) { // 7
				this.renderSystem.setDebugMaterial('texture');
			} else if ((e.which === 56) && e[activeKey]) { // 8
				this.renderSystem.setDebugMaterial('+wireframe');
			}
		}.bind(this), false);

		document.addEventListener('mousedown', function (e) {
			if (e[activeKey]) {
				var x = e.clientX;
				var y = e.clientY;
				this.pick(x, y, function(id, depth) {
					var entity = this.world.entityManager.getEntityById(id);
					console.log('Picked entity:', entity, 'At depth:', depth);
				}.bind(this));
			}
		}.bind(this), false);
	};

	/**
	 * Adds an event listener to the GooRunner
	 * @param {string} type Can currently be 'click', 'mousedown', 'mousemove' or 'mouseup'
	 * @param {function(event)} Callback to call when event is fired
	 */
	GooRunner.prototype.addEventListener = function(type, callback) {
		if(!this._eventListeners[type] || this._eventListeners[type].indexOf(callback) > -1) {
			return;
		}

		if(typeof callback === 'function') {
			this._eventListeners[type].push(callback);
			if(this._eventListeners[type].length === 1) {
				this._enableEvent(type);
			}
		}
	};

	/**
	 * Removes an event listener to the GooRunner
	 * @param {string} type Can currently be 'click', 'mousedown', 'mousemove' or 'mouseup'
	 * @param {function(event)} Callback to remove from event listener
	 */
	GooRunner.prototype.removeEventListener = function(type, callback) {
		if(!this._eventListeners[type]) {
			return;
		}
		var index = this._eventListeners[type].indexOf(callback);
		if (index > -1) {
			this._eventListeners[type].splice(index, 1);
		}
		if (this._eventListeners[type].length === 0) {
			this._disableEvent(type);
		}
	};

	GooRunner.prototype._dispatchEvent = function(evt) {
		for (var type in this._eventTriggered) {
			if(this._eventTriggered[type] && this._eventListeners[type]) {
				var e = {
					entity: evt.entity,
					depth: evt.depth,
					x: evt.x,
					y: evt.y,
					type: type,
					domEvent: this._eventTriggered[type],
					id: evt.id
				};
				for (var i = 0; i < this._eventListeners[type].length; i++) {
					if(this._eventListeners[type][i](e) === false) {
						break;
					}
				}
				this._eventTriggered[type] = null;
			}
		}
	};

	/**
	 * Enables event listening on the GooRunner
	 * @param {string} type Can currently be 'click', 'mousedown', 'mousemove' or 'mouseup'
	 * @private
	 */
	GooRunner.prototype._enableEvent = function(type) {
		if(this._events[type]) {
			return;
		}
		var func = function(e) {
			var x = (e.offsetX !== undefined) ? e.offsetX : e.layerX;
			var y = (e.offsetY !== undefined) ? e.offsetY : e.layerY;
			this._eventTriggered[type] = e;
			this.pick(x, y, function(index, depth) {
				var entity = this.world.entityManager.getEntityByIndex(index);
				this._dispatchEvent({
					entity: entity,
					depth: depth,
					x: x,
					y: y,
					id: index
				});
			}.bind(this));
		}.bind(this);
		this.renderer.domElement.addEventListener(type, func);
		this._events[type] = func;
	};

	/**
	 * Disables event listening on the GooRunner
	 * @param {string} type Can currently be 'click', 'mousedown', 'mousemove' or 'mouseup'
	 * @private
	 */
	GooRunner.prototype._disableEvent = function(type) {
		if (this._events[type]) {
			this.renderer.domElement.removeEventListener(type, this._events[type]);
		}
		this._events[type] = null;
	};

	/**
	 * Starts the game loop. (done through requestAnimationFrame)
	 */
	GooRunner.prototype.startGameLoop = function () {
		if (!this.animationId) {
			this.start = -1;
			this.animationId = window.requestAnimationFrame(this.run);
		}
	};

	/**
	 * Stops the game loop.
	 */
	GooRunner.prototype.stopGameLoop = function () {
		window.cancelAnimationFrame(this.animationId);
		this.animationId = 0;
	};

	/**
	 * Takes an image snapshot from the 3d scene at next render call
	 */
	GooRunner.prototype.takeSnapshot = function(callback) {
		this._takeSnapshots.push(callback);
	};

	/**
	 * Requests a pick from screen space coordinates. A successful pick returns id and depth of the pick target.
	 *
	 * @param {number} x screen coordinate
	 * @param {number} y screen coordinate
	 * @param {Function} callback to handle the pick result
	 * @param {boolean} skipUpdateBuffer when true picking will be attempted against existing buffer
	 */
	GooRunner.prototype.pick = function(x, y, callback, skipUpdateBuffer) {
		this._picking.x = x;
		this._picking.y = y;
		this._picking.skipUpdateBuffer = skipUpdateBuffer === undefined ? false : skipUpdateBuffer;
		if (callback) {
			this._picking.pickingCallback = callback;
		}
		this._picking.doPick = true;
	};

	return GooRunner;
});<|MERGE_RESOLUTION|>--- conflicted
+++ resolved
@@ -260,13 +260,9 @@
 		if (this.doRender) {
 			this.renderer.checkResize(Renderer.mainCamera);
 			this.renderer.setRenderTarget();
-<<<<<<< HEAD
-
-=======
 			this.renderer.clear();
 
 			// run the prerender callbacks
->>>>>>> 7efeec7f
 			for (var i = 0; i < this.callbacksPreRender.length; i++) {
 				this.callbacksPreRender[i](this.world.tpf);
 			}
@@ -277,11 +273,7 @@
 					this.renderSystems[i].render(this.renderer);
 				}
 			}
-<<<<<<< HEAD
-=======
-
 			// handle pick requests
->>>>>>> 7efeec7f
 			if (this._picking.doPick && Renderer.mainCamera) {
 				var cc = this.renderer.clearColor.data;
 				this._picking.clearColorStore[0] = cc[0];
