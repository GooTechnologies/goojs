<<<<<<< HEAD
define( 
	[ "goo/entities/Collection",
	  "goo/entities/ProcessParameters",
	  "goo/util/ParseArguments",
	  "goo/entities/Scene",
	  "goo/entities/Entity",
	  "goo/renderer/Renderer",
	  "goo/util/GameUtils",
	  "goo/util/Logo",
	  "goo/util/Stats",
	  "goo/entities/World" ],				// REVIEW: REMOVE! Only reason it's here is because of static World.time, which has to go, too.
	  
	function( Collection, ProcessParameters, ParseArguments, Scene, Entity, Renderer, GameUtils, Logo, Stats, World ) {

		"use strict";

		var collection       = new Collection();
		var collectionScenes = new Collection();

		function GooRunner( parameters ) {
			parameters = parameters || {};

			this.processParameters   = new ProcessParameters();
			this.scenes              = [];
			this.renderer            = new Renderer( parameters );		// REVIEW: maybe renderer should be on Scene level?
			this.rafId               = -1;

			// setup renderer access methods
			// TODO: add more access methods

			this.domElement    = this.renderer.domElement;
			this.setClearColor = this.renderer.setClearColor.bind( this.renderer );

			if( parameters.domContainer ) {
				parameters.domContainer.appendChild( this.domElement );
			} 

			// add scenes

			this.add( parameters.scenes );

			if( this.scenes.length === 0 ) {
				this.addScene( new Scene( { name: "default" } ));
			}

			// REVIEW: all callbacks should have an API (add/get etc).
			// Also, would look better to wrap all callbacks in an object, like this.callbacks = { preProcess: [], preRender: [], postRender: [] }; 

			this.callbacks           = [];
			this.callbacksPreProcess = [];
			this.callbacksPreRender  = [];

			// REVIEW: these should probably be removed and you should use
			// scene.enabled and scene.visible

			this.doProcess = true;
			this.doRender = true;

			// REVIEW: maybe move all of this picking out of Goo(Runner) somehow.
			// Would be nice with just a Pick.pixelAt( 0, 0 ) or something...
=======
define([
	'goo/entities/World',
	'goo/entities/systems/TransformSystem',
	'goo/entities/systems/RenderSystem',
	'goo/renderer/Renderer',
	'goo/entities/systems/BoundingUpdateSystem',
	'goo/entities/systems/ScriptSystem',
	'goo/entities/systems/LightingSystem',
	'goo/entities/systems/CameraSystem',
	'goo/entities/systems/ParticlesSystem',
	'goo/util/Stats',
	"goo/entities/systems/CSSTransformSystem",
	"goo/entities/systems/AnimationSystem",
	"goo/entities/systems/LightDebugSystem",
	"goo/entities/systems/CameraDebugSystem",
	'goo/util/GameUtils',
	'goo/util/Logo'
],
/** @lends */
function (
	World,
	TransformSystem,
	RenderSystem,
	Renderer,
	BoundingUpdateSystem,
	ScriptSystem,
	LightingSystem,
	CameraSystem,
	ParticlesSystem,
	Stats,
	CSSTransformSystem,
	AnimationSystem,
	LightDebugSystem,
	CameraDebugSystem,
	GameUtils,
	Logo
) {
	"use strict";

	/**
	 * @class Standard setup of entity system to use as base for small projects/demos
	 *
	 * @param {Object} [parameters] GooRunner settings passed in a JSON object.
	 * @param {boolean} [parameters.alpha=false]
	 * @param {boolean} [parameters.premultipliedAlpha=true]
	 * @param {boolean} [parameters.antialias=true]
	 * @param {boolean} [parameters.stencil=false]
	 * @param {boolean} [parameters.preserveDrawingBuffer=false]
	 * @param {canvas}  [parameters.canvas] If not supplied, Renderer will create a new canvas
	 * @param {boolean} [parameters.showStats=false]
	 * @param {boolean} [parameters.manuallyStartGameLoop=false]
	 * @param {boolean} [parameters.logo=true]
	 * @param {boolean} [parameters.tpfSmoothingCount=10]
	 * @param {boolean} [parameters.debugKeys=false]
	 */

	function GooRunner (parameters) {
		parameters = parameters || {};

		this.world = new World(this);
		this.renderer = new Renderer(parameters);

		this.world.setSystem(new ScriptSystem(this.renderer));
		this.world.setSystem(new TransformSystem());
		this.world.setSystem(new CameraSystem());
		this.world.setSystem(new CSSTransformSystem(this.renderer));
		this.world.setSystem(new ParticlesSystem());
		this.world.setSystem(new BoundingUpdateSystem());
		this.world.setSystem(new LightingSystem());
		this.world.setSystem(new AnimationSystem());
		this.world.setSystem(new LightDebugSystem());
		this.world.setSystem(new CameraDebugSystem());
		this.renderSystem = new RenderSystem();
		this.renderSystems = [this.renderSystem];
		this.world.setSystem(this.renderSystem);

		this.doProcess = true;
		this.doRender = true;

		GameUtils.initAllShims();

		this.tpfSmoothingCount = parameters.tpfSmoothingCount !== undefined ? parameters.tpfSmoothingCount : 10;

		if (parameters.showStats) {
			this.stats = new Stats();
			this.stats.domElement.style.position = 'absolute';
			this.stats.domElement.style.left = '10px';
			this.stats.domElement.style.top = '10px';
			document.body.appendChild(this.stats.domElement);
		}
		if (parameters.logo === undefined || parameters.logo) {
			var logoDiv = this._buildLogo(parameters.logo);
			document.body.appendChild(logoDiv);
		}
>>>>>>> d8b2ef57

			this._takeSnapshots = [];
			this._picking = {
				x: 0,
				y: 0,
				skipUpdateBuffer: false,
				doPick: false,
				pickingCallback: null,
				pickingStore: {},
				clearColorStore: []
			};

			// REVIEW: Move this to signals.js or own Event-class?

			this._events = {
				click: null,
				mousedown: null,
				mouseup: null,
				mousemove: null
			};
			this._eventListeners = {
				click: [],
				mousedown: [],
				mouseup: [],
				mousemove: []
			};
			this._eventTriggered = {
				click: null,
				mousedown: null,
				mouseup: null,
				mousemove: null
			};

			// setup GameUtils
			// REVIEW: what happens here if we've got multiple Goo-instances? Also, should
			// we be dependent on "GameUtils" or do our own implementation of the features used

			GameUtils.initAllShims();
			GameUtils.addVisibilityChangeListener( function( paused ) {
				if( paused ) {
					this.pause();
				} else {
					this.start();
				}
			}.bind( this ));

			// setup stats and logo
			// REVIEW: put these in separate classes?

			if( parameters.showStats ) {
				this.stats = new Stats();
				this.stats.domElement.style.position = 'absolute';
				this.stats.domElement.style.left = '10px';
				this.stats.domElement.style.top = '10px';
				document.body.appendChild( this.stats.domElement );
			}

			if( parameters.logo === undefined || parameters.logo ) {
				var logoDiv = this._buildLogo(parameters.logo);
				document.body.appendChild(logoDiv);
			}

			// REVIEW: this should be removed! No more world.

			this.world = this.scenes[ 0 ];
			World.time = 0;

			// REVIEW: this is for backwards compability. RenderSystems now live on Scene level.

			this.renderSystem  = this.world.getSystem( "RenderSystem" );
			this.renderSystems = [ this.renderSystem ];			// REVIEW: maybe renderer should be on Scene level?

			// REVIEW: Start like this?

			if (!parameters.manuallyStartGameLoop) {
				this.startGameLoop(this.run);
			}

			if (parameters.debugKeys) {
				this._addDebugKeys();
			}

		}

		// general add/get methods

		GooRunner.prototype.add = function() {
			collection.clear();
			collection.preventClear();

			// TODO: change to ParseArguments

			var argument, a, al = arguments.length;
			var type;
			for( a = 0; a < al; a++ ) {
				argument = arguments[ a ];

				if( argument !== undefined ) {
					type = typeof( argument );

					if( type === "object" ) { 
						if( Array.isArray( argument )) {
							this.add.apply( this, argument );
							collection.preventClear();
						} else {
							collection.add( this.addScene( argument ));
						}
					} else if( type === "function" || type === "string" ) {
						collection.add( this.addScene( argument ));
					}
				}
			}

			collection.allowClear();
			return collection.items.length === 1 ? collection.first : collection;
		};

		GooRunner.prototype.get = function() {
			collection.clear();
			collection.preventClear();

			// TODO: Change to ParseArguments

			var argument, a, al = arguments.length;
			var type;
			for( a = 0; a < al; a++ ) {
				argument = arguments[ a ];

				if( argument !== undefined ) {
					type = typeof( argument );

					if( type === "object" ) { 
						if( Array.isArray( argument )) {
							this.add.apply( argument );
						} else {
							collection.add( this.getScene( argument.name ));
						}
					} else if( type === "string" ) {
						collection.add( this.getScene( argument ));
					}
				}
			}

			if( collection.items.length === 0 ) {
				return this.scenes[ 0 ];
			}

			collection.allowClear();
			return collection.items.length === 1 ? collection.first : collection;
		};

		// scene methods

		GooRunner.prototype.addScene = function( scene ) {

			// TODO: Change to process parameters

			if( scene === undefined ) {
				scene = new Scene();
			} else if( typeof( scene ) === "string" ) {
				scene = new Scene( { name: scene } );
			} else if( typeof( scene ) === "function" ) {
				scene = new scene();
			} else if( scene instanceof Scene ) {
				scene = scene;
			} else {
				console.error( "Goo.addScene: unknown parameter type ", scene );
			}

			scene.init( this );
			this.scenes.push( scene );

			return scene;
		};

		GooRunner.prototype.getScene = function() {
			if( arguments.length === 0 ) {
				return collection.fromArray( this.scenes ).orFirst();
			}
 
			collectionScenes.fromArray( this.scenes );
			collection.clear();

			ParseArguments( this, arguments, function( goo, type, value ) {
				if( type === ProcessParameters.STRING ) {
					collection.add( collectionScenes.compare( "name", value ));
				} else if( type === ProcessParameters.INSTANCE ) {
					collection.add( value );
				} else if( type === ProcessParameters.CONSTRUCTOR ) {
					collectionScenes.each( function( scene ) {
						collection.add( scene );
					});
				}
			});

			return collection.orFirst();
		};

		// start and stuff

		GooRunner.prototype.start = function( preProcessCallback ) {
			if( preProcessCallback ) {
				this.callbacksPreProcess.push( preProcessCallback );
			}

			if( this.rafId === -1 ) {
				this.processParameters.resetTime();
				this.rafId = window.requestAnimationFrame( this.process.bind( this ));
			}
		};

		GooRunner.prototype.pause = function() {
			if( this.rafId !== -1 ) {
				window.cancelAnimationFrame( this.rafId );
				this.rafId = -1;
			}
		};

		GooRunner.prototype.stop = function() {
			processParameters.resetTime();
			World.time = 0;						// REVIEW: Remove!
			this.pause();
		};

		GooRunner.prototype.process = function( timeStamp ) {		
			// REVIEW: add some sort of debug-flag which wraps everything in here with a try-catch or
			// have a separate processDebug which is attached to the raf if debug === true

			this.processParameters.updateTime( timeStamp );
			World.time = this.processParameters.timeInSeconds;				// REVIEW: Remove!
			World.tpf  = this.processParameters.deltaTimeInSeconds;

			var c, cl = this.callbacksPreProcess.length;
			for( c = 0; c < cl; c++ ) {
				// REVIEW: Would be nice to send processParameters only!
				this.callbacksPreProcess[ c ]( this.processParameters.deltaTimeInSeconds, this.processParameters );
			}

			var scenes = this.scenes;
			var sl = scenes.length;
			
			// REVIEW: remove this.doProcess and rely on scene.enabled?
			if( this.doProcess ) {
				while( sl-- ) {
					scenes[ sl ].process( this.processParameters );
				}
			}

			this.renderer.info.reset();

			// REVIEW: remove this.doRender and rely on scene.visible?
			if( this.doRender ) {
				this.renderer.checkResize( Renderer.mainCamera );
				this.renderer.setRenderTarget();
				this.renderer.clear();

				cl = this.callbacksPreRender.length;
				for( c = 0; c < cl; c++ ) {
					// REVIEW: Would be nice to send processParameters only!
					this.callbacksPreRender[ c ]( this.processParameters.deltaTimeInSeconds, this.processParameters );
				}

				sl = scenes.length;
				while( sl-- ) {
					scenes[ sl ].render( this.processParameters );
				}

				// REVIEW: Move this out of Goo?
				if(this._picking.doPick) {
					var cc = this.renderer.clearColor.data;
					this._picking.clearColorStore[0] = cc[0];
					this._picking.clearColorStore[1] = cc[1];
					this._picking.clearColorStore[2] = cc[2];
					this._picking.clearColorStore[3] = cc[3];
					this.renderer.setClearColor(0,0,0,1);

					for (var i = 0; i < this.renderSystems.length; i++) {
						if (this.renderSystems[i].renderToPick) {
							this.renderSystems[i].renderToPick(this.renderer, this._picking.skipUpdateBuffer);
						}
					}
					this.renderer.pick(this._picking.x, this._picking.y, this._picking.pickingStore, Renderer.mainCamera);
					this._picking.pickingCallback(this._picking.pickingStore.id, this._picking.pickingStore.depth);
					this._picking.doPick = false;

					this.renderer.setClearColor.apply(this.renderer, this._picking.clearColorStore);
				}				
			}

			cl = this.callbacks.length;
			for( c = 0; c < cl; c++ ) {
				// REVIEW: Would be nice to send processParameters only!
				this.callbacks[ c ]( this.processParameters.deltaTimeInSeconds, this.processParameters );
			}
	
			if (this.stats) {
				this.stats.update(this.renderer.info);
			}
			// REVIEW: Somehow move this out of GooRunner?
			if (this._takeSnapshots.length) {
				try {
					var image = this.renderer.domElement.toDataURL();
					for (var i = this._takeSnapshots.length - 1; i >= 0; i--) {
						this._takeSnapshots[i](image);
					}
				} catch (err) {
					console.error('Failed to take snapshot', err.message);
				}
				this._takeSnapshots = [];
			}

			this.rafId = window.requestAnimationFrame( this.process.bind( this ));
		};

		// REVIEW: These are here for backwards compability, should either be 
		// removed or updated

		/**
		 * Starts the game loop. (done through requestAnimationFrame)
		 */
		GooRunner.prototype.startGameLoop = function () {
			this.start();
		};

		/**
		 * Stops the game loop.
		 */
		GooRunner.prototype.stopGameLoop = function () {
			this.stop();
		};

		/**
		 * Takes snapshot at next rendercall
		 */
		GooRunner.prototype.takeSnapshot = function(callback) {
			this._takeSnapshots.push(callback);
		};

		GooRunner.prototype.pick = function(x, y, callback, skipUpdateBuffer) {
			this._picking.x = x;
			this._picking.y = y;
			this._picking.skipUpdateBuffer = skipUpdateBuffer === undefined ? false : skipUpdateBuffer;
			if (callback) {
				this._picking.pickingCallback = callback;
			}
			this._picking.doPick = true;
		};

		// REVIEW: These methods are here for backwards compability. Might still
		// be needed and a good place to have them, but should be considered to 
		// be moved elsewhere

		//TODO: move this to Logo class
		GooRunner.prototype._buildLogo = function (settings) {
			var div = document.createElement('div');
			var svg = Logo.getLogo({
				width: '70px',
				height: '50px',
				color: Logo.blue
			});
			var span = '<span style="color: #EEE; font-family: Helvetica, sans-serif; font-size: 11px; display: inline-block; margin-top: 14px; margin-right: -3px; vertical-align: top;">Powered by</span>';
			div.innerHTML = '<a style="text-decoration: none;" href="http://www.gooengine.com" target="_blank">' + span + svg + '</a>';
			div.style.position = 'absolute';
			div.style.zIndex = '2000';
			if (settings === 'topright') {
				div.style.top = '10px';
				div.style.right = '10px';
			} else if (settings === 'topleft') {
				div.style.top = '10px';
				div.style.left = '10px';
			} else if (settings === 'bottomright') {
				div.style.bottom = '10px';
				div.style.right = '10px';
			} else if (settings === 'bottomleft') {
				div.style.bottom = '10px';
				div.style.left = '10px';
			} else {
				div.style.top = '10px';
				div.style.right = '10px';
			}
			div.id = 'goologo';
			div.style.webkitTouchCallout = 'none';
			div.style.webkitUserSelect = 'none';
			div.style.khtmlUserSelect = 'none';
			div.style.mozUserSelect = 'none';
			div.style.msUserSelect = 'none';
			div.style.userSelect = 'none';
			div.ondragstart = function() {
				return false;
			};

			return div;
		};

		GooRunner.prototype._addDebugKeys = function () {
			//TODO: Temporary keymappings
			// shift+space = toggle fullscreen
			// shift+enter = toggle mouselock
			// shift+1 = normal rendering
			// shift+2 = show normals
			// shift+3 = simple lit
			// shift+4 = color
			// shift+5 = wireframe
			// shift+6 = flat
			// shift+7 = textured
			// shift+8 = regular material + wireframe
			// shift+click = log picked entity
			var activeKey = 'shiftKey';
			document.addEventListener("keydown", function (e) {
				if (e.which === 32 && e[activeKey]) { // Space
					GameUtils.toggleFullScreen();
				} else if (e.which === 13 && e[activeKey]) { // Enter
					GameUtils.togglePointerLock();
				} else if (e.which === 49 && e[activeKey]) { // 1
					this.renderSystem.setDebugMaterial();
				} else if ((e.which === 50 || e.which === 222) && e[activeKey]) { // 2
					this.renderSystem.setDebugMaterial('normals');
				} else if (e.which === 51 && e[activeKey]) { // 3
					this.renderSystem.setDebugMaterial('lit');
				} else if (e.which === 52 && e[activeKey]) { // 4
					this.renderSystem.setDebugMaterial('color');
				} else if (e.which === 53 && e[activeKey]) { // 5
					this.renderSystem.setDebugMaterial('wireframe');
				} else if (e.which === 54 && e[activeKey]) { // 6
					this.renderSystem.setDebugMaterial('flat');
				} else if ((e.which === 55 || e.which === 191) && e[activeKey]) { // 7
					this.renderSystem.setDebugMaterial('texture');
				} else if ((e.which === 56) && e[activeKey]) { // 8
					this.renderSystem.setDebugMaterial('+wireframe');
				}
			}.bind(this), false);

			document.addEventListener("mousedown", function (e) {
				if (e[activeKey]) {
					var x = e.clientX;
					var y = e.clientY;
					this.pick(x, y, function(id, depth) {
						var entity = this.world.entityManager.getEntityById(id);
						console.log('Picked entity:', entity, 'At depth:', depth);
					}.bind(this));
				}
			}.bind(this), false);
		};


		// REVIEW: Maybe start using signals.js for all events? Or simply put
		// these methods in a new Event-class?

		/*
		 * Adds an event listener to the goorunner
		 * @param {string} type Can currently be 'click', 'mousedown', 'mousemove' or 'mouseup'
		 * @param {function(event)} Callback to call when event is fired
		 */
		GooRunner.prototype.addEventListener = function(type, callback) {
			if(!this._eventListeners[type] || this._eventListeners[type].indexOf(callback) > -1) {
				return;
			}

			if(typeof callback === 'function') {
				this._eventListeners[type].push(callback);
				if(this._eventListeners[type].length === 1) {
					this._enableEvent(type);
				}
			}
		};

		/*
		 * Removes an event listener to the goorunner
		 * @param {string} type Can currently be 'click', 'mousedown', 'mousemove' or 'mouseup'
		 * @param {function(event)} Callback to remove from event listener
		 */
		GooRunner.prototype.removeEventListener = function(type, callback) {
			if(!this._eventListeners[type]) {
				return;
			}
			var index = this._eventListeners[type].indexOf(callback);
			if (index > -1) {
				this._eventListeners[type].splice(index, 1);
			}
			if (this._eventListeners[type].length === 0) {
				this._disableEvent(type);
			}
		};

		GooRunner.prototype._dispatchEvent = function(evt) {
			for (var type in this._eventTriggered) {
				if(this._eventTriggered[type] && this._eventListeners[type]) {
					var e = {
						entity: evt.entity,
						depth: evt.depth,
						x: evt.x,
						y: evt.y,
						type: type,
						domEvent: this._eventTriggered[type],
						id: evt.id
					};
					for (var i = 0; i < this._eventListeners[type].length; i++) {
						if(this._eventListeners[type][i](e) === false) {
							break;
						}
					}
					this._eventTriggered[type] = null;
				}
			}
		};

		/*
		 * Enables event listening on the goorunner
		 * @param {string} type Can currently be 'click', 'mousedown', 'mousemove' or 'mouseup'
		 */
		GooRunner.prototype._enableEvent = function(type) {
			if(this._events[type]) {
				return;
			}
			var func = function(e) {
				var x = e.offsetX;
				var y = e.offsetY;
				this._eventTriggered[type] = e;
				this.pick(x, y, function(id, depth) {
					var entity = this.world.entityManager.getEntityById(id);
					this._dispatchEvent({
						entity: entity,
						depth: depth,
						x: x,
						y: y,
						id: id
					});
				}.bind(this));
			}.bind(this);
			this.renderer.domElement.addEventListener(type, func);
			this._events[type] = func;
		};

		/*
		 * Disables event listening on the goorunner
		 * @param {string} type Can currently be 'click', 'mousedown', 'mousemove' or 'mouseup'
		 */
		GooRunner.prototype._disableEvent = function(type) {
			if (this._events[type]) {
				this.renderer.domElement.removeEventListener(type, this._events[type]);
			}
			this._events[type] = null;
		};


		return GooRunner;
	}
);<|MERGE_RESOLUTION|>--- conflicted
+++ resolved
@@ -1,4 +1,3 @@
-<<<<<<< HEAD
 define( 
 	[ "goo/entities/Collection",
 	  "goo/entities/ProcessParameters",
@@ -9,7 +8,7 @@
 	  "goo/util/GameUtils",
 	  "goo/util/Logo",
 	  "goo/util/Stats",
-	  "goo/entities/World" ],				// REVIEW: REMOVE! Only reason it's here is because of static World.time, which has to go, too.
+	  "goo/entities/World" ],				// REVIEW: REMOVE! Only reason it's here is because of static World.time, which should be removed, too.
 	  
 	function( Collection, ProcessParameters, ParseArguments, Scene, Entity, Renderer, GameUtils, Logo, Stats, World ) {
 
@@ -26,6 +25,8 @@
 			this.renderer            = new Renderer( parameters );		// REVIEW: maybe renderer should be on Scene level?
 			this.rafId               = -1;
 
+			// REVIEW: Even though I've writen to add more access methods we should ask ourselves if
+			// the renderer should be shared among scenes or not...
 			// setup renderer access methods
 			// TODO: add more access methods
 
@@ -59,102 +60,6 @@
 
 			// REVIEW: maybe move all of this picking out of Goo(Runner) somehow.
 			// Would be nice with just a Pick.pixelAt( 0, 0 ) or something...
-=======
-define([
-	'goo/entities/World',
-	'goo/entities/systems/TransformSystem',
-	'goo/entities/systems/RenderSystem',
-	'goo/renderer/Renderer',
-	'goo/entities/systems/BoundingUpdateSystem',
-	'goo/entities/systems/ScriptSystem',
-	'goo/entities/systems/LightingSystem',
-	'goo/entities/systems/CameraSystem',
-	'goo/entities/systems/ParticlesSystem',
-	'goo/util/Stats',
-	"goo/entities/systems/CSSTransformSystem",
-	"goo/entities/systems/AnimationSystem",
-	"goo/entities/systems/LightDebugSystem",
-	"goo/entities/systems/CameraDebugSystem",
-	'goo/util/GameUtils',
-	'goo/util/Logo'
-],
-/** @lends */
-function (
-	World,
-	TransformSystem,
-	RenderSystem,
-	Renderer,
-	BoundingUpdateSystem,
-	ScriptSystem,
-	LightingSystem,
-	CameraSystem,
-	ParticlesSystem,
-	Stats,
-	CSSTransformSystem,
-	AnimationSystem,
-	LightDebugSystem,
-	CameraDebugSystem,
-	GameUtils,
-	Logo
-) {
-	"use strict";
-
-	/**
-	 * @class Standard setup of entity system to use as base for small projects/demos
-	 *
-	 * @param {Object} [parameters] GooRunner settings passed in a JSON object.
-	 * @param {boolean} [parameters.alpha=false]
-	 * @param {boolean} [parameters.premultipliedAlpha=true]
-	 * @param {boolean} [parameters.antialias=true]
-	 * @param {boolean} [parameters.stencil=false]
-	 * @param {boolean} [parameters.preserveDrawingBuffer=false]
-	 * @param {canvas}  [parameters.canvas] If not supplied, Renderer will create a new canvas
-	 * @param {boolean} [parameters.showStats=false]
-	 * @param {boolean} [parameters.manuallyStartGameLoop=false]
-	 * @param {boolean} [parameters.logo=true]
-	 * @param {boolean} [parameters.tpfSmoothingCount=10]
-	 * @param {boolean} [parameters.debugKeys=false]
-	 */
-
-	function GooRunner (parameters) {
-		parameters = parameters || {};
-
-		this.world = new World(this);
-		this.renderer = new Renderer(parameters);
-
-		this.world.setSystem(new ScriptSystem(this.renderer));
-		this.world.setSystem(new TransformSystem());
-		this.world.setSystem(new CameraSystem());
-		this.world.setSystem(new CSSTransformSystem(this.renderer));
-		this.world.setSystem(new ParticlesSystem());
-		this.world.setSystem(new BoundingUpdateSystem());
-		this.world.setSystem(new LightingSystem());
-		this.world.setSystem(new AnimationSystem());
-		this.world.setSystem(new LightDebugSystem());
-		this.world.setSystem(new CameraDebugSystem());
-		this.renderSystem = new RenderSystem();
-		this.renderSystems = [this.renderSystem];
-		this.world.setSystem(this.renderSystem);
-
-		this.doProcess = true;
-		this.doRender = true;
-
-		GameUtils.initAllShims();
-
-		this.tpfSmoothingCount = parameters.tpfSmoothingCount !== undefined ? parameters.tpfSmoothingCount : 10;
-
-		if (parameters.showStats) {
-			this.stats = new Stats();
-			this.stats.domElement.style.position = 'absolute';
-			this.stats.domElement.style.left = '10px';
-			this.stats.domElement.style.top = '10px';
-			document.body.appendChild(this.stats.domElement);
-		}
-		if (parameters.logo === undefined || parameters.logo) {
-			var logoDiv = this._buildLogo(parameters.logo);
-			document.body.appendChild(logoDiv);
-		}
->>>>>>> d8b2ef57
 
 			this._takeSnapshots = [];
 			this._picking = {
