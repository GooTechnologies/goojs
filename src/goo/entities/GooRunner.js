--- conflicted
+++ resolved
@@ -126,20 +126,6 @@
 			}
 		}
 
-<<<<<<< HEAD
-		/** A list of callbacks to call every frame, before the world is processed.
-		 * @type {Array.<function (number)>}
-		 */
-		this.callbacksPreProcess = [];
-
-		/** A list of callbacks to call every frame, after the world is processed and before the rendering is done.
-		 * @type {Array.<function (number)>}
-		 */
-		this.callbacksPreRender = [];
-
-		/** A list of callbacks to call every frame, after the rendering is done.
-		 * @type {Array.<function (number)>}
-=======
 		/**
 		 * A list of callbacks to call every frame, before the world is processed.
 		 * @type {Array<function (tpf: number)>}
@@ -155,18 +141,13 @@
 		/**
 		 * A list of callbacks to call every frame, after the rendering is done.
 		 * @type {Array<function (tpf: number)>}
->>>>>>> f7f5f430
 		 */
 		this.callbacks = [];
 
 		/**
 		 * A list of callbacks to call once, in the following frame, before the world is processed.
 		 * @example-link http://code.gooengine.com/latest/visual-test/goo/entities/CallbacksNextFrame/CallbacksNextFrame-vtest.html Working example
-<<<<<<< HEAD
-		 * @type {Array.<function (number)>}
-=======
 		 * @type {Array<function (tpf: number)>}
->>>>>>> f7f5f430
 		 */
 		this.callbacksNextFrame = [];
 
