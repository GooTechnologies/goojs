--- conflicted
+++ resolved
@@ -53,78 +53,7 @@
 	 * Automatically created Goo world.
 	 * @type {World}
 	 */
-<<<<<<< HEAD
 	this.world = new World(this);
-=======
-	function GooRunner(parameters) {
-		parameters = parameters || {};
-
-		GameUtils.initAllShims();
-
-		/**
-		 * Automatically created Goo world.
-		 * @type {World}
-		 */
-		this.world = new World(this);
-
-		/**
-		 * Automatically created renderer.
-		 * @type {Renderer}
-		 */
-		this.renderer = new Renderer(parameters);
-
-		/**
-		 * Set to true to run user-defined callbacks within try/catch statements. Errors will be printed to console.
-		 * @type {boolean}
-		 * @default true
-		 */
-		this.useTryCatch = parameters.useTryCatch !== undefined ? parameters.useTryCatch : true;
-
-		this._setBaseSystems();
-		this._registerBaseComponents();
-
-		this.doProcess = true;
-		this.doRender = true;
-
-		this.tpfSmoothingCount = parameters.tpfSmoothingCount !== undefined ? parameters.tpfSmoothingCount : 10;
-
-		if (parameters.showStats) {
-			this.addStats();
-		}
-		if (parameters.logo === undefined || parameters.logo) {
-			var logoDiv = this._buildLogo(parameters.logo);
-			if (logoDiv) {
-				document.body.appendChild(logoDiv);
-			}
-		}
-
-		/**
-		 * A list of callbacks to call every frame, before the world is processed.
-		 * @type {Array<function (tpf: number)>}
-		 */
-		this.callbacksPreProcess = [];
-
-		/**
-		 * A list of callbacks to call every frame, after the world is processed and before the rendering is done.
-		 * @type {Array<function (tpf: number)>}
-		 */
-		this.callbacksPreRender = [];
-
-		/**
-		 * A list of callbacks to call every frame, after the rendering is done.
-		 * @type {Array<function (tpf: number)>}
-		 */
-		this.callbacks = [];
-
-		/**
-		 * A list of callbacks to call once, in the following frame, before the world is processed.
-		 * @example-link http://code.gooengine.com/latest/visual-test/goo/entities/CallbacksNextFrame/CallbacksNextFrame-vtest.html Working example
-		 * @type {Array<function (tpf: number)>}
-		 */
-		this.callbacksNextFrame = [];
-
-		this._takeSnapshots = [];
->>>>>>> d20e36cf
 
 	/**
 	 * Automatically created renderer.
@@ -148,11 +77,7 @@
 	this.tpfSmoothingCount = parameters.tpfSmoothingCount !== undefined ? parameters.tpfSmoothingCount : 10;
 
 	if (parameters.showStats) {
-		this.stats = new Stats();
-		this.stats.domElement.style.position = 'absolute';
-		this.stats.domElement.style.left = '10px';
-		this.stats.domElement.style.top = '10px';
-		document.body.appendChild(this.stats.domElement);
+		this.addStats();
 	}
 	if (parameters.logo === undefined || parameters.logo) {
 		var logoDiv = this._buildLogo(parameters.logo);
@@ -262,17 +187,10 @@
 			}
 		}
 
-<<<<<<< HEAD
 		// invalidate shadow-related webgl resources
 		var lightingSystem = this.world.getSystem('LightingSystem');
 		if (lightingSystem) {
 			lightingSystem.invalidateHandles(this.renderer);
-=======
-		if (tpf < 0) { // skip a loop - original start time probably bad.
-			this.start = time;
-			this.animationId = window.requestAnimationFrame(this.run.bind(this));
-			return;
->>>>>>> d20e36cf
 		}
 
 		if (this.renderer.shadowHandler) {
@@ -380,7 +298,7 @@
 
 	var tpf = (time - this.start) / 1000.0;
 
-	if (tpf < 0 || tpf > 1.0) { // skip a loop - original start time probably bad.
+	if (tpf < 0) { // skip a loop - original start time probably bad.
 		this.start = time;
 		this.animationId = window.requestAnimationFrame(this.run.bind(this));
 		return;
@@ -420,20 +338,10 @@
 		}
 	}
 
-<<<<<<< HEAD
 	if (this.useTryCatch) {
 		for (var i = 0; i < this.callbacksPreProcess.length; i++) {
 			var callback = this.callbacksPreProcess[i];
 			this._callSafe(callback, this.world.tpf);
-=======
-		// update the stats if there are any
-		if (this.stats) {
-			this.stats.update(
-				this.renderer.info.toString() + '<br>' +
-				'Transforms: ' + this.world.getSystem('TransformSystem').numUpdates +
-				'<br>Cached shaders: ' + this.renderer.rendererRecord.shaderCache.size
-			);
->>>>>>> d20e36cf
 		}
 	} else {
 		for (var i = 0; i < this.callbacksPreProcess.length; i++) {
@@ -508,8 +416,8 @@
 	if (this.stats) {
 		this.stats.update(
 			this.renderer.info.toString() + '<br>' +
-			'Transform updates: ' + this.world.getSystem('TransformSystem').numUpdates +
-			'<br>Cached shaders: ' + Object.keys(this.renderer.rendererRecord.shaderCache).length
+			'Transforms: ' + this.world.getSystem('TransformSystem').numUpdates +
+			'<br>Cached shaders: ' + this.renderer.rendererRecord.shaderCache.size
 		);
 	}
 
@@ -935,30 +843,25 @@
 	this._events = null;
 };
 
-<<<<<<< HEAD
-module.exports = GooRunner;
-=======
-	/**
-	 * Adds a small stats widget showing fps, rendercalls, vertices, indices, transform updates and cached shaders
-	 */
-	GooRunner.prototype.addStats = function () {
-		this.stats = new Stats();
-		this.stats.domElement.style.position = 'absolute';
-		this.stats.domElement.style.left = '10px';
-		this.stats.domElement.style.top = '10px';
-		document.body.appendChild(this.stats.domElement);
-	};
-
-	/**
-	 * Removes stats widget
-	 */
-	GooRunner.prototype.removeStats = function () {
-		if (this.stats) {
-			this.stats.domElement.parentNode.removeChild(this.stats.domElement);
-			this.stats = null;
-		}
-	};
-
-	return GooRunner;
-});
->>>>>>> d20e36cf
+/**
+ * Adds a small stats widget showing fps, rendercalls, vertices, indices, transform updates and cached shaders
+ */
+GooRunner.prototype.addStats = function () {
+	this.stats = new Stats();
+	this.stats.domElement.style.position = 'absolute';
+	this.stats.domElement.style.left = '10px';
+	this.stats.domElement.style.top = '10px';
+	document.body.appendChild(this.stats.domElement);
+};
+
+/**
+ * Removes stats widget
+ */
+GooRunner.prototype.removeStats = function () {
+	if (this.stats) {
+		this.stats.domElement.parentNode.removeChild(this.stats.domElement);
+		this.stats = null;
+	}
+};
+
+module.exports = GooRunner;