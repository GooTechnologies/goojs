define([
	'goo/entities/World',
	'goo/entities/systems/TransformSystem',
	'goo/entities/systems/RenderSystem',
	'goo/renderer/Renderer',
	'goo/entities/systems/BoundingUpdateSystem',
	'goo/entities/systems/ScriptSystem',
	'goo/entities/systems/LightingSystem',
	'goo/entities/systems/CameraSystem',
	'goo/entities/systems/ParticlesSystem',
	'goo/util/Stats',
	"goo/entities/systems/CSSTransformSystem",
	"goo/entities/systems/AnimationSystem",
	"goo/entities/systems/LightDebugSystem",
	"goo/entities/systems/CameraDebugSystem",
	'goo/entities/systems/MovementSystem',
	'goo/entities/systems/SoundSystem',

	'goo/entities/components/TransformComponent',
	'goo/entities/components/MeshDataComponent',
	'goo/entities/components/MeshRendererComponent',
	'goo/entities/components/CameraComponent',
	'goo/entities/components/LightComponent',
	'goo/entities/components/ScriptComponent',
	'goo/entities/components/SoundComponent',

	'goo/util/GameUtils',
	'goo/util/Logo'
],
/** @lends */
function (
	World,
	TransformSystem,
	RenderSystem,
	Renderer,
	BoundingUpdateSystem,
	ScriptSystem,
	LightingSystem,
	CameraSystem,
	ParticlesSystem,
	Stats,
	CSSTransformSystem,
	AnimationSystem,
	LightDebugSystem,
	CameraDebugSystem,
	MovementSystem,
	SoundSystem,

	TransformComponent,
	MeshDataComponent,
	MeshRendererComponent,
	CameraComponent,
	LightComponent,
	ScriptComponent,
	SoundComponent,

	GameUtils,
	Logo
) {
	'use strict';

	/**
	 * @class The main class that updates the world and calls the renderers
	 *
	 * @param {Object} [parameters] GooRunner settings passed in a JSON object
	 * @param {boolean} [parameters.alpha=false] Specifies if the canvas should have an alpha channel or not.
	 * @param {boolean} [parameters.premultipliedAlpha=true] Enables or disables premultiplication of color by alpha
	 * @param {boolean} [parameters.antialias=true] Specifies if antialiasing should be turned on or no
	 * @param {boolean} [parameters.stencil=false] Enables the stencil buffer
	 * @param {boolean} [parameters.preserveDrawingBuffer=false] By default the drawing buffer will be cleared after it is presented to the HTML compositor. Enable this option to not clear the drawing buffer
	 * @param {canvas}  [parameters.canvas] If not supplied, Renderer will create a new canvas
	 * @param {boolean} [parameters.showStats=false] If enabled a small stats widget showing stats will be displayed
	 * @param {boolean} [parameters.manuallyStartGameLoop=false] By default the 'game loop' will start automatically. Enable this option to manually start the game loop at any time
	 * @param {boolean} [parameters.logo=true] Specifies whether the Goo logo is visible or not
	 * @param {boolean} [parameters.tpfSmoothingCount=10] Specifies the amount of previous frames to use when computing the 'time per frame'
	 * @param {boolean} [parameters.debugKeys=false] If enabled the hotkeys Shift+[1..6] will be enabled
	 */

	function GooRunner (parameters) {
		parameters = parameters || {};

		GameUtils.initAllShims();

		this.world = new World(this);
		this.renderer = new Renderer(parameters);

		// do this is a method called setupSystems
		this.world.setSystem(new ScriptSystem(this.renderer));
		this.world.setSystem(new TransformSystem());
		this.world.setSystem(new CameraSystem());
		this.world.setSystem(new CSSTransformSystem(this.renderer)); // Go away!
		this.world.setSystem(new ParticlesSystem());
		this.world.setSystem(new BoundingUpdateSystem());
		this.world.setSystem(new LightingSystem());
		this.world.setSystem(new AnimationSystem());
		this.world.setSystem(new LightDebugSystem()); // Go away!
		this.world.setSystem(new CameraDebugSystem()); // Go away!
		this.world.setSystem(new MovementSystem()); // Go away!
<<<<<<< HEAD
		this.world.setSystem(new SoundSystem());
=======

>>>>>>> c0b64a15
		this.renderSystem = new RenderSystem();
		this.renderSystems = [this.renderSystem];
		this.world.setSystem(this.renderSystem);

		// register components - do it in a separate method; can be an array
		this.world.registerComponent(TransformComponent);
		this.world.registerComponent(MeshDataComponent);
		this.world.registerComponent(MeshRendererComponent);
		this.world.registerComponent(CameraComponent);
		this.world.registerComponent(LightComponent);
		this.world.registerComponent(ScriptComponent);

		this.doProcess = true;
		this.doRender = true;

		this.tpfSmoothingCount = parameters.tpfSmoothingCount !== undefined ? parameters.tpfSmoothingCount : 10;

		if (parameters.showStats) {
			this.stats = new Stats();
			this.stats.domElement.style.position = 'absolute';
			this.stats.domElement.style.left = '10px';
			this.stats.domElement.style.top = '10px';
			document.body.appendChild(this.stats.domElement);
		}
		if (parameters.logo === undefined || parameters.logo) {
			var logoDiv = this._buildLogo(parameters.logo);
			document.body.appendChild(logoDiv);
		}

		this.callbacks = [];
		this.callbacksPreProcess = [];
		this.callbacksPreRender = [];
		this.callbacksNextFrame = [];
		this._takeSnapshots = [];

		var that = this;
		this.start = -1;
		//Move out
		this.run = function (time) {
			try {
				that._updateFrame(time);
			} catch (e) {
				if (e instanceof Error) {
					console.error(e.stack);
				} else {
					console.error(e);
				}
			}
		};

		this.animationId = 0;
		if (!parameters.manuallyStartGameLoop) {
			this.startGameLoop(this.run);
		}

		if (parameters.debugKeys) {
			this._addDebugKeys();
		}

		// Event stuff
		this._events = {
			click: null,
			mousedown: null,
			mouseup: null,
			mousemove: null
		};
		this._eventListeners = {
			click: [],
			mousedown: [],
			mouseup: [],
			mousemove: []
		};
		this._eventTriggered = {
			click: null,
			mousedown: null,
			mouseup: null,
			mousemove: null
		};

		GameUtils.addVisibilityChangeListener(function (paused) {
			if (paused) {
				this.stopGameLoop();
			} else {
				this.startGameLoop();
			}
		}.bind(this));

		this._picking = {
			x: 0,
			y: 0,
			skipUpdateBuffer: false,
			doPick: false,
			pickingCallback: null,
			pickingStore: {},
			clearColorStore: []
		};
	}

	/**
	 * Add a render system to the world
	 * @private
	 * @param system
	 * @param idx
	 */
	//! AT: private until priorities get added to render systems as 'idx' is very unflexibile
	GooRunner.prototype.setRenderSystem = function (system, idx) {
		this.world.setSystem(system);
		if (idx !== undefined) {
			this.renderSystems.splice(idx, 0, system);
		} else {
			this.renderSystems.push(system);
		}
	};

	var tpfSmoothingArray = [];
	var tpfIndex = 0;

	GooRunner.prototype._updateFrame = function (time) {
		if (this.start < 0) {
			this.start = time;
		}

		var tpf = (time - this.start) / 1000.0;

		if (tpf < 0 || tpf > 1.0) { // skip a loop - original start time probably bad.
			this.start = time;
			this.animationId = window.requestAnimationFrame(this.run);
			return;
		}

		tpf = Math.max(Math.min(tpf, 0.5), 0.0001); //! AT: MathUtils.clamp

		// Smooth out the tpf
		tpfSmoothingArray[tpfIndex] = tpf;
		tpfIndex = (tpfIndex + 1) % this.tpfSmoothingCount;
		var avg = 0;
		for (var i = 0; i < tpfSmoothingArray.length; i++) {
			avg += tpfSmoothingArray[i];
		}
		avg /= tpfSmoothingArray.length;
		this.world.tpf = avg;

		this.world.time += this.world.tpf;
		World.time = this.world.time;
		World.tpf = this.world.tpf;
		this.start = time;

		// execute callbacks
		for (var i = 0; i < this.callbacksNextFrame.length; i++) {
			this.callbacksNextFrame[i](this.world.tpf);
		}
		this.callbacksNextFrame = [];

		for (var i = 0; i < this.callbacksPreProcess.length; i++) {
			this.callbacksPreProcess[i](this.world.tpf);
		}

		// process the world
		if (this.doProcess) {
			this.world.process();
		}

		this.renderer.info.reset();

		if (this.doRender) {
			this.renderer.checkResize(Renderer.mainCamera);
			this.renderer.setRenderTarget();
			this.renderer.clear();

			// run the prerender callbacks
			for (var i = 0; i < this.callbacksPreRender.length; i++) {
				this.callbacksPreRender[i](this.world.tpf);
			}

			// run all the renderers
			for (var i = 0; i < this.renderSystems.length; i++) {
				if (!this.renderSystems[i].passive) {
					this.renderSystems[i].render(this.renderer);
				}
			}
			// handle pick requests
			if (this._picking.doPick && Renderer.mainCamera) {
				var cc = this.renderer.clearColor.data;
				this._picking.clearColorStore[0] = cc[0];
				this._picking.clearColorStore[1] = cc[1];
				this._picking.clearColorStore[2] = cc[2];
				this._picking.clearColorStore[3] = cc[3];
				this.renderer.setClearColor(0, 0, 0, 1);

				for (var i = 0; i < this.renderSystems.length; i++) {
					if (this.renderSystems[i].renderToPick && !this.renderSystems[i].passive) {
						this.renderSystems[i].renderToPick(this.renderer, this._picking.skipUpdateBuffer);
					}
				}
				this.renderer.pick(this._picking.x, this._picking.y, this._picking.pickingStore, Renderer.mainCamera);
				this._picking.pickingCallback(this._picking.pickingStore.id, this._picking.pickingStore.depth);
				this._picking.doPick = false;

				this.renderer.setClearColor.apply(this.renderer, this._picking.clearColorStore);
			}
		}

		// run the post render callbacks
		for (var i = 0; i < this.callbacks.length; i++) {
			this.callbacks[i](this.world.tpf);
		}

		// update the stats if there are any
		if (this.stats) {
			this.stats.update(this.renderer.info);
		}

		// resolve any snapshot requests
		if (this._takeSnapshots.length) {
			try {
				var image = this.renderer.domElement.toDataURL();
				for (var i = this._takeSnapshots.length - 1; i >= 0; i--) {
					this._takeSnapshots[i](image);
				}
			} catch (err) {
				console.error('Failed to take snapshot', err.message);
			}
			this._takeSnapshots = [];
		}

		// schedule next frame
		this.animationId = window.requestAnimationFrame(this.run);
	};

	//TODO: move this to Logo
	GooRunner.prototype._buildLogo = function (settings) {
		var div = document.createElement('div');
		var svg = Logo.getLogo({
			width: '70px',
			height: '50px',
			color: Logo.blue
		});
		var span = '<span style="color: #EEE; font-family: Helvetica, sans-serif; font-size: 11px; display: inline-block; margin-top: 14px; margin-right: -3px; vertical-align: top;">Powered by</span>';
		div.innerHTML = '<a style="text-decoration: none;" href="http://www.gooengine.com" target="_blank">' + span + svg + '</a>';
		div.style.position = 'absolute';
		div.style.zIndex = '2000';
		if (settings === 'topright') {
			div.style.top = '10px';
			div.style.right = '10px';
		} else if (settings === 'topleft') {
			div.style.top = '10px';
			div.style.left = '10px';
		} else if (settings === 'bottomright') {
			div.style.bottom = '10px';
			div.style.right = '10px';
		} else if (settings === 'bottomleft') {
			div.style.bottom = '10px';
			div.style.left = '10px';
		} else {
			div.style.top = '10px';
			div.style.right = '10px';
		}
		div.id = 'goologo';
		div.style.webkitTouchCallout = 'none';
		div.style.webkitUserSelect = 'none';
		div.style.khtmlUserSelect = 'none';
		div.style.mozUserSelect = 'none';
		div.style.msUserSelect = 'none';
		div.style.userSelect = 'none';
		div.ondragstart = function() {
			return false;
		};

		return div;
	};

	/**
	 * Enable misc debug configurations for inspecting aspects of the scene on hotkeys.
	 * @private
	 */
	GooRunner.prototype._addDebugKeys = function () {
		//TODO: Temporary keymappings
		// shift+space = toggle fullscreen
		// shift+enter = toggle mouselock
		// shift+1 = normal rendering
		// shift+2 = show normals
		// shift+3 = simple lit
		// shift+4 = color
		// shift+5 = wireframe
		// shift+6 = flat
		// shift+7 = textured
		// shift+8 = regular material + wireframe
		// shift+click = log picked entity
		var activeKey = 'shiftKey';
		document.addEventListener("keydown", function (e) {
			if (e.which === 32 && e[activeKey]) { // Space
				GameUtils.toggleFullScreen();
			} else if (e.which === 13 && e[activeKey]) { // Enter
				GameUtils.togglePointerLock();
			} else if (e.which === 49 && e[activeKey]) { // 1
				this.renderSystem.setDebugMaterial();
			} else if ((e.which === 50 || e.which === 222) && e[activeKey]) { // 2
				this.renderSystem.setDebugMaterial('normals');
			} else if (e.which === 51 && e[activeKey]) { // 3
				this.renderSystem.setDebugMaterial('lit');
			} else if (e.which === 52 && e[activeKey]) { // 4
				this.renderSystem.setDebugMaterial('color');
			} else if (e.which === 53 && e[activeKey]) { // 5
				this.renderSystem.setDebugMaterial('wireframe');
			} else if (e.which === 54 && e[activeKey]) { // 6
				this.renderSystem.setDebugMaterial('flat');
			} else if ((e.which === 55 || e.which === 191) && e[activeKey]) { // 7
				this.renderSystem.setDebugMaterial('texture');
			} else if ((e.which === 56) && e[activeKey]) { // 8
				this.renderSystem.setDebugMaterial('+wireframe');
			}
		}.bind(this), false);

		document.addEventListener('mousedown', function (e) {
			if (e[activeKey]) {
				var x = e.clientX;
				var y = e.clientY;
				this.pick(x, y, function(id, depth) {
					var entity = this.world.entityManager.getEntityById(id);
					console.log('Picked entity:', entity, 'At depth:', depth);
				}.bind(this));
			}
		}.bind(this), false);
	};

	/**
	 * Adds an event listener to the GooRunner
	 * @param {string} type Can currently be 'click', 'mousedown', 'mousemove' or 'mouseup'
	 * @param {function(event)} Callback to call when event is fired
	 */
	GooRunner.prototype.addEventListener = function(type, callback) {
		if(!this._eventListeners[type] || this._eventListeners[type].indexOf(callback) > -1) {
			return;
		}

		if(typeof callback === 'function') {
			this._eventListeners[type].push(callback);
			if(this._eventListeners[type].length === 1) {
				this._enableEvent(type);
			}
		}
	};

	/**
	 * Removes an event listener to the GooRunner
	 * @param {string} type Can currently be 'click', 'mousedown', 'mousemove' or 'mouseup'
	 * @param {function(event)} Callback to remove from event listener
	 */
	GooRunner.prototype.removeEventListener = function(type, callback) {
		if(!this._eventListeners[type]) {
			return;
		}
		var index = this._eventListeners[type].indexOf(callback);
		if (index > -1) {
			this._eventListeners[type].splice(index, 1);
		}
		if (this._eventListeners[type].length === 0) {
			this._disableEvent(type);
		}
	};

	GooRunner.prototype._dispatchEvent = function(evt) {
		for (var type in this._eventTriggered) {
			if(this._eventTriggered[type] && this._eventListeners[type]) {
				var e = {
					entity: evt.entity,
					depth: evt.depth,
					x: evt.x,
					y: evt.y,
					type: type,
					domEvent: this._eventTriggered[type],
					id: evt.id
				};
				for (var i = 0; i < this._eventListeners[type].length; i++) {
					if(this._eventListeners[type][i](e) === false) {
						break;
					}
				}
				this._eventTriggered[type] = null;
			}
		}
	};

	/**
	 * Enables event listening on the GooRunner
	 * @param {string} type Can currently be 'click', 'mousedown', 'mousemove' or 'mouseup'
	 * @private
	 */
	GooRunner.prototype._enableEvent = function(type) {
		if(this._events[type]) {
			return;
		}
		var func = function(e) {
			var x = (e.offsetX !== undefined) ? e.offsetX : e.layerX;
			var y = (e.offsetY !== undefined) ? e.offsetY : e.layerY;
			this._eventTriggered[type] = e;
			this.pick(x, y, function(index, depth) {
				var entity = this.world.entityManager.getEntityByIndex(index);
				this._dispatchEvent({
					entity: entity,
					depth: depth,
					x: x,
					y: y,
					id: index
				});
			}.bind(this));
		}.bind(this);
		this.renderer.domElement.addEventListener(type, func);
		this._events[type] = func;
	};

	/**
	 * Disables event listening on the GooRunner
	 * @param {string} type Can currently be 'click', 'mousedown', 'mousemove' or 'mouseup'
	 * @private
	 */
	GooRunner.prototype._disableEvent = function(type) {
		if (this._events[type]) {
			this.renderer.domElement.removeEventListener(type, this._events[type]);
		}
		this._events[type] = null;
	};

	/**
	 * Starts the game loop. (done through requestAnimationFrame)
	 */
	GooRunner.prototype.startGameLoop = function () {
		if (!this.animationId) {
			this.start = -1;
			this.animationId = window.requestAnimationFrame(this.run);
		}
	};

	/**
	 * Stops the game loop.
	 */
	GooRunner.prototype.stopGameLoop = function () {
		window.cancelAnimationFrame(this.animationId);
		this.animationId = 0;
	};

	/**
	 * Takes an image snapshot from the 3d scene at next render call
	 */
	GooRunner.prototype.takeSnapshot = function(callback) {
		this._takeSnapshots.push(callback);
	};

	/**
	 * Requests a pick from screen space coordinates. A successful pick returns id and depth of the pick target.
	 *
	 * @param {number} x screen coordinate
	 * @param {number} y screen coordinate
	 * @param {Function} callback to handle the pick result
	 * @param {boolean} skipUpdateBuffer when true picking will be attempted against existing buffer
	 */
	GooRunner.prototype.pick = function(x, y, callback, skipUpdateBuffer) {
		this._picking.x = x;
		this._picking.y = y;
		this._picking.skipUpdateBuffer = skipUpdateBuffer === undefined ? false : skipUpdateBuffer;
		if (callback) {
			this._picking.pickingCallback = callback;
		}
		this._picking.doPick = true;
	};

	return GooRunner;
});<|MERGE_RESOLUTION|>--- conflicted
+++ resolved
@@ -96,11 +96,8 @@
 		this.world.setSystem(new LightDebugSystem()); // Go away!
 		this.world.setSystem(new CameraDebugSystem()); // Go away!
 		this.world.setSystem(new MovementSystem()); // Go away!
-<<<<<<< HEAD
 		this.world.setSystem(new SoundSystem());
-=======
-
->>>>>>> c0b64a15
+
 		this.renderSystem = new RenderSystem();
 		this.renderSystems = [this.renderSystem];
 		this.world.setSystem(this.renderSystem);
