<<<<<<< HEAD
define( 
	[ "goo/entities/Collection",
	  "goo/entities/ProcessParameters",
	  "goo/util/ProcessArguments",
	  "goo/entities/Scene",
	  "goo/entities/Entity",
	  "goo/renderer/Renderer",
	  "goo/util/GameUtils",
	  "goo/util/Logo",
	  "goo/util/Stats",
	  "goo/entities/World" ],				// REVIEW: REMOVE! Only reason it's here is because of static World.time, which has to go, too.
	  
	function( Collection, ProcessParameters, ProcessArguments, Scene, Entity, Renderer, GameUtils, Logo, Stats, World ) {

		"use strict";

		var collection       = new Collection();
		var collectionScenes = new Collection();

		function GooRunner( parameters ) {
			parameters = parameters || {};

			this.processParameters   = new ProcessParameters();
			this.scenes              = [];
			this.renderer            = new Renderer( parameters );
			this.rafId               = -1;

			// setup renderer access methods
			// TODO: add more access methods

			this.domElement    = this.renderer.domElement;
			this.setClearColor = this.renderer.setClearColor.bind( this.renderer );

			if( parameters.domContainer ) {
				parameters.domContainer.appendChild( this.domElement );
			} 

			// add scenes

			this.add( parameters.scenes );

			if( this.scenes.length === 0 ) {
				this.addScene( new Scene( { name: "default" } ));
			}

			// REVIEW: all callbacks should have an API (add/get etc).
			// Also, would look better to wrap all callbacks in an object, like this.callbacks = { preProcess: [], preRender: [], postRender: [] }; 

			this.callbacks           = [];
			this.callbacksPreProcess = [];
			this.callbacksPreRender  = [];

			// REVIEW: these should probably be removed and you should use
			// scene.enabled and scene.visible

			this.doProcess = true;
			this.doRender = true;

			// REVIEW: maybe move all of this picking out of Goo(Runner) somehow.
			// Would be nice with just a Pick.pixelAt( 0, 0 ) or something...

			this._takeSnapshots = [];
			this._picking = {
				x: 0,
				y: 0,
				skipUpdateBuffer: false,
				doPick: false,
				pickingCallback: null,
				pickingStore: {},
				clearColorStore: []
			};

			// REVIEW: Move this to signals.js or own Event-class?

			this._events = {
				click: null,
				mousedown: null,
				mouseup: null,
				mousemove: null
			};
			this._eventListeners = {
				click: [],
				mousedown: [],
				mouseup: [],
				mousemove: []
			};
			this._eventTriggered = {
				click: null,
				mousedown: null,
				mouseup: null,
				mousemove: null
			};

			// setup GameUtils
			// REVIEW: what happens here if we've got multiple Goo-instances? Also, should
			// we be dependent on "GameUtils" or do our own implementation of the features used

			GameUtils.initAllShims();
			GameUtils.addVisibilityChangeListener( function( paused ) {
				if( paused ) {
					this.pause();
=======
define([
	'goo/entities/World',
	'goo/entities/systems/TransformSystem',
	'goo/entities/systems/RenderSystem',
	'goo/renderer/Renderer',
	'goo/entities/systems/BoundingUpdateSystem',
	'goo/entities/systems/ScriptSystem',
	'goo/entities/systems/LightingSystem',
	'goo/entities/systems/CameraSystem',
	'goo/entities/systems/ParticlesSystem',
	'goo/util/Stats',
	"goo/entities/systems/CSSTransformSystem",
	"goo/entities/systems/AnimationSystem",
	"goo/entities/systems/LightDebugSystem",
	"goo/entities/systems/CameraDebugSystem",
	'goo/util/GameUtils',
	'goo/util/Logo'
],
/** @lends */
function (
	World,
	TransformSystem,
	RenderSystem,
	Renderer,
	BoundingUpdateSystem,
	ScriptSystem,
	LightingSystem,
	CameraSystem,
	ParticlesSystem,
	Stats,
	CSSTransformSystem,
	AnimationSystem,
	LightDebugSystem,
	CameraDebugSystem,
	GameUtils,
	Logo
) {
	"use strict";

	/**
	 * @class Standard setup of entity system to use as base for small projects/demos
	 *
	 * @param {Object} [parameters] GooRunner settings passed in a JSON object.
	 * @param {boolean} [parameters.alpha=false]
	 * @param {boolean} [parameters.premultipliedAlpha=true]
	 * @param {boolean} [parameters.antialias=true]
	 * @param {boolean} [parameters.stencil=false]
	 * @param {boolean} [parameters.preserveDrawingBuffer=false]
	 * @param {boolean} [parameters.showStats=false]
	 * @param {boolean} [parameters.manuallyStartGameLoop=false]
	 * @param {boolean} [parameters.logo=true]
	 * @param {boolean} [parameters.tpfSmoothingCount=10]
	 * @param {boolean} [parameters.debugKeys=false]
	 */

	function GooRunner (parameters) {
		parameters = parameters || {};

		this.world = new World(this);
		this.renderer = new Renderer(parameters);

		this.world.setSystem(new ScriptSystem(this.renderer));
		this.world.setSystem(new TransformSystem());
		this.world.setSystem(new CameraSystem());
		this.world.setSystem(new CSSTransformSystem(this.renderer));
		this.world.setSystem(new ParticlesSystem());
		this.world.setSystem(new BoundingUpdateSystem());
		this.world.setSystem(new LightingSystem());
		this.world.setSystem(new AnimationSystem());
		this.world.setSystem(new LightDebugSystem());
		this.world.setSystem(new CameraDebugSystem());
		this.renderSystem = new RenderSystem();
		this.renderSystems = [this.renderSystem];
		this.world.setSystem(this.renderSystem);

		this.doProcess = true;
		this.doRender = true;

		GameUtils.initAllShims();

		this.tpfSmoothingCount = parameters.tpfSmoothingCount !== undefined ? parameters.tpfSmoothingCount : 10;

		if (parameters.showStats) {
			this.stats = new Stats();
			this.stats.domElement.style.position = 'absolute';
			this.stats.domElement.style.left = '10px';
			this.stats.domElement.style.top = '10px';
			document.body.appendChild(this.stats.domElement);
		}
		if (parameters.logo === undefined || parameters.logo) {
			var logoDiv = this._buildLogo(parameters.logo);
			document.body.appendChild(logoDiv);
		}

		this.callbacks = [];
		this.callbacksPreProcess = [];
		this.callbacksPreRender = [];
		this._takeSnapshots = [];

		var that = this;
		this.start = -1;
		//Move out
		this.run = function (time) {
			try {
				that._updateFrame(time);
			} catch (e) {
				if (e instanceof Error) {
					console.error(e.stack);
>>>>>>> 900369c4
				} else {
					this.start();
				}
			}.bind( this ));

			// setup stats and logo
			// REVIEW: put these in separate classes?

			if( parameters.showStats ) {
				this.stats = new Stats();
				this.stats.domElement.style.position = 'absolute';
				this.stats.domElement.style.left = '10px';
				this.stats.domElement.style.top = '10px';
				document.body.appendChild( this.stats.domElement );
			}

			if( parameters.logo === undefined || parameters.logo ) {
				var logoDiv = this._buildLogo(parameters.logo);
				document.body.appendChild(logoDiv);
			}

			// REVIEW: this should be removed! No more world.

			this.world = this.scenes[ 0 ];
			World.time = 0;
		}

		// general add/get methods

		GooRunner.prototype.add = function() {
			collection.clear();
			collection.preventClear();

			// TODO: change to ProcessArguments

			var argument, a, al = arguments.length;
			var type;
			for( a = 0; a < al; a++ ) {
				argument = arguments[ a ];

				if( argument !== undefined ) {
					type = typeof( argument );

					if( type === "object" ) { 
						if( Array.isArray( argument )) {
							this.add.apply( this, argument );
							collection.preventClear();
						} else {
							collection.add( this.addScene( argument ));
						}
					} else if( type === "function" || type === "string" ) {
						collection.add( this.addScene( argument ));
					}
				}
			}

			collection.allowClear();
			return collection.items.length === 1 ? collection.first : collection;
		};

		GooRunner.prototype.get = function() {
			collection.clear();
			collection.preventClear();

			// TODO: Change to ProcessArguments

			var argument, a, al = arguments.length;
			var type;
			for( a = 0; a < al; a++ ) {
				argument = arguments[ a ];

				if( argument !== undefined ) {
					type = typeof( argument );

					if( type === "object" ) { 
						if( Array.isArray( argument )) {
							this.add.apply( argument );
						} else {
							collection.add( this.getScene( argument.name ));
						}
					} else if( type === "string" ) {
						collection.add( this.getScene( argument ));
					}
				}
			}

			if( collection.items.length === 0 ) {
				return this.scenes[ 0 ];
			}

			collection.allowClear();
			return collection.items.length === 1 ? collection.first : collection;
		};

		// scene methods

		GooRunner.prototype.addScene = function( scene ) {

			// TODO: Change to process parameters

			if( scene === undefined ) {
				scene = new Scene();
			} else if( typeof( scene ) === "string" ) {
				scene = new Scene( { name: scene } );
			} else if( typeof( scene ) === "function" ) {
				scene = new scene();
			} else if( scene instanceof Scene ) {
				scene = scene;
			} else {
				console.error( "Goo.addScene: unknown parameter type ", scene );
			}

			scene.init( this );
			this.scenes.push( scene );

			return scene;
		};

		GooRunner.prototype.getScene = function() {
			if( arguments.length === 0 ) {
				return collection.fromArray( this.scenes ).orFirst();
			}
 
			collectionScenes.fromArray( this.scenes );
			collection.clear();

			ProcessArguments( this, arguments, function( goo, type, value ) {
				if( type === ProcessParameters.STRING ) {
					collection.add( collectionScenes.compare( "name", value ));
				} else if( type === ProcessParameters.INSTANCE ) {
					collection.add( value );
				} else if( type === ProcessParameters.CONSTRUCTOR ) {
					collectionScenes.each( function( scene ) {
						collection.add( scene );
					});
				}
			});

			return collection.orFirst();
		};

		// start and stuff

		GooRunner.prototype.start = function( preProcessCallback ) {
			if( preProcessCallback ) {
				this.callbacksPreProcess.push( preProcessCallback );
			}

			if( this.rafId === -1 ) {
				this.processParameters.resetTime();
				this.rafId = window.requestAnimationFrame( this.process.bind( this ));
			}
		};

		GooRunner.prototype.pause = function() {
			if( this.rafId !== -1 ) {
				window.cancelAnimationFrame( this.rafId );
				this.rafId = -1;
			}
		};

		GooRunner.prototype.stop = function() {
			processParameters.resetTime();
			World.time = 0;						// REVIEW: Remove!
			this.pause();
		};

<<<<<<< HEAD
		GooRunner.prototype.process = function( timeStamp ) {		
			// REVIEW: add some sort of debug-flag which wraps everything in here with a try-catch or
			// have a separate processDebug which is attached to the raf if debug === true
=======
		this.world.time += this.world.tpf;
		World.time = this.world.time;
		World.tpf = this.world.tpf;
		this.start = time;
>>>>>>> 900369c4

			this.processParameters.updateTime( timeStamp );
			World.time = timeStamp;				// REVIEW: Remove!

			var c, cl = this.callbacksPreProcess.length;
			for( c = 0; c < cl; c++ ) {
				// REVIEW: Would be nice to send processParameters only!
				this.callbacksPreProcess[ c ]( this.processParameters.deltaTime, this.processParameters );
			}

			var scenes = this.scenes;
			var sl = scenes.length;
			
			// REVIEW: remove this.doProcess and rely on scene.enabled?
			if( this.doProcess ) {
				while( sl-- ) {
					scenes[ sl ].process( this.processParameters );
				}
			}

			this.renderer.info.reset();

			// REVIEW: remove this.doRender and rely on scene.visible?
			if( this.doRender ) {
				this.renderer.checkResize( Renderer.mainCamera );
				this.renderer.setRenderTarget();
				this.renderer.clear();

				cl = this.callbacksPreRender.length;
				for( c = 0; c < cl; c++ ) {
					// REVIEW: Would be nice to send processParameters only!
					this.callbacksPreRender[ c ]( this.processParameters.deltaTime, this.processParameters );
				}

				sl = scenes.length;
				while( sl-- ) {
					scenes[ sl ].render( this.processParameters );
				}

				// REVIEW: Move this out of Goo?
				if(this._picking.doPick) {
					var cc = this.renderer.clearColor.data;
					this._picking.clearColorStore[0] = cc[0];
					this._picking.clearColorStore[1] = cc[1];
					this._picking.clearColorStore[2] = cc[2];
					this._picking.clearColorStore[3] = cc[3];
					this.renderer.setClearColor(0,0,0,1);

					for (var i = 0; i < this.renderSystems.length; i++) {
						if (this.renderSystems[i].renderToPick) {
							this.renderSystems[i].renderToPick(this.renderer, this._picking.skipUpdateBuffer);
						}
					}
					this.renderer.pick(this._picking.x, this._picking.y, this._picking.pickingStore, Renderer.mainCamera);
					this._picking.pickingCallback(this._picking.pickingStore.id, this._picking.pickingStore.depth);
					this._picking.doPick = false;

					this.renderer.setClearColor.apply(this.renderer, this._picking.clearColorStore);
				}				
			}

			cl = this.callbacks.length;
			for( c = 0; c < cl; c++ ) {
				// REVIEW: Would be nice to send processParameters only!
				this.callbacks[ c ]( this.processParameters.deltaTime, this.processParameters );
			}
	
			if (this.stats) {
				this.stats.update(this.renderer.info);
			}
			// REVIEW: Somehow move this out of GooRunner?
			if (this._takeSnapshots.length) {
				try {
					var image = this.renderer.domElement.toDataURL();
					for (var i = this._takeSnapshots.length - 1; i >= 0; i--) {
						this._takeSnapshots[i](image);
					}
				} catch (err) {
					console.error('Failed to take snapshot', err.message);
				}
				this._takeSnapshots = [];
			}

			this.rafId = window.requestAnimationFrame( this.process.bind( this ));
		};

		// REVIEW: These are here for backwards compability, should either be 
		// removed or updated

		/**
		 * Starts the game loop. (done through requestAnimationFrame)
		 */
		GooRunner.prototype.startGameLoop = function () {
			this.start();
		};

		/**
		 * Stops the game loop.
		 */
		GooRunner.prototype.stopGameLoop = function () {
			this.stop();
		};

		/**
		 * Takes snapshot at next rendercall
		 */
		GooRunner.prototype.takeSnapshot = function(callback) {
			this._takeSnapshots.push(callback);
		};

		GooRunner.prototype.pick = function(x, y, callback, skipUpdateBuffer) {
			this._picking.x = x;
			this._picking.y = y;
			this._picking.skipUpdateBuffer = skipUpdateBuffer === undefined ? false : skipUpdateBuffer;
			if (callback) {
				this._picking.pickingCallback = callback;
			}
			this._picking.doPick = true;
		};

		// REVIEW: These methods are here for backwards compability. Might still
		// be needed and a good place to have them, but should be considered to 
		// be moved elsewhere

		//TODO: move this to Logo class
		GooRunner.prototype._buildLogo = function (settings) {
			var div = document.createElement('div');
			var svg = Logo.getLogo({
				width: '70px',
				height: '50px',
				color: Logo.blue
			});
			var span = '<span style="color: #EEE; font-family: Helvetica, sans-serif; font-size: 11px; display: inline-block; margin-top: 14px; margin-right: -3px; vertical-align: top;">Powered by</span>';
			div.innerHTML = '<a style="text-decoration: none;" href="http://www.gooengine.com" target="_blank">' + span + svg + '</a>';
			div.style.position = 'absolute';
			div.style.zIndex = '2000';
			if (settings === 'topright') {
				div.style.top = '10px';
				div.style.right = '10px';
			} else if (settings === 'topleft') {
				div.style.top = '10px';
				div.style.left = '10px';
			} else if (settings === 'bottomright') {
				div.style.bottom = '10px';
				div.style.right = '10px';
			} else if (settings === 'bottomleft') {
				div.style.bottom = '10px';
				div.style.left = '10px';
			} else {
				div.style.top = '10px';
				div.style.right = '10px';
			}
			div.id = 'goologo';
			div.style.webkitTouchCallout = 'none';
			div.style.webkitUserSelect = 'none';
			div.style.khtmlUserSelect = 'none';
			div.style.mozUserSelect = 'none';
			div.style.msUserSelect = 'none';
			div.style.userSelect = 'none';
			div.ondragstart = function() {
				return false;
			};

			return div;
		};

		GooRunner.prototype._addDebugKeys = function () {
			//TODO: Temporary keymappings
			// shift+space = toggle fullscreen
			// shift+enter = toggle mouselock
			// shift+1 = normal rendering
			// shift+2 = show normals
			// shift+3 = simple lit
			// shift+4 = color
			// shift+5 = wireframe
			// shift+6 = flat
			// shift+7 = textured
			// shift+8 = regular material + wireframe
			// shift+click = log picked entity
			var activeKey = 'shiftKey';
			document.addEventListener("keydown", function (e) {
				if (e.which === 32 && e[activeKey]) { // Space
					GameUtils.toggleFullScreen();
				} else if (e.which === 13 && e[activeKey]) { // Enter
					GameUtils.togglePointerLock();
				} else if (e.which === 49 && e[activeKey]) { // 1
					this.renderSystem.setDebugMaterial();
				} else if ((e.which === 50 || e.which === 222) && e[activeKey]) { // 2
					this.renderSystem.setDebugMaterial('normals');
				} else if (e.which === 51 && e[activeKey]) { // 3
					this.renderSystem.setDebugMaterial('lit');
				} else if (e.which === 52 && e[activeKey]) { // 4
					this.renderSystem.setDebugMaterial('color');
				} else if (e.which === 53 && e[activeKey]) { // 5
					this.renderSystem.setDebugMaterial('wireframe');
				} else if (e.which === 54 && e[activeKey]) { // 6
					this.renderSystem.setDebugMaterial('flat');
				} else if ((e.which === 55 || e.which === 191) && e[activeKey]) { // 7
					this.renderSystem.setDebugMaterial('texture');
				} else if ((e.which === 56) && e[activeKey]) { // 8
					this.renderSystem.setDebugMaterial('+wireframe');
				}
			}.bind(this), false);

			document.addEventListener("mousedown", function (e) {
				if (e[activeKey]) {
					var x = e.clientX;
					var y = e.clientY;
					this.pick(x, y, function(id, depth) {
						var entity = this.world.entityManager.getEntityById(id);
						console.log('Picked entity:', entity, 'At depth:', depth);
					}.bind(this));
				}
			}.bind(this), false);
		};


		// REVIEW: Maybe start using signals.js for all events? Or simply put
		// these methods in a new Event-class?

		/*
		 * Adds an event listener to the goorunner
		 * @param {string} type Can currently be 'click', 'mousedown', 'mousemove' or 'mouseup'
		 * @param {function(event)} Callback to call when event is fired
		 */
		GooRunner.prototype.addEventListener = function(type, callback) {
			if(!this._eventListeners[type] || this._eventListeners[type].indexOf(callback) > -1) {
				return;
			}

			if(typeof callback === 'function') {
				this._eventListeners[type].push(callback);
				if(this._eventListeners[type].length === 1) {
					this._enableEvent(type);
				}
			}
		};

		/*
		 * Removes an event listener to the goorunner
		 * @param {string} type Can currently be 'click', 'mousedown', 'mousemove' or 'mouseup'
		 * @param {function(event)} Callback to remove from event listener
		 */
		GooRunner.prototype.removeEventListener = function(type, callback) {
			if(!this._eventListeners[type]) {
				return;
			}
			var index = this._eventListeners[type].indexOf(callback);
			if (index > -1) {
				this._eventListeners[type].splice(index, 1);
			}
			if (this._eventListeners[type].length === 0) {
				this._disableEvent(type);
			}
		};

<<<<<<< HEAD
		GooRunner.prototype._dispatchEvent = function(evt) {
			for (var type in this._eventTriggered) {
				if(this._eventTriggered[type] && this._eventListeners[type]) {
					var e = {
						entity: evt.entity,
						depth: evt.depth,
						x: evt.x,
						y: evt.y,
						type: type,
						domEvent: this._eventTriggered[type],
						id: evt.id
					};
					for (var i = 0; i < this._eventListeners[type].length; i++) {
						if(this._eventListeners[type][i](e) === false) {
							break;
						}
					}
					this._eventTriggered[type] = null;
				}
=======
		return div;
	};

	/**
	 * Enable misc debug configurations for inspecting aspects of the scene on hotkeys.
	 * @private
	 */

	GooRunner.prototype._addDebugKeys = function () {
		//TODO: Temporary keymappings
		// shift+space = toggle fullscreen
		// shift+enter = toggle mouselock
		// shift+1 = normal rendering
		// shift+2 = show normals
		// shift+3 = simple lit
		// shift+4 = color
		// shift+5 = wireframe
		// shift+6 = flat
		// shift+7 = textured
		// shift+8 = regular material + wireframe
		// shift+click = log picked entity
		var activeKey = 'shiftKey';
		document.addEventListener("keydown", function (e) {
			if (e.which === 32 && e[activeKey]) { // Space
				GameUtils.toggleFullScreen();
			} else if (e.which === 13 && e[activeKey]) { // Enter
				GameUtils.togglePointerLock();
			} else if (e.which === 49 && e[activeKey]) { // 1
				this.renderSystem.setDebugMaterial();
			} else if ((e.which === 50 || e.which === 222) && e[activeKey]) { // 2
				this.renderSystem.setDebugMaterial('normals');
			} else if (e.which === 51 && e[activeKey]) { // 3
				this.renderSystem.setDebugMaterial('lit');
			} else if (e.which === 52 && e[activeKey]) { // 4
				this.renderSystem.setDebugMaterial('color');
			} else if (e.which === 53 && e[activeKey]) { // 5
				this.renderSystem.setDebugMaterial('wireframe');
			} else if (e.which === 54 && e[activeKey]) { // 6
				this.renderSystem.setDebugMaterial('flat');
			} else if ((e.which === 55 || e.which === 191) && e[activeKey]) { // 7
				this.renderSystem.setDebugMaterial('texture');
			} else if ((e.which === 56) && e[activeKey]) { // 8
				this.renderSystem.setDebugMaterial('+wireframe');
>>>>>>> 900369c4
			}
		};

		/*
		 * Enables event listening on the goorunner
		 * @param {string} type Can currently be 'click', 'mousedown', 'mousemove' or 'mouseup'
		 */
		GooRunner.prototype._enableEvent = function(type) {
			if(this._events[type]) {
				return;
			}
			var func = function(e) {
				var x = e.offsetX;
				var y = e.offsetY;
				this._eventTriggered[type] = e;
				this.pick(x, y, function(id, depth) {
					var entity = this.world.entityManager.getEntityById(id);
					this._dispatchEvent({
						entity: entity,
						depth: depth,
						x: x,
						y: y,
						id: id
					});
				}.bind(this));
<<<<<<< HEAD
			}.bind(this);
			this.renderer.domElement.addEventListener(type, func);
			this._events[type] = func;
		};
=======
			}
		}.bind(this), false);
	};

	/**
	 * Adds an event listener to the goorunner
	 * @param {string} type Can currently be 'click', 'mousedown', 'mousemove' or 'mouseup'
	 * @param {function(event)} Callback to call when event is fired
	 */

	GooRunner.prototype.addEventListener = function(type, callback) {
		if(!this._eventListeners[type] || this._eventListeners[type].indexOf(callback) > -1) {
			return;
		}
>>>>>>> 900369c4

		/*
		 * Disables event listening on the goorunner
		 * @param {string} type Can currently be 'click', 'mousedown', 'mousemove' or 'mouseup'
		 */
		GooRunner.prototype._disableEvent = function(type) {
			if (this._events[type]) {
				this.renderer.domElement.removeEventListener(type, this._events[type]);
			}
<<<<<<< HEAD
			this._events[type] = null;
		};


		// REVIEW: to not demand users to use require (which honestly is a bit of hurdle) it might
		// be a good thing to clutter the global scope with a "goo" namespace.
/*
		if( window.goo === undefined ) {
			window.goo = {
				Goo: Goo,
				Scene: Scene,
				Entity: Entity,
				Collection: Collection,
				Vector2: Vector2,
				Vector3: Vector3,
				Vector4: Vector4
			}
		}*/
=======
		}
	};

	/**
	 * Removes an event listener to the goorunner
	 * @param {string} type Can currently be 'click', 'mousedown', 'mousemove' or 'mouseup'
	 * @param {function(event)} Callback to remove from event listener
	 */

	GooRunner.prototype.removeEventListener = function(type, callback) {
		if(!this._eventListeners[type]) {
			return;
		}
		var index = this._eventListeners[type].indexOf(callback);
		if (index > -1) {
			this._eventListeners[type].splice(index, 1);
		}
		if (this._eventListeners[type].length === 0) {
			this._disableEvent(type);
		}
	};

	GooRunner.prototype._dispatchEvent = function(evt) {
		for (var type in this._eventTriggered) {
			if(this._eventTriggered[type] && this._eventListeners[type]) {
				var e = {
					entity: evt.entity,
					depth: evt.depth,
					x: evt.x,
					y: evt.y,
					type: type,
					domEvent: this._eventTriggered[type],
					id: evt.id
				};
				for (var i = 0; i < this._eventListeners[type].length; i++) {
					if(this._eventListeners[type][i](e) === false) {
						break;
					}
				}
				this._eventTriggered[type] = null;
			}
		}
	};

	/**
	 * Enables event listening on the goorunner
	 * @param {string} type Can currently be 'click', 'mousedown', 'mousemove' or 'mouseup'
	 */

	GooRunner.prototype._enableEvent = function(type) {
		if(this._events[type]) {
			return;
		}
		var func = function(e) {
			var x = e.layerX;
			var y = e.layerY;
			this._eventTriggered[type] = e;
			this.pick(x, y, function(id, depth) {
				var entity = this.world.entityManager.getEntityById(id);
				this._dispatchEvent({
					entity: entity,
					depth: depth,
					x: x,
					y: y,
					id: id
				});
			}.bind(this));
		}.bind(this);
		this.renderer.domElement.addEventListener(type, func);
		this._events[type] = func;
	};

	/**
	 * Disables event listening on the goorunner
	 * @param {string} type Can currently be 'click', 'mousedown', 'mousemove' or 'mouseup'
	 */

	GooRunner.prototype._disableEvent = function(type) {
		if (this._events[type]) {
			this.renderer.domElement.removeEventListener(type, this._events[type]);
		}
		this._events[type] = null;
	};

	/**
	 * Starts the game loop. (done through requestAnimationFrame)
	 */
	GooRunner.prototype.startGameLoop = function () {
		if (!this.animationId) {
			this.start = -1;
			this.animationId = window.requestAnimationFrame(this.run);
		}
	};

	/**
	 * Stops the game loop.
	 */
	GooRunner.prototype.stopGameLoop = function () {
		window.cancelAnimationFrame(this.animationId);
		this.animationId = 0;
	};

	/**
	 * Takes an image snapshot from the 3d scene at next rendercall
	 */
	GooRunner.prototype.takeSnapshot = function(callback) {
		this._takeSnapshots.push(callback);
	};

	/**
	 * Requests a pick from screenspace coordinates. A successful pick returns id and depth of the pick target.
	 *
	 * @param {Number} x screen coordinate
	 * @param {Number} y screen coordinate
	 * @param {Function} callback to handle the pick result
	 * @param {Boolean} skipUpdateBuffer when true picking will be attempted against existing buffer
	 */

	GooRunner.prototype.pick = function(x, y, callback, skipUpdateBuffer) {
		this._picking.x = x;
		this._picking.y = y;
		this._picking.skipUpdateBuffer = skipUpdateBuffer === undefined ? false : skipUpdateBuffer;
		if (callback) {
			this._picking.pickingCallback = callback;
		}
		this._picking.doPick = true;
	};
>>>>>>> 900369c4

		return GooRunner;
	}
);<|MERGE_RESOLUTION|>--- conflicted
+++ resolved
@@ -1,4 +1,3 @@
-<<<<<<< HEAD
 define( 
 	[ "goo/entities/Collection",
 	  "goo/entities/ProcessParameters",
@@ -100,116 +99,6 @@
 			GameUtils.addVisibilityChangeListener( function( paused ) {
 				if( paused ) {
 					this.pause();
-=======
-define([
-	'goo/entities/World',
-	'goo/entities/systems/TransformSystem',
-	'goo/entities/systems/RenderSystem',
-	'goo/renderer/Renderer',
-	'goo/entities/systems/BoundingUpdateSystem',
-	'goo/entities/systems/ScriptSystem',
-	'goo/entities/systems/LightingSystem',
-	'goo/entities/systems/CameraSystem',
-	'goo/entities/systems/ParticlesSystem',
-	'goo/util/Stats',
-	"goo/entities/systems/CSSTransformSystem",
-	"goo/entities/systems/AnimationSystem",
-	"goo/entities/systems/LightDebugSystem",
-	"goo/entities/systems/CameraDebugSystem",
-	'goo/util/GameUtils',
-	'goo/util/Logo'
-],
-/** @lends */
-function (
-	World,
-	TransformSystem,
-	RenderSystem,
-	Renderer,
-	BoundingUpdateSystem,
-	ScriptSystem,
-	LightingSystem,
-	CameraSystem,
-	ParticlesSystem,
-	Stats,
-	CSSTransformSystem,
-	AnimationSystem,
-	LightDebugSystem,
-	CameraDebugSystem,
-	GameUtils,
-	Logo
-) {
-	"use strict";
-
-	/**
-	 * @class Standard setup of entity system to use as base for small projects/demos
-	 *
-	 * @param {Object} [parameters] GooRunner settings passed in a JSON object.
-	 * @param {boolean} [parameters.alpha=false]
-	 * @param {boolean} [parameters.premultipliedAlpha=true]
-	 * @param {boolean} [parameters.antialias=true]
-	 * @param {boolean} [parameters.stencil=false]
-	 * @param {boolean} [parameters.preserveDrawingBuffer=false]
-	 * @param {boolean} [parameters.showStats=false]
-	 * @param {boolean} [parameters.manuallyStartGameLoop=false]
-	 * @param {boolean} [parameters.logo=true]
-	 * @param {boolean} [parameters.tpfSmoothingCount=10]
-	 * @param {boolean} [parameters.debugKeys=false]
-	 */
-
-	function GooRunner (parameters) {
-		parameters = parameters || {};
-
-		this.world = new World(this);
-		this.renderer = new Renderer(parameters);
-
-		this.world.setSystem(new ScriptSystem(this.renderer));
-		this.world.setSystem(new TransformSystem());
-		this.world.setSystem(new CameraSystem());
-		this.world.setSystem(new CSSTransformSystem(this.renderer));
-		this.world.setSystem(new ParticlesSystem());
-		this.world.setSystem(new BoundingUpdateSystem());
-		this.world.setSystem(new LightingSystem());
-		this.world.setSystem(new AnimationSystem());
-		this.world.setSystem(new LightDebugSystem());
-		this.world.setSystem(new CameraDebugSystem());
-		this.renderSystem = new RenderSystem();
-		this.renderSystems = [this.renderSystem];
-		this.world.setSystem(this.renderSystem);
-
-		this.doProcess = true;
-		this.doRender = true;
-
-		GameUtils.initAllShims();
-
-		this.tpfSmoothingCount = parameters.tpfSmoothingCount !== undefined ? parameters.tpfSmoothingCount : 10;
-
-		if (parameters.showStats) {
-			this.stats = new Stats();
-			this.stats.domElement.style.position = 'absolute';
-			this.stats.domElement.style.left = '10px';
-			this.stats.domElement.style.top = '10px';
-			document.body.appendChild(this.stats.domElement);
-		}
-		if (parameters.logo === undefined || parameters.logo) {
-			var logoDiv = this._buildLogo(parameters.logo);
-			document.body.appendChild(logoDiv);
-		}
-
-		this.callbacks = [];
-		this.callbacksPreProcess = [];
-		this.callbacksPreRender = [];
-		this._takeSnapshots = [];
-
-		var that = this;
-		this.start = -1;
-		//Move out
-		this.run = function (time) {
-			try {
-				that._updateFrame(time);
-			} catch (e) {
-				if (e instanceof Error) {
-					console.error(e.stack);
->>>>>>> 900369c4
 				} else {
 					this.start();
 				}
@@ -377,19 +266,13 @@
 			this.pause();
 		};
 
-<<<<<<< HEAD
 		GooRunner.prototype.process = function( timeStamp ) {		
 			// REVIEW: add some sort of debug-flag which wraps everything in here with a try-catch or
 			// have a separate processDebug which is attached to the raf if debug === true
-=======
-		this.world.time += this.world.tpf;
-		World.time = this.world.time;
-		World.tpf = this.world.tpf;
-		this.start = time;
->>>>>>> 900369c4
 
 			this.processParameters.updateTime( timeStamp );
-			World.time = timeStamp;				// REVIEW: Remove!
+			World.time = this.processParameters.time;				// REVIEW: Remove!
+			World.tpf  = this.processParameters.deltaTime;
 
 			var c, cl = this.callbacksPreProcess.length;
 			for( c = 0; c < cl; c++ ) {
@@ -643,7 +526,6 @@
 			}
 		};
 
-<<<<<<< HEAD
 		GooRunner.prototype._dispatchEvent = function(evt) {
 			for (var type in this._eventTriggered) {
 				if(this._eventTriggered[type] && this._eventListeners[type]) {
@@ -663,51 +545,6 @@
 					}
 					this._eventTriggered[type] = null;
 				}
-=======
-		return div;
-	};
-
-	/**
-	 * Enable misc debug configurations for inspecting aspects of the scene on hotkeys.
-	 * @private
-	 */
-
-	GooRunner.prototype._addDebugKeys = function () {
-		//TODO: Temporary keymappings
-		// shift+space = toggle fullscreen
-		// shift+enter = toggle mouselock
-		// shift+1 = normal rendering
-		// shift+2 = show normals
-		// shift+3 = simple lit
-		// shift+4 = color
-		// shift+5 = wireframe
-		// shift+6 = flat
-		// shift+7 = textured
-		// shift+8 = regular material + wireframe
-		// shift+click = log picked entity
-		var activeKey = 'shiftKey';
-		document.addEventListener("keydown", function (e) {
-			if (e.which === 32 && e[activeKey]) { // Space
-				GameUtils.toggleFullScreen();
-			} else if (e.which === 13 && e[activeKey]) { // Enter
-				GameUtils.togglePointerLock();
-			} else if (e.which === 49 && e[activeKey]) { // 1
-				this.renderSystem.setDebugMaterial();
-			} else if ((e.which === 50 || e.which === 222) && e[activeKey]) { // 2
-				this.renderSystem.setDebugMaterial('normals');
-			} else if (e.which === 51 && e[activeKey]) { // 3
-				this.renderSystem.setDebugMaterial('lit');
-			} else if (e.which === 52 && e[activeKey]) { // 4
-				this.renderSystem.setDebugMaterial('color');
-			} else if (e.which === 53 && e[activeKey]) { // 5
-				this.renderSystem.setDebugMaterial('wireframe');
-			} else if (e.which === 54 && e[activeKey]) { // 6
-				this.renderSystem.setDebugMaterial('flat');
-			} else if ((e.which === 55 || e.which === 191) && e[activeKey]) { // 7
-				this.renderSystem.setDebugMaterial('texture');
-			} else if ((e.which === 56) && e[activeKey]) { // 8
-				this.renderSystem.setDebugMaterial('+wireframe');
->>>>>>> 900369c4
 			}
 		};
 
@@ -733,27 +570,10 @@
 						id: id
 					});
 				}.bind(this));
-<<<<<<< HEAD
 			}.bind(this);
 			this.renderer.domElement.addEventListener(type, func);
 			this._events[type] = func;
 		};
-=======
-			}
-		}.bind(this), false);
-	};
-
-	/**
-	 * Adds an event listener to the goorunner
-	 * @param {string} type Can currently be 'click', 'mousedown', 'mousemove' or 'mouseup'
-	 * @param {function(event)} Callback to call when event is fired
-	 */
-
-	GooRunner.prototype.addEventListener = function(type, callback) {
-		if(!this._eventListeners[type] || this._eventListeners[type].indexOf(callback) > -1) {
-			return;
-		}
->>>>>>> 900369c4
 
 		/*
 		 * Disables event listening on the goorunner
@@ -763,7 +583,6 @@
 			if (this._events[type]) {
 				this.renderer.domElement.removeEventListener(type, this._events[type]);
 			}
-<<<<<<< HEAD
 			this._events[type] = null;
 		};
 
@@ -782,135 +601,6 @@
 				Vector4: Vector4
 			}
 		}*/
-=======
-		}
-	};
-
-	/**
-	 * Removes an event listener to the goorunner
-	 * @param {string} type Can currently be 'click', 'mousedown', 'mousemove' or 'mouseup'
-	 * @param {function(event)} Callback to remove from event listener
-	 */
-
-	GooRunner.prototype.removeEventListener = function(type, callback) {
-		if(!this._eventListeners[type]) {
-			return;
-		}
-		var index = this._eventListeners[type].indexOf(callback);
-		if (index > -1) {
-			this._eventListeners[type].splice(index, 1);
-		}
-		if (this._eventListeners[type].length === 0) {
-			this._disableEvent(type);
-		}
-	};
-
-	GooRunner.prototype._dispatchEvent = function(evt) {
-		for (var type in this._eventTriggered) {
-			if(this._eventTriggered[type] && this._eventListeners[type]) {
-				var e = {
-					entity: evt.entity,
-					depth: evt.depth,
-					x: evt.x,
-					y: evt.y,
-					type: type,
-					domEvent: this._eventTriggered[type],
-					id: evt.id
-				};
-				for (var i = 0; i < this._eventListeners[type].length; i++) {
-					if(this._eventListeners[type][i](e) === false) {
-						break;
-					}
-				}
-				this._eventTriggered[type] = null;
-			}
-		}
-	};
-
-	/**
-	 * Enables event listening on the goorunner
-	 * @param {string} type Can currently be 'click', 'mousedown', 'mousemove' or 'mouseup'
-	 */
-
-	GooRunner.prototype._enableEvent = function(type) {
-		if(this._events[type]) {
-			return;
-		}
-		var func = function(e) {
-			var x = e.layerX;
-			var y = e.layerY;
-			this._eventTriggered[type] = e;
-			this.pick(x, y, function(id, depth) {
-				var entity = this.world.entityManager.getEntityById(id);
-				this._dispatchEvent({
-					entity: entity,
-					depth: depth,
-					x: x,
-					y: y,
-					id: id
-				});
-			}.bind(this));
-		}.bind(this);
-		this.renderer.domElement.addEventListener(type, func);
-		this._events[type] = func;
-	};
-
-	/**
-	 * Disables event listening on the goorunner
-	 * @param {string} type Can currently be 'click', 'mousedown', 'mousemove' or 'mouseup'
-	 */
-
-	GooRunner.prototype._disableEvent = function(type) {
-		if (this._events[type]) {
-			this.renderer.domElement.removeEventListener(type, this._events[type]);
-		}
-		this._events[type] = null;
-	};
-
-	/**
-	 * Starts the game loop. (done through requestAnimationFrame)
-	 */
-	GooRunner.prototype.startGameLoop = function () {
-		if (!this.animationId) {
-			this.start = -1;
-			this.animationId = window.requestAnimationFrame(this.run);
-		}
-	};
-
-	/**
-	 * Stops the game loop.
-	 */
-	GooRunner.prototype.stopGameLoop = function () {
-		window.cancelAnimationFrame(this.animationId);
-		this.animationId = 0;
-	};
-
-	/**
-	 * Takes an image snapshot from the 3d scene at next rendercall
-	 */
-	GooRunner.prototype.takeSnapshot = function(callback) {
-		this._takeSnapshots.push(callback);
-	};
-
-	/**
-	 * Requests a pick from screenspace coordinates. A successful pick returns id and depth of the pick target.
-	 *
-	 * @param {Number} x screen coordinate
-	 * @param {Number} y screen coordinate
-	 * @param {Function} callback to handle the pick result
-	 * @param {Boolean} skipUpdateBuffer when true picking will be attempted against existing buffer
-	 */
-
-	GooRunner.prototype.pick = function(x, y, callback, skipUpdateBuffer) {
-		this._picking.x = x;
-		this._picking.y = y;
-		this._picking.skipUpdateBuffer = skipUpdateBuffer === undefined ? false : skipUpdateBuffer;
-		if (callback) {
-			this._picking.pickingCallback = callback;
-		}
-		this._picking.doPick = true;
-	};
->>>>>>> 900369c4
 
 		return GooRunner;
 	}
