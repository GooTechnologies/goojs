define(
	[ "goo/entities/Collection",
	  "goo/util/ProcessArguments",
	  "goo/entities/components/TransformComponent" ],
	function( Collection, ProcessArguments, TransformComponent ) {
		"use strict";

		// static

<<<<<<< HEAD
		var uniqueID   = 0;
		var collection = new Collection();

		// constructor

		function Entity() {
			this.components = {};
			this.tags       = {};
			this.attributes = {};
			this.name       = "";

			this.add.apply( this, arguments );

			if( !this.hasComponent( TransformComponent )) {
				this.addComponent( TransformComponent );
			}
=======
	/**
	 * Set component of a certain type on entity. The operation has no effect if the entity already contains an entity of the same type.
	 *
	 * @param {Component} component Component to set on the entity
	 */
	Entity.prototype.setComponent = function (component) {
		if (this.hasComponent(component.type)) {
			return ;
		} else {
			this._components.push(component);
>>>>>>> 900369c4
		}

		// general add/get/has methods

		Entity.prototype.add = function() {
			ProcessArguments( this, arguments, function( entity, type, value ) {
				if( type === ProcessArguments.PARAMETERS ) {
					entity.enabled    = value.enabled !== undefined ? value.enabled : true;
					entity.name       = value.name    !== undefined ? value.name    : "Entity" + (uniqueID++);
					entity.scene      = value.scene   !== undefined ? value.scene   : undefined;
					
					entity.add( value.components, value.tags, value.attributes );
				} else if( type === ProcessArguments.CONSTRUCTOR ) {
					entity.addComponent( new value());
				} else if( type === ProcessArguments.INSTANCE ) {
					if( value instanceof Entity ) {
						entity.addChild( value );
					} else {
						entity.addComponent( value );
					}
				} else if( type === ProcessArguments.TAG ) {
					entity.addTag( value );
				} else if( type === ProcessArguments.ATTRIBUTE ) {
					entity.addAttribute( value );
				} else if( type === ProcessArguments.STRING ) {
					entity.name = value;
				}
			} );
		};

		Entity.prototype.get = function() {
			// TODO: cooler get
			return this.getComponent( arguments[ 0 ] );
		};

		Entity.prototype.has = function() {
			var a, argument, al = arguments.length;
			var type;
			var has = false;

			for( a = 0; a < al; a++ ) {
				argument = arguments[ a ];

				if( argument !== undefined ) {
					type = typeof( argument );

					if( type === "string" ) {
						if( argument.indexOf( "#" ) === 0 ) {
							has &= hasTag( argument );
						} else if( argument.indexOf( "@" ) === 0 ) {
							has &= hasAttribute( argument );
						} else {
							has &= argument === this.name;
						}
					} else if( type === "object" ) {
						if( Array.isArray( argument )) {
							has &= this.has.apply( argument );
						} else {
							has &= this.hasComponent( argument );
						}
					}
				}
			}

			return has;
 		};

 		// scene methods
 		// REVIEW: addToWorld is here for backwards compabiolity but by now the entity is
 		// alread part of a scene (done in Scene.createXXX)

 		Entity.prototype.addToWorld = function(first_argument) {
 		};

		Entity.prototype.setScene = function( scene ) {
			this.scene = scene;

			this.getChildren().each( function( entitiy ) {
				entitiy.setScene( scene );
			});
		};

		// component methods
		// REVIEW: setComponent here for backwards compability. addComponent is more
		// in line with other apis

		Entity.prototype.setComponent = function( component ) {
			this.addComponent( component );
		};

		Entity.prototype.addComponent = function( component ) {
			if( typeof( component ) === "function" ) {
				component = new component();
			} 

			if( this.components[ component.type ] === undefined ) {
				this.components[ component.type ] = [];
			}
			this.components[ component.type ].push( component );

			component.init( this );
		};

		Entity.prototype.getComponent = function( component ) {
			var type = componentType( component );

			if( this.components[ type ] !== undefined ) {
				return this.components[ type ][ 0 ];
			}
		};

		Entity.prototype.getComponents = function( component ) {
			collection.clear();

			if( component !== undefined ) {
				var type = component.type;

				if( this.components[ type ] !== undefined ) {
					var c, components = this.components[ type ];
					var cl            = components.length;

					for( c = 0; c < cl; c++ ) {
						collection.add( components[ c ] );
					}
				}
			} else {
				var type, c, components, cl;
				for( type in this.components ) {
					components = this.components[ type ];
					cl = components.length;

					for( c = 0; c < cl; c++ ) {
						collection.add( components[ c ] );
					}
				}
			}

			return collection;
		};

		Entity.prototype.hasComponent = function( component ) {
			var type = componentType( component );

			return this.components[ type ] ? this.components[ type ].length > 0 ? true : false : false;
		};


		// tag methods

		Entity.prototype.addTag = function( tag ) {
			tag = ensureTag( tag );
			if( this.tags[ tag ] === undefined ) {
				this.tags[ tag ] = true;
			}
		};

		Entity.prototype.removeTag = function( tag ) {
			delete this.tags[ ensureTag( tag ) ];
		};

		Entity.prototype.hasTag = function( tag ) {
			return this.tags[ tag ] ? true : false;
		};

		// attribute methods

		Entity.prototype.addAttribute = function( attribute ) {
			attribute = ensureAttribute( attribute );
			if( this.attributes[ attribute ] === undefined ) {
				this.attributes[ attribute ] = true;
			}
		};

		Entity.prototype.removeAttribute = function( attribute ) {
			delete this.attributes[ ensureAttribute( attribute ) ];
		};

		Entity.prototype.hasAttribute = function( attribute ) {
			return this.attributes[ attribute ] ? true : false;
		};

		// helpers

        function componentType( component ) {
                var type = typeof( component );
                if( type === "string" ) {
                        return component;
                } else if( type === "object" && component.type !== undefined ) {
                        return component.type;
                } else {
                        var raw = component.toString();
                        return raw.slice( 9, raw.indexOf( "(" ));
                }
        }

		function ensureTag( tag ) {
			if( tag.indexOf( "#" ) === -1 ) {
				console.warn( "Entity.ensureTag: Please add # to your '" + tag + "'" );
				return "#" + tag;
			}
			return tag;
		}

		function ensureAttribute( attribute ) {
			if( attribute.indexOf( "@" ) === -1 ) {
				console.warn( "Entity.ensureAttribute: Please add @ to your '" + attribute + "'" );
				return "@" + attribute;
			}
			return attribute;
		}

		return Entity;
	}
);<|MERGE_RESOLUTION|>--- conflicted
+++ resolved
@@ -7,7 +7,6 @@
 
 		// static
 
-<<<<<<< HEAD
 		var uniqueID   = 0;
 		var collection = new Collection();
 
@@ -24,18 +23,6 @@
 			if( !this.hasComponent( TransformComponent )) {
 				this.addComponent( TransformComponent );
 			}
-=======
-	/**
-	 * Set component of a certain type on entity. The operation has no effect if the entity already contains an entity of the same type.
-	 *
-	 * @param {Component} component Component to set on the entity
-	 */
-	Entity.prototype.setComponent = function (component) {
-		if (this.hasComponent(component.type)) {
-			return ;
-		} else {
-			this._components.push(component);
->>>>>>> 900369c4
 		}
 
 		// general add/get/has methods
