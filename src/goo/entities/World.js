--- conflicted
+++ resolved
@@ -18,11 +18,7 @@
 	'use strict';
 
 	/**
-<<<<<<< HEAD
-	 * @class Main handler for an entity world. The World keeps track of managers and systems,
-=======
 	 * Main handler for an entity world. The World keeps track of managers and systems,
->>>>>>> f592aea7
 	 * and also provides methods to create, select and remove entities.
 	 * Note that process() has to be called manually if objects need to be added and retrieved within the same update loop.
 	 * See [this engine overview article]{@link http://www.gootechnologies.com/learn/tutorials/engine/engine-overview/} for more info.
@@ -149,7 +145,7 @@
 	};
 
 	/**
-	 * Registers a component type. This is necessary to allow automatic creation of components
+	 * Registers a component type. This is necessary to allow automatic creation of components 
 	 * from 'basic' data types (CameraComponents from Cameras, MeshRendererComponents from materials and so on).
 	 * When a {@link GooRunner} is created, it registers {@link TransformComponent}, {@link MeshDataComponent},
 	 * {@link MeshRendererComponent}, {@link CameraComponent}, {@link LightComponent} and {@link ScriptComponent} automatically.
