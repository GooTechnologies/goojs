define(['goo/entities/Entity', 'goo/entities/managers/EntityManager', 'goo/entities/components/TransformComponent'],
/** @lends World */
function (Entity, EntityManager, TransformComponent) {
	"use strict";

	/**
	 * @class Main handler for an entity world
	 * @property {Float} tpf Timer per frame in seconds
	 * @property {Manager} entityManager Main keeper of entities
	 */
	function World () {
		this._managers = [];
		this._systems = [];

		this._addedEntities = [];
		this._changedEntities = [];
		this._removedEntities = [];

		this.entityManager = new EntityManager();
		this.setManager(this.entityManager);

		this.time = 0.0;
		this.tpf = 1.0;
	}

	World.time = 0.0;

	/**
	 * Adds a Manager to the world
	 *
	 * @param {Manager} manager
	 */
	World.prototype.setManager = function (manager) {
		this._managers.push(manager);
	};

	/**
	 * Retrive a manager of type 'type'
	 *
	 * @param {String} type Type of manager to retrieve
	 * @returns manager
	 */
	World.prototype.getManager = function (type) {
		for (var i = 0; i < this._managers.length; i++) {
			var manager = this._managers[i];
			if (manager.type === type) {
				return manager;
			}
		}
	};

	/**
	 * Adds a {@link System} to the world
	 *
	 * @param {System} system
	 */
	World.prototype.setSystem = function (system) {
		this._systems.push(system);
	};

	/**
	 * Retrive a {@link System} of type 'type'
	 *
	 * @param {String} type Type of system to retrieve
	 * @returns System
	 */
	World.prototype.getSystem = function (type) {
<<<<<<< HEAD
		for (var i in this._systems) {
=======
		for (var i = 0; i < this._systems.length; i++) {
>>>>>>> a577a3d4
			var system = this._systems[i];
			if (system.type === type) {
				return system;
			}
		}
	};

	/**
	*	Removes the {System} of type 'type'. Returns true upon successful removal of the system. Otherwise false is returned.
	*	@param {String} type Type of system to remove.
	*	@return {Boolean} true or false
	*/
	World.prototype.removeSystem = function (type) {
		for (var i in this._systems) {
			var system = this._systems[i];
			if (system.type === type) {
				this._systems.splice(i, 1);
				return true;
			}
		}
		return false;
	};

	/**
	 * Creates a new {@link Entity}
	 *
	 * @returns {Entity}
	 */
	World.prototype.createEntity = function (name) {
		var entity = new Entity(this, name);
		entity.setComponent(new TransformComponent());
		return entity;
	};

	/**
	 * Get all entities in world
	 *
	 * @returns All entities existing in world
	 */
	World.prototype.getEntities = function () {
		return this.entityManager.getEntities();
	};

	/**
	 * Add an entity to the world
	 *
	 * @param entity
	 */
	World.prototype.addEntity = function (entity) {
		this._addedEntities.push(entity);
	};

	/**
	 * Remove an entity from the world
	 *
	 * @param entity
	 */
	World.prototype.removeEntity = function (entity) {
		this._removedEntities.push(entity);
	};

	/**
	 * Let the system know that an entity has been changed/updated
	 *
	 * @param entity
	 * @param component
	 * @param eventType
	 */
	World.prototype.changedEntity = function (entity, component, eventType) {
		var event = {
			entity : entity
		};
		if (component !== undefined) {
			event.component = component;
		}
		if (eventType !== undefined) {
			event.eventType = eventType;
		}
		this._changedEntities.push(event);
	};

	/**
	 * Process all added/changed/removed entities and callback to active systems and managers. Usually called each frame
	 */
	World.prototype.process = function () {
		this._check(this._addedEntities, function (observer, entity) {
			if (observer.added) {
				observer.added(entity);
			}
			if (observer.addedComponent) {
				for (var i = 0; i < entity._components.length; i++) {
					observer.addedComponent(entity, entity._components[i]);
				}
			}
		});
		this._check(this._changedEntities, function (observer, event) {
			if (observer.changed) {
				observer.changed(event.entity);
			}
			if (event.eventType !== undefined) {
				if (observer[event.eventType]) {
					observer[event.eventType](event.entity, event.component);
				}
			}
		});
		this._check(this._removedEntities, function (observer, entity) {
			if (observer.removed) {
				observer.removed(entity);
			}
			if (observer.removedComponent) {
				for (var i = 0; i < entity._components.length; i++) {
					observer.removedComponent(entity, entity._components[i]);
				}
			}
		});

		for (var i = 0; i < this._systems.length; i++) {
			var system = this._systems[i];
			if (!system.passive) {
				system._process(this.tpf);
			}
		}
	};

	World.prototype._check = function (entities, callback) {
<<<<<<< HEAD
		for (var index in entities) {
			var entity = entities[index];
			for (var managerIndex in this._managers) {
				var manager = this._managers[managerIndex];
				callback(manager, entity);
			}
			for (var systemIndex in this._systems) {
=======
		// REVIEW: Code style? Spaces before and after "("?
		for (var i = 0; i < entities.length; i++) {
			var entity = entities[i];
			for (var managerIndex = 0; managerIndex < this._managers.length; managerIndex++) {
				var manager = this._managers[managerIndex];
				callback(manager, entity);
			}
			for (var systemIndex = 0; systemIndex < this._systems.length; systemIndex++) {
>>>>>>> a577a3d4
				var system = this._systems[systemIndex];
				callback(system, entity);
			}
		}
		entities.length = 0;
	};

	return World;
});<|MERGE_RESOLUTION|>--- conflicted
+++ resolved
@@ -65,11 +65,7 @@
 	 * @returns System
 	 */
 	World.prototype.getSystem = function (type) {
-<<<<<<< HEAD
-		for (var i in this._systems) {
-=======
 		for (var i = 0; i < this._systems.length; i++) {
->>>>>>> a577a3d4
 			var system = this._systems[i];
 			if (system.type === type) {
 				return system;
@@ -83,7 +79,7 @@
 	*	@return {Boolean} true or false
 	*/
 	World.prototype.removeSystem = function (type) {
-		for (var i in this._systems) {
+		for (var i = 0; i < this._systems.length; i++) {
 			var system = this._systems[i];
 			if (system.type === type) {
 				this._systems.splice(i, 1);
@@ -195,15 +191,6 @@
 	};
 
 	World.prototype._check = function (entities, callback) {
-<<<<<<< HEAD
-		for (var index in entities) {
-			var entity = entities[index];
-			for (var managerIndex in this._managers) {
-				var manager = this._managers[managerIndex];
-				callback(manager, entity);
-			}
-			for (var systemIndex in this._systems) {
-=======
 		// REVIEW: Code style? Spaces before and after "("?
 		for (var i = 0; i < entities.length; i++) {
 			var entity = entities[i];
@@ -212,7 +199,6 @@
 				callback(manager, entity);
 			}
 			for (var systemIndex = 0; systemIndex < this._systems.length; systemIndex++) {
->>>>>>> a577a3d4
 				var system = this._systems[systemIndex];
 				callback(system, entity);
 			}
