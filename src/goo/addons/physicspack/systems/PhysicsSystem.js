--- conflicted
+++ resolved
@@ -319,12 +319,6 @@
 
 				var wasInContact = this._lastContacts.has(hash);
 
-<<<<<<< HEAD
-				if (wasInContact) {
-					this.emitDuringContact(entityA, entityB, contactList);
-				} else {
-					this.emitBeginContact(entityA, entityB, contactList);
-=======
 				if (entityA.colliderComponent.isTrigger || entityB.colliderComponent.isTrigger) {
 					if (wasInContact) {
 						this.emitTriggerStay(entityA, entityB);
@@ -333,11 +327,10 @@
 					}
 				} else {
 					if (wasInContact) {
-						this.emitDuringContact(entityA, entityB);
+						this.emitDuringContact(entityA, entityB, contactList);
 					} else {
-						this.emitBeginContact(entityA, entityB);
+						this.emitBeginContact(entityA, entityB, contactList);
 					}
->>>>>>> f3672ef1
 				}
 
 				contactList.length = 0;
