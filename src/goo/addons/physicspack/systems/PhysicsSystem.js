define([
	'goo/addons/physicspack/systems/AbstractPhysicsSystem',
	'goo/addons/physicspack/RaycastResult',
	'goo/addons/physicspack/components/RigidBodyComponent',
	'goo/math/Vector3',
	'goo/math/Quaternion',
	'goo/entities/EntityUtils',
	'goo/math/Transform'
],
function (
	AbstractPhysicsSystem,
	RaycastResult,
	RigidBodyComponent,
	Vector3,
	Quaternion,
	EntityUtils,
	Transform
) {
	'use strict';

	/* global CANNON */

	var tmpVec1;
	var tmpVec2;
	var tmpQuat = new Quaternion();
	var tmpVec = new Vector3();
	var tmpCannonResult;
	var tmpTransform = new Transform();

	/**
	 * A physics system using [Cannon.js]{@link http://github.com/schteppe/cannon.js}.
	 * @extends AbstractPhysicsSystem
	 * @param {Object} [settings]
	 * @param {Vector3} [settings.gravity]
	 */
	function PhysicsSystem(settings) {
		settings = settings || {};

		/**
		 * @type {CANNON.World}
		 */
		this.cannonWorld = new CANNON.World({
			broadphase: new CANNON.SAPBroadphase()
		});

		var that = this;
		this.cannonWorld.addEventListener('postStep', function () {
			that.emitContactEvents();
			that.emitSubStepEvent();
		});

		this._entities = {};
		this._shapeIdToColliderEntityMap = new Map();

		if (!tmpVec1) {
			tmpVec1 = new CANNON.Vec3();
			tmpVec2 = new CANNON.Vec3();
			tmpCannonResult = new CANNON.RaycastResult();
		}

		this.setGravity(settings.gravity || new Vector3(0, -10, 0));

<<<<<<< HEAD
		this._inContactCurrentStepA = [];
		this._inContactCurrentStepB = [];
		this._inContactLastStepA = [];
		this._inContactLastStepB = [];
=======
		/**
		 * @type {number}
		 * @default 60
		 */
		this.stepFrequency = settings.stepFrequency !== undefined ? settings.stepFrequency : 60;

		/**
		 * The maximum number of timesteps to use for making the physics clock catch up with the wall clock. If set to zero, a variable timestep is used (not recommended).
		 * @type {number}
		 * @default 10
		 */
		this.maxSubSteps = settings.maxSubSteps !== undefined ? settings.maxSubSteps : 10;

		/**
		 * The current shape pair hashes.
		 * @private
		 * @type {Set}
		 */
		this._currentContacts = new Set();

		/**
		 * Shape pair hashes from last step.
		 * @private
		 * @type {Set}
		 */
		this._lastContacts = new Set();

		// Function to be used with Array.prototype.sort(), will sort the contacts by hash.
		this._sortContacts = function (contactA, contactB) {
			return PhysicsSystem._getShapePairHash(contactA.si, contactA.sj) - PhysicsSystem._getShapePairHash(contactB.si, contactB.sj);
		}.bind(this);

		// Set iterator callback for lastContacts: emits endContact events
		this._emitEndContactEvents = function (hash) {
			var idA = PhysicsSystem._getShapeIdA(hash);
			var idB = PhysicsSystem._getShapeIdB(hash);

			var entityA = this._shapeIdToColliderEntityMap.get(idA);
			var entityB = this._shapeIdToColliderEntityMap.get(idB);

			var found = this._currentContacts.has(hash);
			if (!found) {
				this.emitEndContact(entityA, entityB);
			}
		}.bind(this);

		// Set iterator callback for currentContacts: Moves all hashes from currentContacts to lastContacts
		this._moveHashes = function (hash) {
			this._lastContacts.add(hash);
			this._currentContacts.delete(hash);
		}.bind(this);

		// Set iterator callback for lastContacts: just empties the Set
		this._emptyLastContacts = function (hash) {
			this._lastContacts.delete(hash);
		}.bind(this);

		this.initialized = false;
>>>>>>> d660ac07

		AbstractPhysicsSystem.call(this, 'PhysicsSystem', ['RigidBodyComponent']);
	}
	PhysicsSystem.prototype = Object.create(AbstractPhysicsSystem.prototype);
	PhysicsSystem.prototype.constructor = PhysicsSystem;

	/**
	 * @private
	 */
	PhysicsSystem.prototype._swapContactLists = function () {
		this._lastContacts.forEach(this._emptyLastContacts);
		this._currentContacts.forEach(this._moveHashes);
	};

	/**
	 * @param {Vector3} gravityVector
	 */
	PhysicsSystem.prototype.setGravity = function (gravityVector) {
		this.cannonWorld.gravity.copy(gravityVector);
	};

	/**
	 * @param {Vector3} store
	 */
	PhysicsSystem.prototype.getGravity = function (store) {
		var gravity = this.cannonWorld.gravity;
		store.x = gravity.x;
		store.y = gravity.y;
		store.z = gravity.z;
	};

	/**
	 * @private
	 * @param {number} deltaTime
	 */
	PhysicsSystem.prototype.step = function (deltaTime) {
		var world = this.cannonWorld;

		// Step the world forward in time
		world.step(deltaTime);
	};

	/**
	 * Returns an integer hash given two shapes.
	 * @private
	 * @param  {CANNON.Shape} shapeA
	 * @param  {CANNON.Shape} shapeB
	 * @return {number}
	 */
	PhysicsSystem._getShapePairHash = function (shapeA, shapeB) {
		var idA = shapeA.id;
		var idB = shapeB.id;

		if (idA > idB) {
			var tmp = idA;
			idA = idB;
			idB = tmp;
		}

		var hash = (idA << 16) | idB;

		return hash;
	};

	/**
	 * Returns the first of the shape id's given a hash.
	 * @private
	 * @param  {number} hash
	 * @return {number}
	 */
	PhysicsSystem._getShapeIdA = function (hash) {
		return (hash & 0xFFFF0000) >> 16;
	};

	/**
	 * Returns the second shape id given a hash.
	 * @private
	 * @param  {number} hash
	 * @return {number}
	 */
	PhysicsSystem._getShapeIdB = function (hash) {
		return hash & 0x0000FFFF;
	};

	/**
	 * Fill a Map with contacts.
	 * @private
	 * @param  {Array} contacts
	 * @param  {Map} targetMap
	 */
	PhysicsSystem.prototype._fillContactsMap = function (contacts, targetMap) {
		for (var i = 0; i !== contacts.length; i++) {
			var contact = contacts[i];
			var hash = PhysicsSystem._getShapePairHash(contact.si, contact.sj);
			targetMap.add(hash);
		}
	};

	/**
	 * @private
	 */
	PhysicsSystem.prototype.emitContactEvents = function () {

		// TODO: Move this logic to CANNON.js intead?

		// Get overlapping entities
		var contacts = this.cannonWorld.contacts.sort(this._sortContacts), // TODO: How to sort without creating a new array?
			currentContacts = this._currentContacts,
			lastContacts = this._lastContacts;

		// Make the shape pairs unique
		this._fillContactsMap(contacts, currentContacts);

		// loop over the non-unique, but sorted array.
		var lastHash;
		for (var i = 0; i < contacts.length; i++) {
			var contact = contacts[i];
			var shapeA = contact.si;
			var shapeB = contact.sj;
			var entityA = this._shapeIdToColliderEntityMap.get(shapeA.id);
			var entityB = this._shapeIdToColliderEntityMap.get(shapeB.id);

			var hash = PhysicsSystem._getShapePairHash(contact.si, contact.sj);
			if (hash !== lastHash) {
				var wasInContact = this._lastContacts.has(hash);

				if (wasInContact) {
					this.emitDuringContact(entityA, entityB);
				} else {
					this.emitBeginContact(entityA, entityB);
				}
			}

			lastHash = hash;
		}

		// Emit end contact events
		lastContacts.forEach(this._emitEndContactEvents);

		// Swap the lists, drop references to the current Cannon.js contacts
		this._swapContactLists();
	};

	var tmpOptions = {};
	PhysicsSystem.prototype._getCannonRaycastOptions = function (options) {
		tmpOptions.collisionFilterMask = options.collisionMask !== undefined ? options.collisionMask : -1;
		tmpOptions.collisionFilterGroup = options.collisionGroup !== undefined ? options.collisionGroup : -1;
		tmpOptions.skipBackfaces = options.skipBackfaces !== undefined ? options.skipBackfaces : true;
		return tmpOptions;
	};

	PhysicsSystem.prototype._copyCannonRaycastResultToGoo = function (cannonResult, gooResult) {
		if (cannonResult.hasHit) {
			gooResult.entity = this._entities[cannonResult.body.id] || this._shapeIdToColliderEntityMap.get(cannonResult.shape.id);
			var point = cannonResult.hitPointWorld;
			var normal = cannonResult.hitNormalWorld;
			gooResult.point.setDirect(point.x, point.y, point.z);
			gooResult.normal.setDirect(normal.x, normal.y, normal.z);
		}
		return cannonResult.hasHit;
	};

	// Get the start & end of the ray, store in cannon vectors
	PhysicsSystem.prototype._getCannonStartEnd = function (start, direction, distance, cannonStart, cannonEnd) {
		cannonStart.copy(start);
		cannonEnd.copy(direction);
		cannonEnd.scale(distance, cannonEnd);
		cannonEnd.vadd(start, cannonEnd);
	};

	/**
	 * Make a ray cast into the world of colliders, stopping at the first hit that the ray intersects. Note that there's no given order in the traversal, and there's no control over what will be returned.
	 * @param  {Vector3} start
	 * @param  {Vector3} direction
	 * @param  {number} distance
	 * @param  {Object} [options]
	 * @param  {RaycastResult} [result]
	 * @returns {boolean} True if hit, else false
	 */
	PhysicsSystem.prototype.raycastAny = function (start, direction, distance, options, result) {
		if (options instanceof RaycastResult) {
			result = options;
			options = {};
		}
		options = options || {};
		result = result || new RaycastResult();

		var cannonStart = tmpVec1;
		var cannonEnd = tmpVec2;
		this._getCannonStartEnd(start, direction, distance, cannonStart, cannonEnd);

		this.cannonWorld.raycastAny(cannonStart, cannonEnd, this._getCannonRaycastOptions(options), tmpCannonResult);

		return this._copyCannonRaycastResultToGoo(tmpCannonResult, result);
	};

	/**
	 * Make a ray cast into the world of colliders, and only return the closest hit.
	 * @param  {Vector3} start
	 * @param  {Vector3} direction
	 * @param  {number} distance
	 * @param  {Object} [options]
	 * @param  {RaycastResult} [result]
	 * @returns {boolean} True if hit, else false
	 */
	PhysicsSystem.prototype.raycastClosest = function (start, direction, distance, options, result) {
		if (options instanceof RaycastResult) {
			result = options;
			options = {};
		}
		options = options || {};
		result = result || new RaycastResult();

		var cannonStart = tmpVec1;
		var cannonEnd = tmpVec2;
		this._getCannonStartEnd(start, direction, distance, cannonStart, cannonEnd);

		this.cannonWorld.raycastClosest(cannonStart, cannonEnd, this._getCannonRaycastOptions(options), tmpCannonResult);

		return this._copyCannonRaycastResultToGoo(tmpCannonResult, result);
	};

	var tmpResult = new RaycastResult();

	/**
	 * Make a ray cast into the world of colliders, evaluating the given callback once at every hit.
	 * @param  {Vector3} start
	 * @param  {Vector3} direction
	 * @param  {number} distance
	 * @param  {Object} [options]
	 * @param  {Function} callback
	 * @returns {boolean} True if hit, else false
	 */
	PhysicsSystem.prototype.raycastAll = function (start, direction, distance, options, callback) {
		if (typeof(options) === 'function') {
			callback = options;
			options = {};
		}
		callback = callback || function () {};

		var cannonStart = tmpVec1;
		var cannonEnd = tmpVec2;
		this._getCannonStartEnd(start, direction, distance, cannonStart, cannonEnd);

		var that = this;
		var hitAny = false;
		this.cannonWorld.raycastAll(cannonStart, cannonEnd, this._getCannonRaycastOptions(options), function (cannonResult) {
			var hit = that._copyCannonRaycastResultToGoo(cannonResult, tmpResult);
			if (hit) {
				hitAny = true;
			}
			if (callback(tmpResult) === false) {
				cannonResult.abort();
			}
		});

		return hitAny;
	};

	/**
	 * Stops simulation and updating of the entitiy transforms.
	 */
	PhysicsSystem.prototype.pause = function () {
		this.passive = true;
	};

	/**
	 * Resumes simulation and starts updating the entities after stop() or pause().
	 */
	PhysicsSystem.prototype.play = function () {
		this.passive = false;

		// Initialize all of the physics world
		this.initialize();
	};

	/**
	 * Stops simulation.
	 */
	PhysicsSystem.prototype.stop = function () {
		this.pause();

		// Trash the physics world
		this.destroy();
	};

	/**
	 * @private
	 * @param  {array} entities
	 */
	PhysicsSystem.prototype.initialize = function (entities) {
		entities = entities || this._activeEntities;

		var N = entities.length;

		for (var i = 0; i !== N; i++) {
			var entity = entities[i];
			var rigidBodyComponent = entity.rigidBodyComponent;

			// Initialize body
			rigidBodyComponent.initialize();
		}

		// Initialize all lonely colliders without rigid body
		var colliderEntities = this._activeColliderEntities;
		for (var i = 0; i !== colliderEntities.length; i++) {
			var colliderEntity = colliderEntities[i];

			if (!colliderEntity.colliderComponent) { // Needed?
				continue;
			}

			if (!colliderEntity.colliderComponent.getBodyEntity() && !colliderEntity.colliderComponent.cannonBody) {
				colliderEntity.colliderComponent.initialize();
			}
		}

		// Initialize joints - must be done *after* all bodies were initialized
		for (var i = 0; i !== N; i++) {
			var entity = entities[i];

			var joints = entity.rigidBodyComponent.joints;
			for (var j = 0; j < joints.length; j++) {
				var joint = joints[j];
				entity.rigidBodyComponent.initializeJoint(joint, entity, this);
			}
		}

		this.initialized = true;
	};

	/**
	 * @private
	 * @param  {array} entities
	 */
	PhysicsSystem.prototype.destroy = function (entities) {
		entities = entities || this._activeEntities;
		var N = entities.length;

		this._shapeIdToColliderEntityMap.forEach(function (key) {
			this._shapeIdToColliderEntityMap.delete(key);
		}.bind(this));

		// Empty the contact event lists
		this._lastContacts.forEach(function (key) {
			this._lastContacts.delete(key);
		}.bind(this));
		this._currentContacts.forEach(function (key) {
			this._currentContacts.delete(key);
		}.bind(this));

		// Destroy joints
		for (var i = 0; i !== N; i++) {
			var entity = entities[i];

			var joints = entity.rigidBodyComponent.joints;
			for (var j = 0; j < joints.length; j++) {
				var joint = joints[j];
				entity.rigidBodyComponent.destroyJoint(joint, entity, this);
			}
		}

		// Destroy all lonely colliders without rigid body
		for (var i = 0; i !== this._activeColliderEntities.length; i++) {
			var colliderEntity = this._activeColliderEntities[i];

			if (!colliderEntity.colliderComponent) { // Needed?
				continue;
			}

			if (colliderEntity.colliderComponent.cannonBody) {
				colliderEntity.colliderComponent.destroy();
			}
		}

		for (var i = 0; i !== N; i++) {
			var entity = entities[i];
			var rigidBodyComponent = entity.rigidBodyComponent;

			// Destroy body
			rigidBodyComponent.destroy();
		}

		this.initialized = false;
	};

	PhysicsSystem.prototype.fixedProcess = function (entities, fixedTpf) {
		this.initialize(entities);
		this.updateLonelyColliders();
		this.step(fixedTpf);
	};

	/**
	 * @private
	 * @param  {array} entities
	 * @param  {number} tpf
	 */
<<<<<<< HEAD
	PhysicsSystem.prototype.process = function (entities) {
		this.initialize(entities);
		this.updateLonelyColliders();
=======
	PhysicsSystem.prototype.process = function (entities, tpf) {
		if (!this.initialized) {
			this.initialize();
		}
		this.step(tpf);
>>>>>>> d660ac07
		this.syncTransforms(entities);
	};

	/**
	 * @private
	 * @param  {array} entities
	 */
	PhysicsSystem.prototype.syncTransforms = function (entities) {
		var N = entities.length;

		// Need a tree traversal, that takes the roots first
		var queue = [];
		for (var i = 0; i !== N; i++) {
			var entity = entities[i];
			var rigidBodyComponent = entity.rigidBodyComponent;

			// Set updated = false so we don't update the same twice
			rigidBodyComponent._updated = false;

			if (!entity.transformComponent.parent) {
				// Add roots at the end of the array
				queue.push(entity);
			} else {
				// Children first
				queue.unshift(entity);
			}
		}

		// Update positions of entities from the physics data
		while (queue.length) {
			var entity = queue.pop();
			var rigidBodyComponent = entity.rigidBodyComponent;
			var transformComponent = entity.transformComponent;
			var transform = transformComponent.transform;

			if (rigidBodyComponent._updated) {
				continue;
			}
			rigidBodyComponent._updated = true;

			// Get physics orientation
			if (rigidBodyComponent.interpolation === RigidBodyComponent.INTERPOLATE) {
				rigidBodyComponent.getInterpolatedPosition(tmpVec);
				rigidBodyComponent.getInterpolatedQuaternion(tmpQuat);
			} else {
				rigidBodyComponent.getPosition(tmpVec);
				rigidBodyComponent.getQuaternion(tmpQuat);
			}

			// Set local transform of the entity
			transform.translation.setVector(tmpVec);
			transform.rotation.copyQuaternion(tmpQuat);

			// Update transform manually
			transformComponent.updateTransform();
			transformComponent.updateWorldTransform();

			var parent = transformComponent.parent;
			if (parent) {

				// The rigid body is a child, but we have its physics world transform
				// and need to set the world transform of it.
				parent.entity.transformComponent.worldTransform.invert(tmpTransform);
				Transform.combine(tmpTransform, transform, tmpTransform);

				transform.rotation.copy(tmpTransform.rotation);
				transform.translation.copy(tmpTransform.translation);

				// Update transform
				transformComponent.updateTransform();
				transformComponent.updateWorldTransform();
			}

			transformComponent.setUpdated();
		}
	};

	return PhysicsSystem;
});<|MERGE_RESOLUTION|>--- conflicted
+++ resolved
@@ -60,12 +60,6 @@
 
 		this.setGravity(settings.gravity || new Vector3(0, -10, 0));
 
-<<<<<<< HEAD
-		this._inContactCurrentStepA = [];
-		this._inContactCurrentStepB = [];
-		this._inContactLastStepA = [];
-		this._inContactLastStepB = [];
-=======
 		/**
 		 * @type {number}
 		 * @default 60
@@ -124,7 +118,6 @@
 		}.bind(this);
 
 		this.initialized = false;
->>>>>>> d660ac07
 
 		AbstractPhysicsSystem.call(this, 'PhysicsSystem', ['RigidBodyComponent']);
 	}
@@ -512,8 +505,9 @@
 	};
 
 	PhysicsSystem.prototype.fixedProcess = function (entities, fixedTpf) {
-		this.initialize(entities);
-		this.updateLonelyColliders();
+		if (!this.initialized) {
+			this.initialize();
+		}
 		this.step(fixedTpf);
 	};
 
@@ -522,17 +516,10 @@
 	 * @param  {array} entities
 	 * @param  {number} tpf
 	 */
-<<<<<<< HEAD
 	PhysicsSystem.prototype.process = function (entities) {
-		this.initialize(entities);
-		this.updateLonelyColliders();
-=======
-	PhysicsSystem.prototype.process = function (entities, tpf) {
 		if (!this.initialized) {
 			this.initialize();
 		}
-		this.step(tpf);
->>>>>>> d660ac07
 		this.syncTransforms(entities);
 	};
 
@@ -575,8 +562,9 @@
 
 			// Get physics orientation
 			if (rigidBodyComponent.interpolation === RigidBodyComponent.INTERPOLATE) {
-				rigidBodyComponent.getInterpolatedPosition(tmpVec);
-				rigidBodyComponent.getInterpolatedQuaternion(tmpQuat);
+				var t = (entity._world.time - entity._world.fixedTpfTime) / entity._world.fixedTpf;
+				rigidBodyComponent.getInterpolatedPosition(tmpVec, t);
+				rigidBodyComponent.getInterpolatedQuaternion(tmpQuat, t);
 			} else {
 				rigidBodyComponent.getPosition(tmpVec);
 				rigidBodyComponent.getQuaternion(tmpQuat);
