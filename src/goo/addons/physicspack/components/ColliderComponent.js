--- conflicted
+++ resolved
@@ -58,35 +58,12 @@
 	/**
 	 * Initialize the collider as a static rigid body in the physics world.
 	 */
-<<<<<<< HEAD
-	ColliderComponent.prototype.updateWorldCollider = function (updateTransformBranch) {
-		var doUpdate = false;
-
-		if (updateTransformBranch) {
-			// Update the world transform of the entity
-			// Get the root and update on the walk down
-			var updateEntities = [];
-			this.entity.traverseUp(function (entity) {
-				updateEntities.unshift(entity);
-			});
-			var len = updateEntities.length;
-			for (var i = 0; i !== len; i++) {
-				var entity = updateEntities[i];
-				var transformComponent = entity.transformComponent;
-				if (transformComponent._dirty || doUpdate) {
-					transformComponent.updateTransform();
-					transformComponent.updateWorldTransform();
-					doUpdate = true;
-				}
-			}
-=======
 	ColliderComponent.prototype.initialize = function () {
 		var material = null;
 		if (this.material) {
 			material = new CANNON.Material();
 			material.friction = this.material.friction;
 			material.restitution = this.material.restitution;
->>>>>>> f6817999
 		}
 		this.updateWorldCollider();
 		var cannonShape = this.cannonShape = ColliderComponent.getCannonShape(this.worldCollider);
