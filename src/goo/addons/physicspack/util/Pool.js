--- conflicted
+++ resolved
@@ -11,7 +11,7 @@
  *     create: function () {
  *         return new Vector3();
  *     },
- *     init: function (x, y, z){
+ *     init: function (x, y, z) {
  *         this.set(x, y, z);
  *     },
  *     destroy: function (vector) {
@@ -25,30 +25,8 @@
 	settings = settings || {};
 
 	/**
-<<<<<<< HEAD
 	 * @private
 	 * @type {Array}
-=======
-	 * Abstract pool class for object pooling.
-	 * @param {Object} [settings]
-	 * @param {Function} [settings.init]
-	 * @param {Function} [settings.create]
-	 * @param {Function} [settings.destroy]
-	 * @example
-	 * var vectorPool = new Pool({
-	 *     create: function () {
-	 *         return new Vector3();
-	 *     },
-	 *     init: function (x, y, z) {
-	 *         this.set(x, y, z);
-	 *     },
-	 *     destroy: function (vector) {
-	 *         vector.set(0, 0, 0);
-	 *     }
-	 * });
-	 * var vector = vectorPool.get(1, 2, 3);
-	 * vectorPool.release(vector);
->>>>>>> 213a4e5d
 	 */
 	this._objects = [];
 
