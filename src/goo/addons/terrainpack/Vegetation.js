define([
	'goo/entities/components/MeshDataComponent',
	'goo/renderer/Material',
	'goo/renderer/Camera',
	'goo/math/MathUtils',
	'goo/math/Vector3',
	'goo/math/Transform',
	'goo/renderer/TextureCreator',
	'goo/renderer/Texture',
	'goo/renderer/MeshData',
	'goo/renderer/Shader',
	'goo/renderer/light/DirectionalLight',
	'goo/util/CanvasUtils',
	'goo/util/Ajax',
	'goo/util/MeshBuilder',
	'goo/noise/Noise',
	'goo/noise/ValueNoise',
	'goo/addons/terrainpack/TerrainSurface',
	'goo/shapes/Quad',
	'goo/renderer/shaders/ShaderBuilder'
], function (
	MeshDataComponent,
	Material,
	Camera,
	MathUtils,
	Vector3,
	Transform,
	TextureCreator,
	Texture,
	MeshData,
	Shader,
	DirectionalLight,
	CanvasUtils,
	Ajax,
	MeshBuilder,
	Noise,
	ValueNoise,
	TerrainSurface,
	Quad,
	ShaderBuilder
) {
	'use strict';

	function Vegetation(terrainQuery) {
		this.terrainQuery = terrainQuery;
		this.scale = this.terrainQuery.scale;
		this.calcVec = new Vector3();
		this.initDone = false;
	}

	Vegetation.prototype.init = function (world, areaConfig, vegetationAtlasTexture, settings) {
		this.world = world;

		this.vegetationBillboards = areaConfig.plantsConfig.data.vegetationBillboards;
		this.vegetationList = {};
		for (var type in this.vegetationBillboards) {
			var typeSettings = this.vegetationBillboards[type];
			var meshData = this.createBase(typeSettings);
			this.vegetationList[type] = meshData;
		}

		var material = new Material(vegetationShader, 'vegetation');
		material.setTexture('DIFFUSE_MAP', vegetationAtlasTexture);
		material.cullState.enabled = false;
		material.uniforms.discardThreshold = 0.5;
		material.blendState.blending = 'NoBlending';
		// material.uniforms.materialAmbient = [0.3, 0.3, 0.3, 0.3];
		material.uniforms.materialAmbient = [0, 0, 0, 0];
		material.uniforms.materialDiffuse = [1, 1, 1, 1];
		material.uniforms.materialSpecular = [0, 0, 0, 0];
		material.renderQueue = 1001;
		this.material = material;
		this.randomSeed = 1;
		this.patchSize = 45;
		this.patchDensity = 18;
		this.gridSize = 5;

        this.setVegetationDensities(settings.patchSize || this.patchSize, settings.patchDensity || this.patchDensity, settings.gridSize || this.gridSize)

		this.grid = [];
		var dummyMesh = this.createPatch(0, 0);
		for (var x = 0; x < this.gridSize; x++) {
			this.grid[x] = [];
			for (var z = 0; z < this.gridSize; z++) {
				var entity = this.world.createEntity(this.material);
				var meshDataComponent = new MeshDataComponent(dummyMesh);
				meshDataComponent.modelBound.xExtent = this.patchSize;
				meshDataComponent.modelBound.yExtent = 500;
				meshDataComponent.modelBound.zExtent = this.patchSize;
				meshDataComponent.autoCompute = false;
				entity.set(meshDataComponent);
				entity.addToWorld();
				this.grid[x][z] = entity;
				entity.meshRendererComponent.cullMode = 'Never';
				entity.meshRendererComponent.hidden = true;
                entity.meshRendererComponent.isReflectable = false;
			}
		}

		this.currentX = -10000;
		this.currentZ = -10000;

		this.initDone = true;
	};

    Vegetation.prototype.setVegetationDensities = function (patchSize, patchDensity, gridSize) {
        this.patchSize = patchSize;
        this.patchDensity = patchDensity;
    //    this.gridSize = gridSize;
        this.patchSpacing = this.patchSize / this.patchDensity;
        this.gridSizeHalf = Math.floor(this.gridSize*0.5);

		if (this.material) {
			this.material.uniforms.fadeDistMax = this.gridSizeHalf * this.patchSize;
			this.material.uniforms.fadeDistMin = 0.70 * this.material.uniforms.fadeDistMax;
		}

    };

	Vegetation.prototype.rebuild = function () {
		this.currentX = -10000;
		this.currentZ = -10000;
		this.update(999999, 999999)
	};

	var hidden = false;
	Vegetation.prototype.toggle = function (hide) {
		hidden = hide;
		for (var x = 0; x < this.gridSize; x++) {
			for (var z = 0; z < this.gridSize; z++) {
				var entity = this.grid[x][z];
				entity.skip = hidden;
			}
		}
		if (!hidden) {
			this.rebuild();
		}
	};

	Vegetation.prototype.update = function (x, z) {
		if (!this.initDone || hidden) {
			return;
		}

		var newX = Math.floor(x / this.patchSize);
		var newZ = Math.floor(z / this.patchSize);

		if (this.currentX === newX && this.currentZ === newZ) {
			return;
		}

		// console.time('vegetation update');

		for (var x = 0; x < this.gridSize; x++) {
			for (var z = 0; z < this.gridSize; z++) {
				var patchX = newX + x;
				var patchZ = newZ + z;

				var diffX = patchX - this.currentX;
				var diffZ = patchZ - this.currentZ;
				if (diffX >= 0 && diffX < this.gridSize && diffZ >= 0 && diffZ < this.gridSize) {
					continue;
				}

				patchX -= this.gridSizeHalf;
				patchZ -= this.gridSizeHalf;
				var modX = MathUtils.moduloPositive(patchX, this.gridSize);
				var modZ = MathUtils.moduloPositive(patchZ, this.gridSize);

				patchX *= this.patchSize;
				patchZ *= this.patchSize;

				var entity = this.grid[modX][modZ];
				var meshData = this.createPatch(patchX, patchZ);
				if (!meshData) {
					entity.meshRendererComponent.hidden = true;
				} else {
					entity.meshRendererComponent.hidden = false;
                    entity.meshRendererComponent.isReflectable = false;
					entity.meshDataComponent.meshData = meshData;
					entity.meshRendererComponent.worldBound.center.setDirect(patchX + this.patchSize * 0.5, 0, patchZ + this.patchSize * 0.5);
				}
			}
		}

		this.currentX = newX;
		this.currentZ = newZ;

		// console.timeEnd('vegetation update');
	};

	Vegetation.prototype.randomFromSeed = function(seed) {
		MathUtils.randomSeed = seed+1;
		return (MathUtils.fastRandom()-0.21)*12;
	};

	Vegetation.prototype.createPatch = function (patchX, patchZ) {
		var meshBuilder = new MeshBuilder();
		var transform = new Transform();

		var patchDensity = this.patchDensity;
		var patchSpacing = this.patchSpacing;
		var pos = [0, 10, 0];
		for (var x = 0; x < patchDensity; x++) {
			for (var z = 0; z < patchDensity; z++) {
				var xx = patchX + (x + (this.randomFromSeed(Math.sin(x*3+this.randomSeed+z*2.31)))) * patchSpacing;
				var zz = patchZ + (z + (this.randomFromSeed(Math.cos(x*2.99+z*2.99+this.randomSeed)))) * patchSpacing;
				pos[0] = xx;
				pos[2] = zz;
				var yy = this.terrainQuery.getHeightAt(pos);
				var norm = this.terrainQuery.getNormalAt(pos);
				if (yy === null) {
					yy = 0;
				}
				if (norm === null) {
					norm = Vector3.UNIT_Y;
				}
				var slope = norm.dot(Vector3.UNIT_Y);

				var vegetationType = this.terrainQuery.getVegetationType(xx, yy, zz, slope);
				if (!vegetationType) {
					continue;
				}

<<<<<<< HEAD
				var random = this.randomFromSeed(Math.cos(x*10+this.randomSeed+z*8.30));

				var size = random * 0.5 + 0.75;
			//	console.log(random)
				transform.scale.setd(size, size, size);
				var angle = this.randomFromSeed(Math.cos(x*621+z*0.2)) * 7.0;
=======
				var size = Math.random() * 0.4 + 0.8;
				transform.scale.setDirect(size, size, size);
				transform.translation.setDirect(0, 0, 0);
				var angle = Math.random() * Math.PI * 2.0;
>>>>>>> f592aea7
				var anglex = Math.sin(angle);
				var anglez = Math.cos(angle);
				this.calcVec.setDirect(anglex, 0.0, anglez);
				// norm.y = 0.5;
				// norm.normalize();
				this.lookAt(transform.rotation, this.calcVec, norm);
<<<<<<< HEAD
				var meshData = this.vegetationList[vegetationType];
				transform.translation.setd(xx, yy, zz);
				var ww = this.vegetationBillboards[vegetationType].w;
			//	transform.translation.setd(xx, yy, zz-1);
=======
				transform.translation.setDirect(xx, yy, zz);
>>>>>>> f592aea7
				transform.update();
				meshBuilder.addMeshData(meshData, transform);

				// console.count('grass');
			}
		}
		var meshDatas = meshBuilder.build();

		// Calculate lighting from lightmap
		for (var i=0;i<meshDatas.length;i++) {
			var meshData = meshDatas[i];
			var verts = meshData.getAttributeBuffer(MeshData.POSITION);
			var cols = meshData.getAttributeBuffer(MeshData.COLOR);
			for (var i=0,j=0;i<verts.length;i+=3,j+=4) {
				var col = this.terrainQuery.getLightAt([verts[i], verts[i+1], verts[i+2]]);
				cols[j] = col;
				cols[j+1] = col;
				cols[j+2] = col;
				cols[j+3] = 1;
			}
		}

		return meshDatas[0]; // Don't create patches bigger than 65k
	};

	var _tempX = new Vector3();
	var _tempY = new Vector3();
	var _tempZ = new Vector3();

	Vegetation.prototype.lookAt = function (matrix, direction, up) {
		var x = _tempX, y = _tempY, z = _tempZ;

		y.setVector(up).normalize();
		x.setVector(up).cross(direction).normalize();
		z.setVector(y).cross(x);

		var d = matrix.data;
		d[0] = x.data[0];
		d[1] = x.data[1];
		d[2] = x.data[2];
		d[3] = y.data[0];
		d[4] = y.data[1];
		d[5] = y.data[2];
		d[6] = z.data[0];
		d[7] = z.data[1];
		d[8] = z.data[2];

		return this;
	};

	Vegetation.prototype.createBase = function (type) {
		var meshData = new Quad(type.w, type.h, 10, 10);
		meshData.attributeMap.BASE = MeshData.createAttribute(1, 'Float');
		meshData.attributeMap.COLOR = MeshData.createAttribute(4, 'Float');

		meshData.rebuildData(meshData.vertexCount, meshData.indexCount, true);

		meshData.getAttributeBuffer(MeshData.NORMAL).set([0, 1, 0, 0, 1, 0, 0, 1, 0, 0, 1, 0]);
		meshData.getAttributeBuffer(MeshData.TEXCOORD0).set([
			type.tx, type.ty,
			type.tx, type.ty + type.th,
			type.tx + type.tw, type.ty + type.th,
			type.tx + type.tw, type.ty
		]);


		meshData.getAttributeBuffer('BASE').set([
			0, type.h, type.h, 0
		]);

		meshData.getAttributeBuffer(MeshData.COLOR).set([
			1,1,1,1,
			1,1,1,1,
			1,1,1,1,
			1,1,1,1
		]);

		var meshBuilder = new MeshBuilder();
		var transform = new Transform();
		transform.translation.y = type.h * 0.5 - type.h * 0.1;
		transform.translation.z = -type.w * 0.1;
		transform.update();

		meshBuilder.addMeshData(meshData, transform);

		// transform.setRotationXYZ(0, Math.PI * 0.5, 0);
			transform.setRotationXYZ(0, Math.PI * 0.3, 0);
			transform.translation.x = type.w * 0.1;
			transform.translation.z = type.w * 0.1;
		transform.update();

		meshBuilder.addMeshData(meshData, transform);

			transform.setRotationXYZ(0, -Math.PI * 0.3, 0);
			transform.translation.x = -type.w * 0.1;
			transform.translation.z = type.w * 0.1;
			transform.update();

			meshBuilder.addMeshData(meshData, transform);

		var meshDatas = meshBuilder.build();

		return meshDatas[0];
	};

	var vegetationShader = {
		processors: [
			ShaderBuilder.light.processor,
			function (shader) {
				if (ShaderBuilder.USE_FOG) {
					shader.setDefine('FOG', true);
					shader.uniforms.fogSettings = ShaderBuilder.FOG_SETTINGS;
					shader.uniforms.fogColor = ShaderBuilder.FOG_COLOR;
				} else {
					shader.removeDefine('FOG');
				}
			}
		],
		attributes : {
			vertexPosition : MeshData.POSITION,
			vertexNormal : MeshData.NORMAL,
			vertexUV0 : MeshData.TEXCOORD0,
			vertexColor : MeshData.COLOR,
			base : 'BASE'
		},
		uniforms : {
			viewProjectionMatrix : Shader.VIEW_PROJECTION_MATRIX,
			worldMatrix : Shader.WORLD_MATRIX,
			cameraPosition : Shader.CAMERA,
			diffuseMap : Shader.DIFFUSE_MAP,
			discardThreshold: -0.01,
			fogSettings: function () {
				return ShaderBuilder.FOG_SETTINGS;
			},
			fogColor: function () {
				return ShaderBuilder.FOG_COLOR;
			},
			time : Shader.TIME,
			fadeDistMin : 40.0,
			fadeDistMax : 50.0
		},
		builder: function (shader, shaderInfo) {
			ShaderBuilder.light.builder(shader, shaderInfo);
		},
		vshader: function () {
			return [
			'attribute vec3 vertexPosition;',
			'attribute vec3 vertexNormal;',
			'attribute vec2 vertexUV0;',
			'attribute vec4 vertexColor;',
			'attribute float base;',

			'uniform mat4 viewProjectionMatrix;',
			'uniform mat4 worldMatrix;',
			'uniform vec3 cameraPosition;',
			'uniform float time;',
			'uniform float fadeDistMin;',
			'uniform float fadeDistMax;',

			ShaderBuilder.light.prevertex,

			'varying vec3 normal;',
			'varying vec3 vWorldPos;',
			'varying vec3 viewPosition;',
			'varying vec2 texCoord0;',
			'varying vec4 color;',
			'varying float dist;',

			'void main(void) {',
				'vec3 swayPos = vertexPosition;',
				'swayPos.x += sin(time * 1.0 + swayPos.x * 0.5) * base * sin(time * 1.8 + swayPos.y * 0.6) * 0.1 + 0.08;',
				'vec4 worldPos = worldMatrix * vec4(swayPos, 1.0);',
				'vWorldPos = worldPos.xyz;',
				'gl_Position = viewProjectionMatrix * worldPos;',

				ShaderBuilder.light.vertex,

				'normal = (worldMatrix * vec4(vertexNormal, 0.0)).xyz;',
				'texCoord0 = vertexUV0;',
				'color = vertexColor;',
				'viewPosition = cameraPosition - worldPos.xyz;',
				'dist = 1.0 - smoothstep(fadeDistMin, fadeDistMax, length(viewPosition.xz));',
			'}'
		].join('\n');
		},
		fshader: function () {
			return [
			'uniform sampler2D diffuseMap;',
			'uniform float discardThreshold;',
			'uniform vec2 fogSettings;',
			'uniform vec3 fogColor;',

			ShaderBuilder.light.prefragment,

			'varying vec3 normal;',
			'varying vec3 vWorldPos;',
			'varying vec3 viewPosition;',
			'varying vec2 texCoord0;',
			'varying float dist;',
			'varying vec4 color;',

			'void main(void)',
			'{',
				'vec4 final_color = texture2D(diffuseMap, texCoord0) * color;',
				'if (final_color.a < discardThreshold) discard;',
				'final_color.a = min(final_color.a, dist);',
				'if (final_color.a <= 0.0) discard;',

				'vec3 N = normalize(normal);',

				ShaderBuilder.light.fragment,

				'final_color.a = pow(final_color.a, 0.5);',

				'#ifdef FOG',
				'float d = pow(smoothstep(fogSettings.x, fogSettings.y, length(viewPosition)), 1.0);',
				'final_color.rgb = mix(final_color.rgb, fogColor, d);',
				'#endif',

				'gl_FragColor = final_color;',
			'}'
		].join('\n');
		}
	};

	return Vegetation;
});<|MERGE_RESOLUTION|>--- conflicted
+++ resolved
@@ -18,7 +18,9 @@
 	'goo/addons/terrainpack/TerrainSurface',
 	'goo/shapes/Quad',
 	'goo/renderer/shaders/ShaderBuilder'
-], function (
+],
+
+function (
 	MeshDataComponent,
 	Material,
 	Camera,
@@ -178,7 +180,7 @@
 					entity.meshRendererComponent.hidden = false;
                     entity.meshRendererComponent.isReflectable = false;
 					entity.meshDataComponent.meshData = meshData;
-					entity.meshRendererComponent.worldBound.center.setDirect(patchX + this.patchSize * 0.5, 0, patchZ + this.patchSize * 0.5);
+					entity.meshRendererComponent.worldBound.center.setd(patchX + this.patchSize * 0.5, 0, patchZ + this.patchSize * 0.5);
 				}
 			}
 		}
@@ -222,33 +224,22 @@
 					continue;
 				}
 
-<<<<<<< HEAD
 				var random = this.randomFromSeed(Math.cos(x*10+this.randomSeed+z*8.30));
 
 				var size = random * 0.5 + 0.75;
 			//	console.log(random)
 				transform.scale.setd(size, size, size);
 				var angle = this.randomFromSeed(Math.cos(x*621+z*0.2)) * 7.0;
-=======
-				var size = Math.random() * 0.4 + 0.8;
-				transform.scale.setDirect(size, size, size);
-				transform.translation.setDirect(0, 0, 0);
-				var angle = Math.random() * Math.PI * 2.0;
->>>>>>> f592aea7
 				var anglex = Math.sin(angle);
 				var anglez = Math.cos(angle);
-				this.calcVec.setDirect(anglex, 0.0, anglez);
+				this.calcVec.setd(anglex, 0.0, anglez);
 				// norm.y = 0.5;
 				// norm.normalize();
 				this.lookAt(transform.rotation, this.calcVec, norm);
-<<<<<<< HEAD
 				var meshData = this.vegetationList[vegetationType];
 				transform.translation.setd(xx, yy, zz);
 				var ww = this.vegetationBillboards[vegetationType].w;
 			//	transform.translation.setd(xx, yy, zz-1);
-=======
-				transform.translation.setDirect(xx, yy, zz);
->>>>>>> f592aea7
 				transform.update();
 				meshBuilder.addMeshData(meshData, transform);
 
@@ -281,9 +272,9 @@
 	Vegetation.prototype.lookAt = function (matrix, direction, up) {
 		var x = _tempX, y = _tempY, z = _tempZ;
 
-		y.setVector(up).normalize();
-		x.setVector(up).cross(direction).normalize();
-		z.setVector(y).cross(x);
+		y.setv(up).normalize();
+		x.setv(up).cross(direction).normalize();
+		z.setv(y).cross(x);
 
 		var d = matrix.data;
 		d[0] = x.data[0];
@@ -359,11 +350,11 @@
 			ShaderBuilder.light.processor,
 			function (shader) {
 				if (ShaderBuilder.USE_FOG) {
-					shader.setDefine('FOG', true);
+					shader.defines.FOG = true;
 					shader.uniforms.fogSettings = ShaderBuilder.FOG_SETTINGS;
 					shader.uniforms.fogColor = ShaderBuilder.FOG_COLOR;
 				} else {
-					shader.removeDefine('FOG');
+					delete shader.defines.FOG;
 				}
 			}
 		],
