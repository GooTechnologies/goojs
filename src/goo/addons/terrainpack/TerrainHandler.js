define([
		'goo/addons/terrainpack/Terrain',
		'goo/addons/terrainpack/TerrainStatic',
		'goo/addons/terrainpack/Vegetation',
		'goo/addons/terrainpack/Forrest',
		'goo/math/Vector3',
		'goo/util/Ajax',
		'goo/math/Transform',
		'goo/math/MathUtils',
		'goo/renderer/Texture',
		'goo/renderer/TextureCreator',
		'goo/util/rsvp'
	],
	function (
		Terrain,
		TerrainStatic,
		Vegetation,
		Forrest,
		Vector3,
		Ajax,
		Transform,
		MathUtils,
		Texture,
		TextureCreator,
		RSVP
	) {
		'use strict';

		function TerrainHandler(goo, terrainSize, clipmapLevels, resourceFolder, useStatic) {
			this.goo = goo;
			this.terrainSize = terrainSize;
			this.resourceFolder = resourceFolder;
			if (useStatic) {
				this.terrain = new TerrainStatic(goo, terrainSize, clipmapLevels);
			} else {
				this.terrain = new Terrain(goo, terrainSize, clipmapLevels);
			}
			this.vegetation = new Vegetation();
			this.forrest = new Forrest();

			this.hidden = false;
			this.store = new Vector3();
			this.settings = null;
			this.pick = true;
			this.draw = false;
			this.eventX = 0;
			this.eventY = 0;
		}

		TerrainHandler.prototype.isEditing = function() {
			return !this.hidden;
		};

		TerrainHandler.prototype.getHeightAt = function(pos) {
			return this.terrainQuery ? this.terrainQuery.getHeightAt(pos) : 0;
		};

		var LMB = false;
		var altKey = false;

		var mousedown = function(e) {
			if (e.button === 0) {
				this.eventX = e.clientX;
				this.eventY = e.clientY;

				LMB = true;
				altKey = e.altKey;

				this.pick = true;
				this.draw = true;
			}
		};

		var mouseup = function(e) {
			if (e.button === 0) {
				LMB = false;
				this.draw = false;
			}
		};

		var mousemove = function(e) {
			this.eventX = e.clientX;
			this.eventY = e.clientY;

			this.pick = true;

			if (LMB) {
				altKey = e.altKey;
				this.draw = true;
			}
		};

		TerrainHandler.prototype.toggleEditMode = function() {
			this.terrain.toggleMarker();

			this.hidden = !this.hidden;

			if (this.hidden) {
				this.goo.renderer.domElement.addEventListener("mousedown", mousedown.bind(this), false);
				this.goo.renderer.domElement.addEventListener("mouseup", mouseup.bind(this), false);
				this.goo.renderer.domElement.addEventListener("mouseout", mouseup.bind(this), false);
				this.goo.renderer.domElement.addEventListener("mousemove", mousemove.bind(this), false);
			} else {
				this.goo.renderer.domElement.removeEventListener("mousedown", mousedown);
				this.goo.renderer.domElement.removeEventListener("mouseup", mouseup);
				this.goo.renderer.domElement.removeEventListener("mouseout", mouseup);
				this.goo.renderer.domElement.removeEventListener("mousemove", mousemove);
				this.terrainInfo = this.terrain.getTerrainData();
				this.draw = false;
				LMB = false;
			}

			this.forrest.toggle();
			this.vegetation.toggle();
		};

		TerrainHandler.prototype.initLevel = function(terrainData, settings, forrestLODEntityMap) {
			this.settings = settings;
			var terrainSize = this.terrainSize;

			var terrainPromise = this._loadData(terrainData.heightMap);
			var splatPromise = this._loadData(terrainData.splatMap);

			return RSVP.all([terrainPromise, splatPromise]).then(function(datas) {
				var terrainBuffer = datas[0];
				var splatBuffer = datas[1];

				var terrainArray;
				if (terrainBuffer) {
					var bits = terrainData.heightMapBits || 32;
					var scale = terrainData.heightMapScale || 1;
					if (bits === 32) {
						terrainArray = new Float32Array(terrainBuffer);
						if (scale !== 1) {
							for (var i = 0; i < terrainSize * terrainSize; i++) {
								terrainArray[i] = terrainArray[i] * scale;
							}
						}
					} else if (bits === 16) {
						var uintBuffer = new Uint16Array(terrainBuffer);
						terrainArray = new Float32Array(terrainSize * terrainSize);
						for (var i = 0; i < terrainSize * terrainSize; i++) {
							terrainArray[i] = uintBuffer[i] * scale / 64;
						}
					}
				} else {
					terrainArray = new Float32Array(terrainSize * terrainSize);
				}

				var splatArray;
				if (splatBuffer) {
					splatArray = new Uint8Array(splatBuffer);
				} else {
					splatArray = new Uint8Array(terrainSize * terrainSize * 4 * 4);
				}

				return this._load(terrainData, terrainArray, splatArray, forrestLODEntityMap);
			}.bind(this));
		};

		TerrainHandler.prototype._loadData = function(url) {
			var promise = new RSVP.Promise();

			var ajax = new Ajax();
			ajax.get({
				url: this.resourceFolder + url,
				responseType: 'arraybuffer'
			}).then(function(request) {
				promise.resolve(request.response);
			}.bind(this), function() {
				promise.resolve(null);
			}.bind(this));

			return promise;
		};

<<<<<<< HEAD
		TerrainHandler.prototype._textureLoad = function(url) {
			var promise = new RSVP.Promise();
			new TextureCreator().loadTexture2D(url, {
				anisotropy: 4
			}, function(texture) {
				promise.resolve(texture);
=======
		TerrainHandler.prototype._textureLoad = function (url) {
			return new TextureCreator().loadTexture2D(url, {
				anisotropy: 4
>>>>>>> 2230e0b1
			});
		};

		TerrainHandler.prototype._load = function(terrainData, parentMipmap, splatMap, forrestLODEntityMap) {
			var promises = [];
			promises.push(this._textureLoad(this.resourceFolder + terrainData.ground1.texture));
			promises.push(this._textureLoad(this.resourceFolder + terrainData.ground2.texture));
			promises.push(this._textureLoad(this.resourceFolder + terrainData.ground3.texture));
			promises.push(this._textureLoad(this.resourceFolder + terrainData.ground4.texture));
			promises.push(this._textureLoad(this.resourceFolder + terrainData.ground5.texture));
			promises.push(this._textureLoad(this.resourceFolder + terrainData.stone.texture));
			promises.push(this._textureLoad(this.resourceFolder + terrainData.lightMap));
			promises.push(this._textureLoad(this.resourceFolder + terrainData.normalMap));
			return RSVP.all(promises).then(function(textures) {
				var terrainTextures = {
					heightMap: parentMipmap,
					splatMap: splatMap,
					ground1: textures[0],
					ground2: textures[1],
					ground3: textures[2],
					ground4: textures[3],
					ground5: textures[4],
					stone: textures[5],
					lightMap: textures[6],
					normalMap: textures[7]
				};
				this.terrain.init(terrainTextures);
				this.terrainInfo = this.terrain.getTerrainData();

				var terrainSize = this.terrainSize;
				var calcVec = new Vector3();

				var terrainQuery = this.terrainQuery = {
					getHeightAt: function(pos) {
						// if (pos[0] < 0 || pos[0] > terrainSize - 1 || pos[2] < 0 || pos[2] > terrainSize - 1) {
						// 	return -1000;
						// }

						var x = pos[0];
						var z = terrainSize - pos[2];

						var col = Math.floor(x);
						var row = Math.floor(z);

						var intOnX = x - col,
							intOnZ = z - row;

						var col1 = col + 1;
						var row1 = row + 1;

						col = MathUtils.moduloPositive(col, terrainSize);
						row = MathUtils.moduloPositive(row, terrainSize);
						col1 = MathUtils.moduloPositive(col1, terrainSize);
						row1 = MathUtils.moduloPositive(row1, terrainSize);

						var topLeft = this.terrainInfo.heights[row * terrainSize + col];
						var topRight = this.terrainInfo.heights[row * terrainSize + col1];
						var bottomLeft = this.terrainInfo.heights[row1 * terrainSize + col];
						var bottomRight = this.terrainInfo.heights[row1 * terrainSize + col1];

						return MathUtils.lerp(intOnZ, MathUtils.lerp(intOnX, topLeft, topRight),
							MathUtils.lerp(intOnX, bottomLeft, bottomRight));
					}.bind(this),
					getNormalAt: function(pos) {
						var x = pos[0];
						var z = terrainSize - pos[2];

						var col = Math.floor(x);
						var row = Math.floor(z);

						var col1 = col + 1;
						var row1 = row + 1;

						col = MathUtils.moduloPositive(col, terrainSize);
						row = MathUtils.moduloPositive(row, terrainSize);
						col1 = MathUtils.moduloPositive(col1, terrainSize);
						row1 = MathUtils.moduloPositive(row1, terrainSize);

						var topLeft = this.terrainInfo.heights[row * terrainSize + col];
						var topRight = this.terrainInfo.heights[row * terrainSize + col1];
						var bottomLeft = this.terrainInfo.heights[row1 * terrainSize + col];

						return calcVec.setDirect((topLeft - topRight), 1, (bottomLeft - topLeft)).normalize();
					}.bind(this),
					getVegetationType: function(xx, zz, slope) {
						var rand = MathUtils.fastRandom();
						if (MathUtils.smoothstep(0.82, 0.91, slope) < rand) {
							return null;
						}

						if (this.terrainInfo) {
							xx = Math.floor(xx);
							zz = Math.floor(zz);

							if (xx < 0 || xx > terrainSize - 1 || zz < 0 || zz > terrainSize - 1) {
								return null;
							}

							xx *= this.terrain.splatMult;
							zz *= this.terrain.splatMult;

							var index = (zz * terrainSize * this.terrain.splatMult + xx) * 4;
							var splat1 = this.terrainInfo.splat[index + 0] / 255.0;
							var splat2 = this.terrainInfo.splat[index + 1] / 255.0;
							var splat3 = this.terrainInfo.splat[index + 2] / 255.0;
							var splat4 = this.terrainInfo.splat[index + 3] / 255.0;
							var type = splat1 > rand ? terrainData.ground2 : splat2 > rand ? terrainData.ground3 : splat3 > rand ? terrainData.ground4 : splat4 > rand ? terrainData.ground5 : terrainData.ground1;

							var test = 0;
							for (var veg in type.vegetation) {
								test += type.vegetation[veg];
								if (rand < test) {
									return veg;
								}
							}
							return null;
						}
						return null;
					}.bind(this),
					getForrestType: function(xx, zz, slope, rand) {
						if (MathUtils.smoothstep(0.8, 0.88, slope) < rand) {
							return null;
						}

						if (this.terrainInfo) {
							xx = Math.floor(xx);
							zz = Math.floor(zz);

							if (xx < 0 || xx > terrainSize - 1 || zz < 0 || zz > terrainSize - 1) {
								return null;
							}

							xx *= this.terrain.splatMult;
							zz *= this.terrain.splatMult;

							var index = (zz * terrainSize * this.terrain.splatMult + xx) * 4;
							var splat1 = this.terrainInfo.splat[index + 0] / 255.0;
							var splat2 = this.terrainInfo.splat[index + 1] / 255.0;
							var splat3 = this.terrainInfo.splat[index + 2] / 255.0;
							var splat4 = this.terrainInfo.splat[index + 3] / 255.0;
							var type = splat1 > rand ? terrainData.ground2 : splat2 > rand ? terrainData.ground3 : splat3 > rand ? terrainData.ground4 : splat4 > rand ? terrainData.ground5 : terrainData.ground1;

							var test = 0;
							for (var veg in type.forrest) {
								test += type.forrest[veg];
								if (rand < test) {
									return veg;
								}
							}
							return null;
						}
						return null;
					}.bind(this),
					getLightAt: function(pos) {
						if (pos[0] < 0 || pos[0] > terrainSize - 1 || pos[2] < 0 || pos[2] > terrainSize - 1) {
							return -1000;
						}

						if (!this.lightMapData || !this.lightMapSize) {
							return 1;
						}

						var x = pos[0] * this.lightMapSize / terrainSize;
						var z = (terrainSize - pos[2]) * this.lightMapSize / terrainSize;

						var col = Math.floor(x);
						var row = Math.floor(z);

						var intOnX = x - col;
						var intOnZ = z - row;

						var col1 = col + 1;
						var row1 = row + 1;

						col = MathUtils.moduloPositive(col, this.lightMapSize);
						row = MathUtils.moduloPositive(row, this.lightMapSize);
						col1 = MathUtils.moduloPositive(col1, this.lightMapSize);
						row1 = MathUtils.moduloPositive(row1, this.lightMapSize);

						var topLeft = this.lightMapData[row * this.lightMapSize + col];
						var topRight = this.lightMapData[row * this.lightMapSize + col1];
						var bottomLeft = this.lightMapData[row1 * this.lightMapSize + col];
						var bottomRight = this.lightMapData[row1 * this.lightMapSize + col1];

						return MathUtils.lerp(intOnZ, MathUtils.lerp(intOnX, topLeft, topRight),
							MathUtils.lerp(intOnX, bottomLeft, bottomRight)) / 255.0;
					}.bind(this),

					getType: function(xx, zz, slope, rand) {
						if (MathUtils.smoothstep(0.8, 0.88, slope) < rand) {
							return terrainData.stone;
						}

						if (this.terrainInfo) {
							xx = Math.floor(xx);
							zz = Math.floor(zz);

							if (xx < 0 || xx > terrainSize - 1 || zz < 0 || zz > terrainSize - 1) {
								return terrainData.stone;
							}

							xx *= this.terrain.splatMult;
							zz *= this.terrain.splatMult;

							var index = (zz * terrainSize * this.terrain.splatMult + xx) * 4;
							var splat1 = this.terrainInfo.splat[index + 0] / 255.0;
							var splat2 = this.terrainInfo.splat[index + 1] / 255.0;
							var splat3 = this.terrainInfo.splat[index + 2] / 255.0;
							var splat4 = this.terrainInfo.splat[index + 3] / 255.0;
							var type = splat1 > rand ? terrainData.ground2 : splat2 > rand ? terrainData.ground3 : splat3 > rand ? terrainData.ground4 : splat4 > rand ? terrainData.ground5 : terrainData.ground1;

							return type;
						}
						return terrainData.stone;
					}.bind(this)
				};

				return new TextureCreator().loadTexture2D(this.resourceFolder + terrainData.vegetationAtlas).then(function (vegetationAtlasTexture) {

					vegetationAtlasTexture.anisotropy = 4;
					var vegetationTypes = terrainData.vegetationTypes;

<<<<<<< HEAD
				vegetationAtlasTexture.anisotropy = 4;
=======
					return new TextureCreator().loadTexture2D(this.resourceFolder + terrainData.forrestAtlas).then(function (forrestAtlasTexture) {
>>>>>>> 2230e0b1

						forrestAtlasTexture.anisotropy = 4;

						return new TextureCreator().loadTexture2D(this.resourceFolder + terrainData.forrestAtlasNormals).then(function (forrestAtlasNormals) {

<<<<<<< HEAD
				this.vegetation.init(this.goo.world, terrainQuery, vegetationAtlasTexture, terrainData, terrainTextures);
				this.forrest.init(this.goo.world, terrainQuery, forrestAtlasTexture, forrestAtlasNormals, terrainData, forrestLODEntityMap, terrainTextures);
=======
							var forrestTypes = terrainData.forrestTypes;

							this.vegetation.init(this.goo.world, terrainQuery, vegetationAtlasTexture, vegetationTypes, this.vegetationSettings);
							this.forrest.init(this.goo.world, terrainQuery, forrestAtlasTexture, forrestAtlasNormals, forrestTypes, forrestLODEntityMap);
>>>>>>> 2230e0b1

						}.bind(this));
					}.bind(this));
				}.bind(this));
			}.bind(this));
		};

		TerrainHandler.prototype.updatePhysics = function() {
			this.terrain.updateAmmoBody();
		};

		TerrainHandler.prototype.initPhysics = function() {
			this.ammoBody = this.terrain.initAmmoBody();
		};

		TerrainHandler.prototype.useLightmap = function (data, size) {
			if (data) {
				var lightMap = new Texture(data, {
					magFilter: 'Bilinear',
					minFilter: 'NearestNeighborNoMipMaps',
					wrapS: 'EdgeClamp',
					wrapT: 'EdgeClamp',
					generateMipmaps: false,
					format: 'Luminance',
					type: 'UnsignedByte'
				}, size, size);

				this.lightMapData = data;
				this.lightMapSize = size;
				this.terrain.setLightmapTexture(lightMap);
			} else {
				delete this.lightMapData;
				delete this.lightMapSize;
				this.terrain.setLightmapTexture();
			}
		};

		TerrainHandler.prototype.update = function(cameraEntity) {
			var pos = cameraEntity.cameraComponent.camera.translation;

			if (this.terrain) {
				var settings = this.settings;

				if (this.hidden && this.pick) {
					this.terrain.pick(cameraEntity.cameraComponent.camera, this.eventX, this.eventY, this.store);
					this.terrain.setMarker('add', settings.size, this.store.x, this.store.z, settings.power, settings.brushTexture);
					this.pick = false;
				}

				if (this.hidden && this.draw) {
					var type = 'add';
					if (altKey) {
						type = 'sub';
					}

					var rgba = [0, 0, 0, 0];
					if (settings.rgba === 'ground2') {
						rgba = [1, 0, 0, 0];
					} else if (settings.rgba === 'ground3') {
						rgba = [0, 1, 0, 0];
					} else if (settings.rgba === 'ground4') {
						rgba = [0, 0, 1, 0];
					} else if (settings.rgba === 'ground5') {
						rgba = [0, 0, 0, 1];
					}

					this.terrain.draw(settings.mode, type, settings.size, this.store.x, this.store.y, this.store.z,
						settings.power * this.goo.world.tpf * 60 / 100, settings.brushTexture, rgba);
					this.terrain.updateTextures();
				}

				this.terrain.update(pos);
			}
			if (this.vegetation) {
				this.vegetation.update(pos.x, pos.z);
			}
			if (this.forrest) {
				this.forrest.update(pos.x, pos.z);
			}
		};

		return TerrainHandler;
	});<|MERGE_RESOLUTION|>--- conflicted
+++ resolved
@@ -174,18 +174,9 @@
 			return promise;
 		};
 
-<<<<<<< HEAD
-		TerrainHandler.prototype._textureLoad = function(url) {
-			var promise = new RSVP.Promise();
-			new TextureCreator().loadTexture2D(url, {
-				anisotropy: 4
-			}, function(texture) {
-				promise.resolve(texture);
-=======
 		TerrainHandler.prototype._textureLoad = function (url) {
 			return new TextureCreator().loadTexture2D(url, {
 				anisotropy: 4
->>>>>>> 2230e0b1
 			});
 		};
 
@@ -404,30 +395,14 @@
 				};
 
 				return new TextureCreator().loadTexture2D(this.resourceFolder + terrainData.vegetationAtlas).then(function (vegetationAtlasTexture) {
-
 					vegetationAtlasTexture.anisotropy = 4;
 					var vegetationTypes = terrainData.vegetationTypes;
-
-<<<<<<< HEAD
-				vegetationAtlasTexture.anisotropy = 4;
-=======
 					return new TextureCreator().loadTexture2D(this.resourceFolder + terrainData.forrestAtlas).then(function (forrestAtlasTexture) {
->>>>>>> 2230e0b1
-
 						forrestAtlasTexture.anisotropy = 4;
-
 						return new TextureCreator().loadTexture2D(this.resourceFolder + terrainData.forrestAtlasNormals).then(function (forrestAtlasNormals) {
-
-<<<<<<< HEAD
-				this.vegetation.init(this.goo.world, terrainQuery, vegetationAtlasTexture, terrainData, terrainTextures);
-				this.forrest.init(this.goo.world, terrainQuery, forrestAtlasTexture, forrestAtlasNormals, terrainData, forrestLODEntityMap, terrainTextures);
-=======
 							var forrestTypes = terrainData.forrestTypes;
-
 							this.vegetation.init(this.goo.world, terrainQuery, vegetationAtlasTexture, vegetationTypes, this.vegetationSettings);
 							this.forrest.init(this.goo.world, terrainQuery, forrestAtlasTexture, forrestAtlasNormals, forrestTypes, forrestLODEntityMap);
->>>>>>> 2230e0b1
-
 						}.bind(this));
 					}.bind(this));
 				}.bind(this));
