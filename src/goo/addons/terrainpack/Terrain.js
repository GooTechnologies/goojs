--- conflicted
+++ resolved
@@ -12,16 +12,9 @@
 	'goo/renderer/Renderer',
 	'goo/renderer/pass/FullscreenPass',
 	'goo/shapes/Quad'
-<<<<<<< HEAD
 ],
-/** @lends */
+
 function(
-=======
-], function (
-	EntityUtils,
-	MeshDataComponent,
-	MeshRendererComponent,
->>>>>>> f592aea7
 	MathUtils,
 	Transform,
 	MeshData,
@@ -41,7 +34,7 @@
 	var Ammo = window.Ammo; // make jslint happy
 
 	/**
-	 * A terrain
+	 * @class A terrain
 	 */
 	function Terrain(goo, size, count) {
 		this.world = goo.world;
@@ -321,102 +314,6 @@
 		}
 	};
 
-<<<<<<< HEAD
-=======
-	Terrain.prototype.draw = function (mode, type, size, x, y, z, power, brushTexture, rgba) {
-		power = MathUtils.clamp(power, 0, 1);
-
-		x = (x - this.size/2) * 2;
-		z = (z - this.size/2) * 2;
-
-		if (mode === 'paint') {
-			this.renderable.materials[0] = this.drawMaterial2;
-			this.renderable.materials[0].uniforms.opacity = power;
-
-			if (type === 'add') {
-				this.renderable.materials[0].blendState.blendEquationColor = 'AddEquation';
-				this.renderable.materials[0].blendState.blendEquationAlpha = 'AddEquation';
-			} else if (type === 'sub') {
-				this.renderable.materials[0].blendState.blendEquationColor = 'ReverseSubtractEquation';
-				this.renderable.materials[0].blendState.blendEquationAlpha = 'ReverseSubtractEquation';
-			}
-
-			if (brushTexture) {
-				this.renderable.materials[0].setTexture(Shader.DIFFUSE_MAP, brushTexture);
-			} else {
-				this.renderable.materials[0].setTexture(Shader.DIFFUSE_MAP, this.defaultBrushTexture);
-			}
-
-			this.renderable.transform.translation.setDirect(x/this.size, z/this.size, 0);
-			this.renderable.transform.scale.setDirect(-size, size, size);
-			this.renderable.transform.update();
-
-			this.copyPass.render(this.renderer, this.splatCopy, this.splat);
-
-			this.renderable.materials[0].uniforms.rgba = rgba || [1,1,1,1];
-			this.renderer.render(this.renderable, FullscreenUtil.camera, [], this.splat, false);
-		} else if (mode === 'smooth') {
-			this.renderable.materials[0] = this.drawMaterial3;
-			this.renderable.materials[0].uniforms.opacity = power;
-
-			if (brushTexture) {
-				this.renderable.materials[0].setTexture(Shader.DIFFUSE_MAP, brushTexture);
-			} else {
-				this.renderable.materials[0].setTexture(Shader.DIFFUSE_MAP, this.defaultBrushTexture);
-			}
-
-			this.renderable.transform.translation.setDirect(x/this.size, z/this.size, 0);
-			this.renderable.transform.scale.setDirect(-size, size, size);
-			this.renderable.transform.update();
-
-			this.copyPass.render(this.renderer, this.texturesBounce[0], this.textures[0]);
-
-			this.renderer.render(this.renderable, FullscreenUtil.camera, [], this.textures[0], false);
-		} else if (mode === 'flatten') {
-			this.renderable.materials[0] = this.drawMaterial4;
-			this.renderable.materials[0].uniforms.opacity = power;
-			this.renderable.materials[0].uniforms.height = y;
-
-			if (brushTexture) {
-				this.renderable.materials[0].setTexture(Shader.DIFFUSE_MAP, brushTexture);
-			} else {
-				this.renderable.materials[0].setTexture(Shader.DIFFUSE_MAP, this.defaultBrushTexture);
-			}
-
-			this.renderable.transform.translation.setDirect(x/this.size, z/this.size, 0);
-			this.renderable.transform.scale.setDirect(-size, size, size);
-			this.renderable.transform.update();
-
-			this.copyPass.render(this.renderer, this.texturesBounce[0], this.textures[0]);
-
-			this.renderer.render(this.renderable, FullscreenUtil.camera, [], this.textures[0], false);
-		} else {
-			this.renderable.materials[0] = this.drawMaterial1;
-			this.renderable.materials[0].uniforms.opacity = power;
-
-			if (type === 'add') {
-				this.renderable.materials[0].blendState.blending = 'AdditiveBlending';
-			} else if (type === 'sub') {
-				this.renderable.materials[0].blendState.blending = 'SubtractiveBlending';
-			} else if (type === 'mul') {
-				this.renderable.materials[0].blendState.blending = 'MultiplyBlending';
-			}
-
-			if (brushTexture) {
-				this.renderable.materials[0].setTexture(Shader.DIFFUSE_MAP, brushTexture);
-			} else {
-				this.renderable.materials[0].setTexture(Shader.DIFFUSE_MAP, this.defaultBrushTexture);
-			}
-
-			this.renderable.transform.translation.setDirect(x/this.size, z/this.size, 0);
-			this.renderable.transform.scale.setDirect(-size, size, size);
-			this.renderable.transform.update();
-
-			this.renderer.render(this.renderable, FullscreenUtil.camera, [], this.textures[0], false);
-		}
-	};
-
->>>>>>> f592aea7
 	Terrain.prototype.getTerrainData = function () {
 		var terrainBuffer = new Uint8Array(this.size * this.size * 4);
 		this.extractFloatPass.render(this.renderer, this.texturesBounce[0], this.textures[0]);
@@ -457,9 +354,9 @@
 					var material = entity.meshRendererComponent.materials[0];
 					if (lightMap) {
 						material.setTexture("LIGHT_MAP", lightMap);
-						material.shader.setDefine('LIGHTMAP', true);
+						material.shader.defines.LIGHTMAP = true;
 					} else {
-						material.shader.removeDefine('LIGHTMAP');
+						material.shader.defines.LIGHTMAP = false;
 					}
 				}
 			});
@@ -691,7 +588,7 @@
 		entity.meshDataComponent.modelBound.xExtent = w * 0.5;
 		entity.meshDataComponent.modelBound.yExtent = 255;
 		entity.meshDataComponent.modelBound.zExtent = h * 0.5;
-		entity.meshDataComponent.modelBound.center.setDirect(w * 0.5, 128, h * 0.5);
+		entity.meshDataComponent.modelBound.center.setd(w * 0.5, 128, h * 0.5);
 		entity.meshDataComponent.autoCompute = false;
 		entity.meshRendererComponent.isPickable = false;
 
@@ -824,11 +721,11 @@
 			ShaderBuilder.light.processor,
 			function (shader) {
 				if (ShaderBuilder.USE_FOG) {
-					shader.setDefine('FOG', true);
+					shader.defines.FOG = true;
 					shader.uniforms.fogSettings = ShaderBuilder.FOG_SETTINGS;
 					shader.uniforms.fogColor = ShaderBuilder.FOG_COLOR;
 				} else {
-					shader.removeDefine('FOG');
+					delete shader.defines.FOG;
 				}
 			}
 		],
