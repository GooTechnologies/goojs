--- conflicted
+++ resolved
@@ -133,29 +133,18 @@
 				return;
 			}
 
-<<<<<<< HEAD
-			this._vertices[this._numRenderingLines * 6 + 0] = start.x;
-			this._vertices[this._numRenderingLines * 6 + 3 + 0] = end.x;
+			var vertexIndex = this._numRenderingLines * 6;
 
-			this._vertices[this._numRenderingLines * 6 + 1] = start.y;
-			this._vertices[this._numRenderingLines * 6 + 3 + 1] = end.y;
-
-			this._vertices[this._numRenderingLines * 6 + 2] = start.z;
-			this._vertices[this._numRenderingLines * 6 + 3 + 2] = end.z;
-=======
 			for (var i = 0; i < 3; i++) {
-				var vertexIndex = this._numRenderingLines * 6;
-
 				var firstVertexDataIndex = vertexIndex + i;
 				var secondVertexDataIndex = vertexIndex + 3 + i;
 
-				this._positions[firstVertexDataIndex] = start.data[i];
-				this._positions[secondVertexDataIndex] = end.data[i];
+				this._positions[firstVertexDataIndex] = start.getComponent(i);
+				this._positions[secondVertexDataIndex] = end.getComponent(i);
 
-				this._colors[firstVertexDataIndex] = color.data[i];
-				this._colors[secondVertexDataIndex] = color.data[i];
+				this._colors[firstVertexDataIndex] = color.getComponent(i);
+				this._colors[secondVertexDataIndex] = color.getComponent(i);
 			}
->>>>>>> bcfc87f5
 
 			this._numRenderingLines++;
 		};
