define([
	'goo/entities/EntityUtils',
	'goo/entities/components/Component',
	'goo/math/Quaternion',
	'goo/addons/ammo/calculateTriangleMeshShape',
	'goo/shapes/Box',
	'goo/shapes/Quad',
	'goo/shapes/Sphere',
	'goo/renderer/Material',
	'goo/renderer/shaders/ShaderLib',
	'goo/renderer/bounds/BoundingBox',
	'goo/renderer/bounds/BoundingSphere',
	'goo/util/ObjectUtil'
],
/** @lends */
function(
	EntityUtils,
	Component,
	Quaternion,
	calculateTriangleMeshShape,
	Box,
	Quad,
	Sphere,
	Material,
	ShaderLib,
	BoundingBox,
	BoundingSphere,
	_
) {
	"use strict";

	/*global Ammo */

	/**
	 * @class Adds Ammo physics to a Goo entity.
	 * Ammo is a powerful physics engine converted from the C language project Bullet
	 * use Ammo.js if you need to support any 3D shape (trimesh).
	 * Also see {@link AmmoSystem}.
	 * @extends Component
	 * @param {Object} [settings] The settings object can contain the following properties:
	 * @param {number} [settings.mass=0] (0 means immovable)
	 * @param {boolean} [settings.useBounds=false] use the model bounds or use the real (must-be-convex) vertices
	 * @param {boolean} [settings.useWorldBounds=false] use the model world bounds or use the real (must-be-convex) vertices (this setting is experimental)
	 * @param {boolean} [settings.useWorldTransform=false] use the model world transform instead of local (this setting is experimental)
	 * @param {boolean} [settings.showBounds=false] show the model world bounding box (this setting is experimental)
	 * @example
	 * var entity = EntityUtils.createTypicalEntity(goo.world, ShapeCreator.createBox(20, 10, 1));
	 * entity.setComponent(new AmmoComponent({mass:5}));
	 */
	function AmmoComponent(settings) {
		this.settings = settings = settings || {};

		_.defaults(settings,{
			mass: 0,
			useBounds: false,
			useWorldBounds : false,
			useWorldTransform : false,
			linearFactor : new Ammo.btVector3(1, 1, 1),
			isTrigger : false,
			onInitializeBody : null
		});

		this.mass = settings.mass;
		this.useBounds = settings.useBounds;
		this.useWorldBounds = settings.useWorldBounds;
		this.useWorldTransform = settings.useWorldTransform;
		this.linearFactor = settings.linearFactor;
		this.onInitializeBody = settings.onInitializeBody;
		this.isTrigger = settings.isTrigger;

		this.type = 'AmmoComponent';
		this.ammoTransform = new Ammo.btTransform();
		this.gooQuaternion = new Quaternion();
		this.shape = undefined;
	}
	AmmoComponent.prototype = Object.create(Component.prototype);

	AmmoComponent.prototype.getAmmoShapefromGooShape = function(entity, gooTransform) {
		var shape;

		// Need to abs since negative scales are fine for meshes but not for bounding boxes.
		var scale = [Math.abs(gooTransform.scale.x), Math.abs(gooTransform.scale.y), Math.abs(gooTransform.scale.z)];

		if (entity.meshDataComponent && entity.meshDataComponent.meshData) {
			var meshData = entity.meshDataComponent.meshData;
			if (meshData instanceof Box) {
				shape = new Ammo.btBoxShape(new Ammo.btVector3(meshData.xExtent * scale[0], meshData.yExtent * scale[1], meshData.zExtent * scale[2]));
			} else if (meshData instanceof Sphere) {
				shape = new Ammo.btSphereShape(meshData.radius * scale[0]);
			} else if (meshData instanceof Quad) {
				// there doesn't seem to be a Quad shape in Ammo
				shape = new Ammo.btBoxShape(new Ammo.btVector3(meshData.xExtent, meshData.yExtent, 0.01)); //new Ammo.btPlane();
			} else {
				if (this.useBounds || this.mass > 0) {
					entity.meshDataComponent.computeBoundFromPoints();
					var bound = entity.meshDataComponent.modelBound;
					if (bound instanceof BoundingBox) {
						shape = new Ammo.btBoxShape(new Ammo.btVector3(bound.xExtent * scale[0], bound.yExtent * scale[1], bound.zExtent * scale[2]));
					} else if (bound instanceof BoundingSphere) {
						shape = new Ammo.btSphereShape(bound.radius * scale[0]);
					}
				} else {
					shape = calculateTriangleMeshShape(entity, scale); // this can only be used for static meshes, i.e. mass == 0.
				}
			}
		} else {
			var shape = new Ammo.btCompoundShape();
			var c = entity.transformComponent.children;
			for (var i = 0; i < c.length; i++) {
				var childAmmoShape = this.getAmmoShapefromGooShape(c[i].entity, gooTransform);
				var localTrans = new Ammo.btTransform();
				localTrans.setIdentity();
				var gooPos = c[i].transform.translation;
				localTrans.setOrigin(new Ammo.btVector3(gooPos.x, gooPos.y, gooPos.z));
				// TODO: also setRotation ?
				shape.addChildShape(localTrans, childAmmoShape);
			}
		}
		return shape;
	};

	AmmoComponent.prototype.getAmmoShapefromGooShapeWorldBounds = function(entity) {
		var shape;
		var bound = EntityUtils.getTotalBoundingBox(entity);
		this.center = bound.center;
		shape = new Ammo.btBoxShape(new Ammo.btVector3(bound.xExtent, bound.yExtent, bound.zExtent));
		//shape = new Ammo.btBoxShape(new Ammo.btVector3( bound.xExtent*scale, bound.yExtent*scale, bound.zExtent*scale));
		return shape;
	};

	AmmoComponent.prototype.initialize = function(entity) {
		var gooTransform = entity.transformComponent.transform;

		if (this.useWorldTransform) {
			gooTransform = entity.transformComponent.worldTransform;
		}

		var gooPos = gooTransform.translation;

		var ammoTransform = new Ammo.btTransform();
		ammoTransform.setIdentity(); // TODO: is this needed ?
		ammoTransform.setOrigin(new Ammo.btVector3(gooPos.x, gooPos.y, gooPos.z));
		this.gooQuaternion.fromRotationMatrix(gooTransform.rotation);
		var q = this.gooQuaternion;
		ammoTransform.setRotation(new Ammo.btQuaternion(q.x, q.y, q.z, q.w));

<<<<<<< HEAD
		if(this.useWorldBounds) {
=======
		if (this.useWorldBounds) {
>>>>>>> 9c804e2c
			entity._world.process();
			this.shape = this.getAmmoShapefromGooShapeWorldBounds(entity, gooTransform);
			this.difference = this.center.clone().sub(gooTransform.translation).invert();
		} else {
			this.shape = this.getAmmoShapefromGooShape(entity, gooTransform);
		}

		if (false === this.isTrigger) {
			var motionState = new Ammo.btDefaultMotionState(ammoTransform);
			var localInertia = new Ammo.btVector3(0, 0, 0);

			// rigidbody is dynamic if and only if mass is non zero, otherwise static
			if (this.mass !== 0.0) {
				this.shape.calculateLocalInertia(this.mass, localInertia);
			}

			var info = new Ammo.btRigidBodyConstructionInfo(this.mass, motionState, this.shape, localInertia);
			this.localInertia = localInertia;
			this.body = new Ammo.btRigidBody(info);
			this.body.setLinearFactor(this.linearFactor);

			if (this.onInitializeBody) {
				this.onInitializeBody(this.body);
			}
		}
	};

	AmmoComponent.prototype.showBounds = function(entity) {
		// entity.meshRendererComponent.worldBound
		// entity.meshDataComponent.computeBoundFromPoints();
		var bound = EntityUtils.getTotalBoundingBox(entity);
		var bv;

		var material = new Material(ShaderLib.simpleLit);
		material.wireframe = true;
		if (bound.xExtent) {
			bv = entity._world.createEntity(new Box(bound.xExtent * 2, bound.yExtent * 2, bound.zExtent * 2), material);
		} else if (bound.radius) {
			bv = entity._world.createEntity(new Sphere(12, 12, bound.radius), material);
		}

		bv.transformComponent.setTranslation(bound.center);
		//entity.transformComponent.attachChild( bv.transformComponent );

		bv.addToWorld();
		this.bv = bv;
	};

	AmmoComponent.prototype.setPhysicalTransform = function(transform) {
		var gooPos = transform.translation;
		this.ammoTransform.setIdentity(); // TODO: is this needed ?
		this.ammoTransform.setOrigin(new Ammo.btVector3(gooPos.x, gooPos.y, gooPos.z));
		this.gooQuaternion.fromRotationMatrix(transform.rotation);
		var q = this.gooQuaternion;
		this.ammoTransform.setRotation(new Ammo.btQuaternion(q.x, q.y, q.z, q.w));
		this.body.setWorldTransform(this.ammoTransform);
	};

	AmmoComponent.prototype.copyPhysicalTransformToVisual = function(entity) {
		var tc = entity.transformComponent;
		if (!this.body) {
			return;
		}
		this.body.getMotionState().getWorldTransform(this.ammoTransform);
		var ammoQuat = this.ammoTransform.getRotation();
		this.gooQuaternion.setd(ammoQuat.x(), ammoQuat.y(), ammoQuat.z(), ammoQuat.w());
		tc.transform.rotation.copyQuaternion(this.gooQuaternion);
		var origin = this.ammoTransform.getOrigin();
		tc.setTranslation(origin.x(), origin.y(), origin.z());
		if (this.settings.showBounds) {
			if (!this.bv) {
				this.showBounds(entity);
			}
			this.bv.transformComponent.transform.rotation.copy(tc.transform.rotation);
			this.bv.transformComponent.setTranslation(tc.transform.translation);
		}
		if (this.difference) {
			tc.addTranslation(this.difference);
		}
	};

	return AmmoComponent;
});<|MERGE_RESOLUTION|>--- conflicted
+++ resolved
@@ -144,11 +144,7 @@
 		var q = this.gooQuaternion;
 		ammoTransform.setRotation(new Ammo.btQuaternion(q.x, q.y, q.z, q.w));
 
-<<<<<<< HEAD
-		if(this.useWorldBounds) {
-=======
 		if (this.useWorldBounds) {
->>>>>>> 9c804e2c
 			entity._world.process();
 			this.shape = this.getAmmoShapefromGooShapeWorldBounds(entity, gooTransform);
 			this.difference = this.center.clone().sub(gooTransform.translation).invert();
