define([
	'goo/entities/systems/System',
	'goo/entities/SystemBus',
	'goo/renderer/SimplePartitioner',
	'goo/renderer/Material',
	'goo/renderer/shaders/ShaderLib',
	'goo/renderer/Util',
	'goo/debugpack/DebugDrawHelper'
], function (
	System,
	SystemBus,
	SimplePartitioner,
	Material,
	ShaderLib,
	Util,
	DebugDrawHelper
) {
	'use strict';

	/**
	 * Renders entities/renderables using a configurable partitioner for culling
	 * @property {Boolean} doRender Only render if set to true
	 * @extends System
	 */
	function DebugRenderSystem() {
		System.call(this, 'DebugRenderSystem', ['TransformComponent']);

		this._renderablesTree = {};
		this.renderList = [];
		this.preRenderers = []; // unused
		this.composers = []; // unused
		this.doRender = {
			CameraComponent: false,
			LightComponent: false,
			MeshRendererComponent: false,
			SkeletonPose: false
		};
		this.inserted();

		this._interestComponents = [
			'CameraComponent',
			'LightComponent'
			//'MeshRendererComponent'
		];

		this.camera = null;
		this.lights = [];
		this.currentTpf = 0.0;
		this.scale = 20;

		// no more that!
		var that = this;
		SystemBus.addListener('goo.setCurrentCamera', function (newCam) {
			that.camera = newCam.camera;
		});

		SystemBus.addListener('goo.setLights', function (lights) {
			that.lights = lights;
		});

		this.selectionRenderable = DebugDrawHelper.getRenderablesFor({ type: 'MeshRendererComponent' });
		this.selectionActive = false;
		this.oldSelectionActive = false;
	}

	DebugRenderSystem.prototype = Object.create(System.prototype);
	DebugRenderSystem.prototype.constructor = DebugRenderSystem;

	DebugRenderSystem.prototype.inserted = function (/*entity*/) {
	};

	DebugRenderSystem.prototype.deleted = function (entity) {
		delete this._renderablesTree[entity.id];
	};

	DebugRenderSystem.prototype.process = function (entities, tpf) {
		var count = this.renderList.length = 0;
		var renderables;
		for (var i = 0; i < entities.length; i++) {
			var entity = entities[i];
			for (var j = 0, max = this._interestComponents.length; j < max; j++) {
				var componentName = this._interestComponents[j];
				if (!entity._hidden && entity.hasComponent(componentName)) {
					var component = entity.getComponent(componentName);

					var options = { full: this.doRender[componentName] || entity.getComponent(componentName).forceDebug };
					var tree = this._renderablesTree[entity.id] = this._renderablesTree[entity.id] || {};

					if (tree[componentName] && ((tree[componentName].length === 2 && options.full) || (tree[componentName].length === 1 && !options.full))) {
						renderables = tree[componentName];
					} else {
						renderables = DebugDrawHelper.getRenderablesFor(component, options);
						for (var k = 0; k < renderables.length; k++) {
							var renderable = renderables[k];
							renderable.id = entity.id;
							renderable._index = entity._index;
						}
						tree[componentName] = renderables;
					}

<<<<<<< HEAD
					renderables.forEach(function (renderable) {
						renderable.transform.translation.set(entity.transformComponent.worldTransform.translation);
=======
					for (var k = 0; k < renderables.length; k++) {
						var renderable = renderables[k];
						renderable.transform.translation.setVector(entity.transformComponent.worldTransform.translation);
>>>>>>> b7a5c2d7
						renderable.transform.rotation.copy(entity.transformComponent.worldTransform.rotation);
						renderable.transform.scale.setDirect(1, 1, 1);
						renderable.transform.update();
					}
					DebugDrawHelper.update(renderables, component, this.camera);
					for (var k = 0; k < renderables.length; k++) {
						this.renderList[count++] = renderables[k];
					}
				}
			}
			// Skeleton debug
			if (this.doRender.SkeletonPose && entity.meshDataComponent && entity.meshDataComponent.currentPose) {
				var pose = entity.meshDataComponent.currentPose;
				var tree = this._renderablesTree[entity.id] = this._renderablesTree[entity.id] || {};
				if (tree.skeleton) {
					renderables = tree.skeleton;
				} else {
					renderables = DebugDrawHelper.getRenderablesFor(pose);
					for (var k = 0; k < renderables.length; k++) {
						renderables[k].id = entity.id;
					}
					tree.skeleton = renderables;
				}
				for (var k = 0; k < renderables.length; k++) {
					var renderable = renderables[k];
					renderable.transform.copy(entity.transformComponent.worldTransform);
					this.renderList[count++] = renderable;
				}
			}
		}

		if (this.selectionActive) {
			this.renderList[count++] = this.selectionRenderable[0];
		}
		this.renderList.length = count;
		this.currentTpf = tpf;
	};

	DebugRenderSystem.prototype.render = function (renderer) {
		renderer.checkResize(this.camera);

		if (this.camera) {
			renderer.render(this.renderList, this.camera, this.lights, null, false);
		}
	};

	DebugRenderSystem.prototype.renderToPick = function (renderer, skipUpdateBuffer) {
		renderer.renderToPick(this.renderList, this.camera, false, skipUpdateBuffer);
	};

	DebugRenderSystem.prototype.invalidateHandles = function (renderer) {
		var entityIds = Object.keys(this._renderablesTree);
		entityIds.forEach(function (entityId) {
			var components = this._renderablesTree[entityId];

			var componentTypes = Object.keys(components);
			componentTypes.forEach(function (componentType) {
				var renderables = components[componentType];

				renderables.forEach(function (renderable) {
					renderable.materials.forEach(function (material) {
						renderer.invalidateMaterial(material);
					});

					renderer.invalidateMeshData(renderable.meshData);
				});
			});
		}.bind(this));

		// there are 2 selection renderables, but one has a null meshData (it's beyond me why it's like that)
		this.selectionRenderable[0].materials.forEach(function (material) {
			renderer.invalidateMaterial(material);
		});

		renderer.invalidateMeshData(this.selectionRenderable[0].meshData);
	};

	return DebugRenderSystem;
});<|MERGE_RESOLUTION|>--- conflicted
+++ resolved
@@ -98,14 +98,9 @@
 						tree[componentName] = renderables;
 					}
 
-<<<<<<< HEAD
-					renderables.forEach(function (renderable) {
-						renderable.transform.translation.set(entity.transformComponent.worldTransform.translation);
-=======
 					for (var k = 0; k < renderables.length; k++) {
 						var renderable = renderables[k];
-						renderable.transform.translation.setVector(entity.transformComponent.worldTransform.translation);
->>>>>>> b7a5c2d7
+						renderable.transform.translation.set(entity.transformComponent.worldTransform.translation);
 						renderable.transform.rotation.copy(entity.transformComponent.worldTransform.rotation);
 						renderable.transform.scale.setDirect(1, 1, 1);
 						renderable.transform.update();
