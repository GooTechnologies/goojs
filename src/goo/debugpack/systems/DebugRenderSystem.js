var System = require('../../entities/systems/System');
var SystemBus = require('../../entities/SystemBus');
var DebugDrawHelper = require('../../debugpack/DebugDrawHelper');

/**
 * Renders entities/renderables using a configurable partitioner for culling
 * @property {boolean} doRender Only render if set to true
 * @extends System
 */
function DebugRenderSystem() {
	System.call(this, 'DebugRenderSystem', ['TransformComponent']);

	this._renderablesTree = {};
	this.renderList = [];
	this.preRenderers = []; // unused
	this.composers = []; // unused
	this.doRender = {
		CameraComponent: false,
		LightComponent: false,
		MeshRendererComponent: false,
		SkeletonPose: false
	};
<<<<<<< HEAD
	this.inserted();

	this._interestComponents = [
		'CameraComponent',
		'LightComponent'
		//'MeshRendererComponent'
	];

	this.camera = null;
	this.lights = [];
	this.currentTpf = 0.0;
	this.scale = 20;

	this.cameraListener = function (newCam) {
		this.camera = newCam.camera;
	}.bind(this);

	this.lightsListener = function (lights) {
		this.lights = lights;
	}.bind(this);

	this.selectionRenderable = DebugDrawHelper.getRenderablesFor({ type: 'MeshRendererComponent' });
	this.selectionActive = false;
	this.oldSelectionActive = false;
}

DebugRenderSystem.prototype = Object.create(System.prototype);
DebugRenderSystem.prototype.constructor = DebugRenderSystem;

DebugRenderSystem.prototype.setup = function () {
	SystemBus.addListener('goo.setCurrentCamera', this.cameraListener);
	SystemBus.addListener('goo.setLights', this.lightsListener);
};

DebugRenderSystem.prototype.inserted = function (/*entity*/) {
};

DebugRenderSystem.prototype.deleted = function (entity) {
	delete this._renderablesTree[entity.id];
};

DebugRenderSystem.prototype.process = function (entities, tpf) {
	var count = this.renderList.length = 0;
	var renderables;
	for (var i = 0; i < entities.length; i++) {
		var entity = entities[i];
		for (var j = 0, max = this._interestComponents.length; j < max; j++) {
			var componentName = this._interestComponents[j];
			if (!entity._hidden && entity.hasComponent(componentName)) {
				var component = entity.getComponent(componentName);

				var options = { full: this.doRender[componentName] || entity.getComponent(componentName).forceDebug };
=======

	DebugRenderSystem.prototype.deleted = function (entity) {
		delete this._renderablesTree[entity.id];
	};

	DebugRenderSystem.prototype.process = function (entities, tpf) {
		var count = this.renderList.length = 0;
		var renderables;
		for (var i = 0; i < entities.length; i++) {
			var entity = entities[i];
			for (var j = 0, max = this._interestComponents.length; j < max; j++) {
				var componentName = this._interestComponents[j];
				if (!entity._hidden && entity.hasComponent(componentName)) {
					var component = entity.getComponent(componentName);

					// Don't debug components that have been marked.
					if (component.debugLevel === 'none') {
						continue;
					}

					var options = { full: this.doRender[componentName] || component.debugLevel === 'full' };
					var tree = this._renderablesTree[entity.id] = this._renderablesTree[entity.id] || {};

					if (tree[componentName] && ((tree[componentName].length === 2 && options.full) || (tree[componentName].length === 1 && !options.full))) {
						renderables = tree[componentName];
					} else {
						renderables = DebugDrawHelper.getRenderablesFor(component, options);
						for (var k = 0; k < renderables.length; k++) {
							var renderable = renderables[k];
							renderable.id = entity.id;
							renderable._index = entity._index;
						}
						tree[componentName] = renderables;
					}

					for (var k = 0; k < renderables.length; k++) {
						var renderable = renderables[k];
						renderable.transform.translation.set(entity.transformComponent.worldTransform.translation);
						renderable.transform.rotation.copy(entity.transformComponent.worldTransform.rotation);
						renderable.transform.scale.setDirect(1, 1, 1);
						renderable.transform.update();
					}
					DebugDrawHelper.update(renderables, component, this.camera, this.renderer);
					for (var k = 0; k < renderables.length; k++) {
						this.renderList[count++] = renderables[k];
					}
				}
			}
			// Skeleton debug
			if (this.doRender.SkeletonPose && entity.meshDataComponent && entity.meshDataComponent.currentPose) {
				var pose = entity.meshDataComponent.currentPose;
>>>>>>> d20e36cf
				var tree = this._renderablesTree[entity.id] = this._renderablesTree[entity.id] || {};

				if (tree[componentName] && ((tree[componentName].length === 2 && options.full) || (tree[componentName].length === 1 && !options.full))) {
					renderables = tree[componentName];
				} else {
					renderables = DebugDrawHelper.getRenderablesFor(component, options);
					for (var k = 0; k < renderables.length; k++) {
						var renderable = renderables[k];
						renderable.id = entity.id;
						renderable._index = entity._index;
					}
					tree[componentName] = renderables;
				}

				for (var k = 0; k < renderables.length; k++) {
					var renderable = renderables[k];
					renderable.transform.translation.set(entity.transformComponent.worldTransform.translation);
					renderable.transform.rotation.copy(entity.transformComponent.worldTransform.rotation);
					renderable.transform.scale.setDirect(1, 1, 1);
					renderable.transform.update();
				}
				DebugDrawHelper.update(renderables, component, this.camera, this.renderer);
				for (var k = 0; k < renderables.length; k++) {
					this.renderList[count++] = renderables[k];
				}
			}
		}
		// Skeleton debug
		if (this.doRender.SkeletonPose && entity.meshDataComponent && entity.meshDataComponent.currentPose) {
			var pose = entity.meshDataComponent.currentPose;
			var tree = this._renderablesTree[entity.id] = this._renderablesTree[entity.id] || {};
			if (tree.skeleton) {
				renderables = tree.skeleton;
			} else {
				renderables = DebugDrawHelper.getRenderablesFor(pose);
				for (var k = 0; k < renderables.length; k++) {
					renderables[k].id = entity.id;
				}
				tree.skeleton = renderables;
			}
			for (var k = 0; k < renderables.length; k++) {
				var renderable = renderables[k];
				renderable.transform.copy(entity.transformComponent.worldTransform);
				this.renderList[count++] = renderable;
			}
		}
	}

	if (this.selectionActive) {
		this.renderList[count++] = this.selectionRenderable[0];
	}
	this.renderList.length = count;
	this.currentTpf = tpf;
};

DebugRenderSystem.prototype.render = function (renderer) {
	this.renderer = renderer;

	renderer.checkResize(this.camera);

	if (this.camera) {
		renderer.render(this.renderList, this.camera, this.lights, null, false);
	}
};

DebugRenderSystem.prototype.renderToPick = function (renderer, skipUpdateBuffer) {
	renderer.renderToPick(this.renderList, this.camera, false, skipUpdateBuffer);
};

DebugRenderSystem.prototype.invalidateHandles = function (renderer) {
	var entityIds = Object.keys(this._renderablesTree);
	entityIds.forEach(function (entityId) {
		var components = this._renderablesTree[entityId];

		var componentTypes = Object.keys(components);
		componentTypes.forEach(function (componentType) {
			var renderables = components[componentType];

			renderables.forEach(function (renderable) {
				renderable.materials.forEach(function (material) {
					renderer.invalidateMaterial(material);
				});

				renderer.invalidateMeshData(renderable.meshData);
			});
		});
	}.bind(this));

	// there are 2 selection renderables, but one has a null meshData (it's beyond me why it's like that)
	this.selectionRenderable[0].materials.forEach(function (material) {
		renderer.invalidateMaterial(material);
	});

	renderer.invalidateMeshData(this.selectionRenderable[0].meshData);
};

DebugRenderSystem.prototype.cleanup = function () {
	SystemBus.removeListener('goo.setCurrentCamera', this.cameraListener);
	SystemBus.removeListener('goo.setLights', this.lightsListener);
};


module.exports = DebugRenderSystem;<|MERGE_RESOLUTION|>--- conflicted
+++ resolved
@@ -20,7 +20,6 @@
 		MeshRendererComponent: false,
 		SkeletonPose: false
 	};
-<<<<<<< HEAD
 	this.inserted();
 
 	this._interestComponents = [
@@ -72,60 +71,12 @@
 			if (!entity._hidden && entity.hasComponent(componentName)) {
 				var component = entity.getComponent(componentName);
 
-				var options = { full: this.doRender[componentName] || entity.getComponent(componentName).forceDebug };
-=======
+				// Don't debug components that have been marked.
+				if (component.debugLevel === 'none') {
+					continue;
+				}
 
-	DebugRenderSystem.prototype.deleted = function (entity) {
-		delete this._renderablesTree[entity.id];
-	};
-
-	DebugRenderSystem.prototype.process = function (entities, tpf) {
-		var count = this.renderList.length = 0;
-		var renderables;
-		for (var i = 0; i < entities.length; i++) {
-			var entity = entities[i];
-			for (var j = 0, max = this._interestComponents.length; j < max; j++) {
-				var componentName = this._interestComponents[j];
-				if (!entity._hidden && entity.hasComponent(componentName)) {
-					var component = entity.getComponent(componentName);
-
-					// Don't debug components that have been marked.
-					if (component.debugLevel === 'none') {
-						continue;
-					}
-
-					var options = { full: this.doRender[componentName] || component.debugLevel === 'full' };
-					var tree = this._renderablesTree[entity.id] = this._renderablesTree[entity.id] || {};
-
-					if (tree[componentName] && ((tree[componentName].length === 2 && options.full) || (tree[componentName].length === 1 && !options.full))) {
-						renderables = tree[componentName];
-					} else {
-						renderables = DebugDrawHelper.getRenderablesFor(component, options);
-						for (var k = 0; k < renderables.length; k++) {
-							var renderable = renderables[k];
-							renderable.id = entity.id;
-							renderable._index = entity._index;
-						}
-						tree[componentName] = renderables;
-					}
-
-					for (var k = 0; k < renderables.length; k++) {
-						var renderable = renderables[k];
-						renderable.transform.translation.set(entity.transformComponent.worldTransform.translation);
-						renderable.transform.rotation.copy(entity.transformComponent.worldTransform.rotation);
-						renderable.transform.scale.setDirect(1, 1, 1);
-						renderable.transform.update();
-					}
-					DebugDrawHelper.update(renderables, component, this.camera, this.renderer);
-					for (var k = 0; k < renderables.length; k++) {
-						this.renderList[count++] = renderables[k];
-					}
-				}
-			}
-			// Skeleton debug
-			if (this.doRender.SkeletonPose && entity.meshDataComponent && entity.meshDataComponent.currentPose) {
-				var pose = entity.meshDataComponent.currentPose;
->>>>>>> d20e36cf
+				var options = { full: this.doRender[componentName] || component.debugLevel === 'full' };
 				var tree = this._renderablesTree[entity.id] = this._renderablesTree[entity.id] || {};
 
 				if (tree[componentName] && ((tree[componentName].length === 2 && options.full) || (tree[componentName].length === 1 && !options.full))) {
@@ -227,5 +178,4 @@
 	SystemBus.removeListener('goo.setLights', this.lightsListener);
 };
 
-
 module.exports = DebugRenderSystem;