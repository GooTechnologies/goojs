define([
	'goo/renderer/MeshData',
	'goo/math/Vector3',
	'goo/util/ObjectUtil'
], function (
	MeshData,
	Vector3,
	_
) {
	'use strict';

	/**
	 * A 3D object representing a cylinder.
	 * @extends MeshData
	 * @param {number} [radialSamples=8] Number of slices
	 * @param {number} [radiusTop=0.5] Radius of the cylinder at the top.
	 * @param {number} [radiusBottom=radiusTop] Radius of the cylinder at the bottom. Defaults to radiusTop.
	 * @param {number} [height=1] Height
	 */
	function Cylinder(radialSamples, radiusTop, radiusBottom, height) {
		if (arguments.length === 1 && arguments[0] instanceof Object) {
			var props = arguments[0];
			radialSamples = props.radialSamples;
			radiusTop = props.radiusTop;
			radiusBottom = props.radiusBottom;
			height = props.height;
		}
		this.radialSamples = radialSamples || 8;
<<<<<<< HEAD
		this.radiusTop = typeof radiusTop  === 'undefined' ? 0.5 : radiusTop;
		this.radiusBottom = typeof radiusBottom === 'undefined' ? this.radiusTop : radiusBottom;
		this.height = typeof height === 'undefined' ? 1 : height;
=======
		this.radiusTop = typeof(radiusTop) === 'undefined' ? 0.5 : radiusTop;
		this.radiusBottom = typeof(radiusBottom) === 'undefined' ? this.radiusTop : radiusBottom;
		this.height = typeof(height) === 'undefined' ? 1 : height;
>>>>>>> 97d4dfbc

		/** @type {number}
		 * @deprecated
		 */
		this.radius = this.radiusTop;

		var attributeMap = MeshData.defaultMap([MeshData.POSITION, MeshData.NORMAL, MeshData.TEXCOORD0]);
		MeshData.call(this, attributeMap, this.radialSamples * 4 + 2 + 2, (this.radialSamples * 3) * 4);

		// could be done better with 2 triangle fans and a triangle strip
		this.indexModes = ['Triangles'];

		this.rebuild();
	}

	Cylinder.prototype = Object.create(MeshData.prototype);
	Cylinder.prototype.constructor = Cylinder;

	/**
	 * Builds or rebuilds the mesh data.
	 * @returns {Cylinder} Self for chaining.
	 */
	Cylinder.prototype.rebuild = function () {
		var verts = [];
		var norms = [];
		var tex = [];
		var indices = [];
		var height = this.height;
		var halfHeight = height / 2;
		var radiusTop = this.radiusTop;
		var radiusBottom = this.radiusBottom;
		var radialSamples = this.radialSamples;

		var ak = Math.PI * 2 / radialSamples;
		var at = 1 / radialSamples;

		var lastIndex = radialSamples * 4 + 2 + 2 - 1;
		var normal = new Vector3();

		var tan = 0;
		if (height) {
			tan = Math.tan((radiusBottom - radiusTop) / height);
		}

		for (var i = 0, k = 0, t = 0; i < radialSamples; i++, k += ak, t += at) {
			var cos = Math.cos(k);
			var sin = Math.sin(k);
			var xTop = cos * radiusTop;
			var yTop = sin * radiusTop;
			var xBottom = cos * radiusBottom;
			var yBottom = sin * radiusBottom;

			verts.push(
				xTop, yTop, halfHeight, // disk top
				xBottom, yBottom, -halfHeight, // disk bottom
				xTop, yTop, halfHeight,  // side top
				xBottom, yBottom, -halfHeight  // side bottom
			);

			normal.setDirect(cos, sin, tan);
			normal.normalize();

			norms.push(
				0, 0, 1,
				0, 0, -1,
				normal.x, normal.y, normal.z,
				normal.x, normal.y, normal.z
				//cos, sin, 0,
				//cos, sin, 0
			);

			tex.push(
				cos / 4 + 0.25, sin / 4 + 0.75,
				cos / 4 + 0.25, sin / 4 + 0.25,
				0.5, t,
				1.0, t
			);
		}

		verts.push(
			radiusTop, 0.0, halfHeight,
			radiusBottom, 0.0, -halfHeight
		);

		norms.push(
			1.0, 0.0, 0.0,
			1.0, 0.0, 0.0
		);

		tex.push(
			0.5, 1.0,
			1.0, 1.0
		);

		for (var i = 0; i < radialSamples - 1; i++) {
			indices.push(
				lastIndex, i * 4 + 0, i * 4 + 4,
				i * 4 + 1, lastIndex - 1, i * 4 + 5,
				i * 4 + 4 + 2, i * 4 + 2, i * 4 + 4 + 3,
				i * 4 + 2, i * 4 + 3, i * 4 + 4 + 3
			);
		}

		indices.push(
			lastIndex, i * 4 + 0, 0,
			i * 4 + 1, lastIndex - 1, 0 + 1,
			i * 4 + 4, i * 4 + 2, i * 4 + 5,
			i * 4 + 2, i * 4 + 3, i * 4 + 5
		);

		verts.push(
			0, 0, -halfHeight,
			0, 0, halfHeight
		);

		norms.push(
			0, 0, -0.5,
			0, 0, 0.5
		);

		tex.push(
			0.25, 0.25,
			0.25, 0.75
		);

		this.getAttributeBuffer(MeshData.POSITION).set(verts);
		this.getAttributeBuffer(MeshData.NORMAL).set(norms);
		this.getAttributeBuffer(MeshData.TEXCOORD0).set(tex);
		this.getIndexBuffer().set(indices);

		return this;
	};

	/**
	 * Returns a clone of this cylinder
	 * @returns {Cylinder}
	 */
	Cylinder.prototype.clone = function () {
		var options = _.shallowSelectiveClone(this, ['radialSamples', 'radiusTop', 'radiusBottom', 'height']);

		return new Cylinder(options);
	};

	return Cylinder;
});<|MERGE_RESOLUTION|>--- conflicted
+++ resolved
@@ -26,15 +26,9 @@
 			height = props.height;
 		}
 		this.radialSamples = radialSamples || 8;
-<<<<<<< HEAD
 		this.radiusTop = typeof radiusTop  === 'undefined' ? 0.5 : radiusTop;
 		this.radiusBottom = typeof radiusBottom === 'undefined' ? this.radiusTop : radiusBottom;
 		this.height = typeof height === 'undefined' ? 1 : height;
-=======
-		this.radiusTop = typeof(radiusTop) === 'undefined' ? 0.5 : radiusTop;
-		this.radiusBottom = typeof(radiusBottom) === 'undefined' ? this.radiusTop : radiusBottom;
-		this.height = typeof(height) === 'undefined' ? 1 : height;
->>>>>>> 97d4dfbc
 
 		/** @type {number}
 		 * @deprecated
