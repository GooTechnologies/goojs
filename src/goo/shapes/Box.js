--- conflicted
+++ resolved
@@ -1,20 +1,10 @@
 define([
 	'goo/renderer/MeshData',
-<<<<<<< HEAD
-	'goo/util/ObjectUtil'
+	'goo/util/ObjectUtils'
 ], function (
 	MeshData,
-	ObjectUtil
+	ObjectUtils
 ) {
-=======
-	'goo/util/ObjectUtils'
-],
-
-	function (
-		MeshData,
-		_
-	) {
->>>>>>> f56fad17
 	'use strict';
 
 	/**
@@ -192,7 +182,7 @@
 	 * @returns {Box}
 	 */
 	Box.prototype.clone = function () {
-		var options = ObjectUtil.shallowSelectiveClone(this, ['tileX', 'tileY', 'textureMode']);
+		var options = ObjectUtils.shallowSelectiveClone(this, ['tileX', 'tileY', 'textureMode']);
 
 		// converting xExtent to width so the constructor will convert it the other way around again
 		options.width = this.xExtent * 2;
