--- conflicted
+++ resolved
@@ -1,12 +1,10 @@
-<<<<<<< HEAD
-define(['goo/renderer/MeshData'],
-
-	function (MeshData) {
-=======
-define(['goo/renderer/MeshData', 'goo/util/ObjectUtil'],
-	/** @lends */
-	function (MeshData, _) {
->>>>>>> f3655e39
+define([
+	'goo/renderer/MeshData',
+	'goo/util/ObjectUtil'
+], function (
+	MeshData,
+	_
+) {
 	'use strict';
 
 	/**
