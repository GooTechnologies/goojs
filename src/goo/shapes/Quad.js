define([
<<<<<<< HEAD
	'goo/renderer/MeshData'
],
=======
	'goo/renderer/MeshData',
	'goo/util/ObjectUtil'
], /** @lends */
>>>>>>> f3655e39
function (
	MeshData,
	_
) {
	'use strict';

	/**
	 * A rectangular, two dimensional shape. The local height of the Quad defines it's size about the y-axis,
	 * while the width defines the x-axis. The z-axis will always be 0.
	 * @extends MeshData
	 * @param {number} [width=1] Total width of quad.
	 * @param {number} [height=1] Total height of quad.
	 * @param {number} [tileX=1] Number of texture repetitions in the texture's x direction.
	 * @param {number} [tileY=1] Number of texture repetitions in the texture's y direction.
	 */
	function Quad(width, height, tileX, tileY) {
		if (arguments.length === 1 && arguments[0] instanceof Object) {
			var props = arguments[0];
			width = props.width;
			height = props.height;
			tileX = props.tileX;
			tileY = props.tileY;
		}

		/** Half-extent along the local x axis.
		 * @type {number}
		 * @default 0.5
		 */
		this.xExtent = width !== undefined ? width * 0.5 : 0.5;

		/** Half-extent along the local y axis.
		 * @type {number}
		 * @default 0.5
		 */
		this.yExtent = height !== undefined ? height * 0.5 : 0.5;

		/** Number of texture repetitions in the texture's x direction.
		 * @type {number}
		 * @default 1
		 */
		this.tileX = tileX || 1;

		/** Number of texture repetitions in the texture's y direction.
		 * @type {number}
		 * @default 1
		 */
		this.tileY = tileY || 1;

		var attributeMap = MeshData.defaultMap([MeshData.POSITION, MeshData.NORMAL, MeshData.TEXCOORD0]);
		MeshData.call(this, attributeMap, 4, 6);

		this.rebuild();
	}

	Quad.prototype = Object.create(MeshData.prototype);
	Quad.prototype.constructor = Quad;

	/**
	 * Builds or rebuilds the mesh data.
	 * @returns {Quad} Self for chaining.
	 */
	Quad.prototype.rebuild = function () {
		var xExtent = this.xExtent;
		var yExtent = this.yExtent;
		var tileX = this.tileX;
		var tileY = this.tileY;

		this.getAttributeBuffer(MeshData.POSITION).set([-xExtent, -yExtent, 0, -xExtent, yExtent, 0, xExtent, yExtent, 0, xExtent, -yExtent, 0]);
		this.getAttributeBuffer(MeshData.NORMAL).set([0, 0, 1, 0, 0, 1, 0, 0, 1, 0, 0, 1]);
		this.getAttributeBuffer(MeshData.TEXCOORD0).set([0, 0, 0, tileY, tileX, tileY, tileX, 0]);

		this.getIndexBuffer().set([0, 3, 1, 1, 3, 2]);

		return this;
	};

	/**
	 * Returns a clone of this quad
	 * @returns {Quad}
	 */
	Quad.prototype.clone = function () {
		var options = _.shallowSelectiveClone(this, ['xExtent', 'yExtent', 'tileX', 'tileY']);

		return new Quad(options);
	};

	return Quad;
});<|MERGE_RESOLUTION|>--- conflicted
+++ resolved
@@ -1,13 +1,7 @@
 define([
-<<<<<<< HEAD
-	'goo/renderer/MeshData'
-],
-=======
 	'goo/renderer/MeshData',
 	'goo/util/ObjectUtil'
-], /** @lends */
->>>>>>> f3655e39
-function (
+], function (
 	MeshData,
 	_
 ) {
