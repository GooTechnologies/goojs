define([
	'goo/math/Vector3',
	'goo/scripts/Scripts',
	'goo/scripts/ScriptUtils',
	'goo/renderer/Renderer',
	'goo/entities/SystemBus'
], function (
	Vector3,
	Scripts,
	ScriptUtils,
	Renderer,
	SystemBus
) {
	'use strict';

	function PanCamScript() {
		var fwdVector, leftVector, moveVector, calcVector, calcVector2;
		var panButton;
		var lookAtPoint;
		var mouseState;
		var devicePixelRatio;
		var listeners;

		function getTouchCenter(touches) {
			var x1 = touches[0].clientX;
			var y1 = touches[0].clientY;
			var x2 = touches[1].clientX;
			var y2 = touches[1].clientY;
			var cx = (x1 + x2) / 2;
			var cy = (y1 + y2) / 2;
			return [cx, cy];
		}

		function setup(parameters, environment) {
			panButton = ['Any', 'Left', 'Middle', 'Right'].indexOf(parameters.panButton) - 1;
			if (panButton < -1) {
				panButton = -1;
			}
			lookAtPoint = environment.goingToLookAt;
			fwdVector = new Vector3(Vector3.UNIT_Y);
			leftVector = new Vector3(Vector3.UNIT_X).invert();
			moveVector = new Vector3();
			calcVector = new Vector3();
			calcVector2 = new Vector3();

			var renderer = environment.world.gooRunner.renderer;
			devicePixelRatio = renderer._useDevicePixelRatio && window.devicePixelRatio ?
				window.devicePixelRatio / renderer.svg.currentScale : 1;

			mouseState = {
				x: 0,
				y: 0,
				ox: 0,
				oy: 0,
				dx: 0,
				dy: 0,
				down: false
			};
			listeners = {
				mousedown: function(event) {
					if (!parameters.whenUsed || environment.entity === environment.activeCameraEntity) {
						var button = event.button;
						if (button === 0) {
							if (event.altKey) {
								button = 2;
							} else if (event.shiftKey) {
								button = 1;
							}
						}
						if (button === panButton || panButton === -1) {
							mouseState.down = true;
							mouseState.ox = mouseState.x = event.clientX;
							mouseState.oy = mouseState.y = event.clientY;
						}
					}
				},
				mouseup: function(event) {
					var button = event.button;
					if (button === 0) {
						if (event.altKey) {
							button = 2;
						} else if (event.shiftKey) {
							button = 1;
						}
					}
					mouseState.down = false;
					mouseState.dx = mouseState.dy = 0;
				},
				mousemove: function(event) {
					if (!parameters.whenUsed || environment.entity === environment.activeCameraEntity) {
						if (mouseState.down) {
							mouseState.x = event.clientX;
							mouseState.y = event.clientY;
							environment.dirty = true;
						}
					}
				},
				mouseleave: function(/*event*/) {
					mouseState.down = false;
					mouseState.ox = mouseState.x;
					mouseState.oy = mouseState.y;
				},
				touchstart: function(event) {
					if (!parameters.whenUsed || environment.entity === environment.activeCameraEntity) {
						mouseState.down = (event.targetTouches.length === 2);
						if (!mouseState.down) { return; }

						var center = getTouchCenter(event.targetTouches);
						mouseState.ox = mouseState.x = center[0];
						mouseState.oy = mouseState.y = center[1];
					}
				},
				touchmove: function(event) {
					if (!parameters.whenUsed || environment.entity === environment.activeCameraEntity) {
						if (!mouseState.down) { return; }

						var center = getTouchCenter(event.targetTouches);
						mouseState.x = center[0];
						mouseState.y = center[1];
					}
				},
				touchend: function(/*event*/) {
					mouseState.down = false;
					mouseState.ox = mouseState.x;
					mouseState.oy = mouseState.y;
				}
			};
			for (var event in listeners) {
				environment.domElement.addEventListener(event, listeners[event]);
			}
			environment.dirty = true;
		}

		function update(parameters, environment) {
<<<<<<< HEAD
			if(!environment.panDirty) {
				return;
			}
=======
			if(!environment.dirty) { return ;}
>>>>>>> 46a8bfcd
			mouseState.dx = mouseState.x - mouseState.ox;
			mouseState.dy = mouseState.y - mouseState.oy;
			if (mouseState.dx === 0 && mouseState.dy === 0) {
				return;
			}

			if (parameters.invertX) {
				mouseState.dx = -mouseState.dx;
			}
			if (parameters.invertY) {
				mouseState.dy = -mouseState.dy;
			}

			mouseState.ox = mouseState.x;
			mouseState.oy = mouseState.y;

			var mainCam = Renderer.mainCamera;

<<<<<<< HEAD
			var entity = environment.entity;
=======

			var entity = environment.entity;
			var transform = entity.transformComponent.transform;

>>>>>>> 46a8bfcd
			if (lookAtPoint && mainCam) {
				if (lookAtPoint.equals(mainCam.translation)) {
					return;
				}
				var camera = entity.cameraComponent.camera;
				mainCam.getScreenCoordinates(lookAtPoint, 1, 1, calcVector);
				calcVector.add_d(
					-mouseState.dx / (environment.viewportWidth/devicePixelRatio),
					mouseState.dy / (environment.viewportHeight/devicePixelRatio),
					0
				);
				mainCam.getWorldCoordinates(
					calcVector.x,
					calcVector.y,
					1,
					1,
					calcVector.z,
					calcVector
				);
				lookAtPoint.setv(calcVector);
<<<<<<< HEAD
				console.log(mouseState.dx, mouseState.dy)
=======

>>>>>>> 46a8bfcd
			} else {
				calcVector.setv(fwdVector).scale(mouseState.dy);
				calcVector2.setv(leftVector).scale(mouseState.dx);

				//! schteppe: use world coordinates for both by default?
				//if(parameters.screenMove){
					// In the case of screenMove, we normalize the camera movement
					// to the near plane instead of using pixels. This makes the parallel
					// camera map mouse world movement to camera movement 1-1
					var camera = entity.cameraComponent.camera;
<<<<<<< HEAD
					calcVector.scale((camera._frustumTop - camera._frustumBottom) / environment.viewportHeight);
					calcVector2.scale((camera._frustumRight - camera._frustumLeft) / environment.viewportWidth);
				//}
=======
					calcVector.scale(2*camera._frustumTop / (environment.viewportHeight/devicePixelRatio));
					calcVector2.scale(2*camera._frustumRight / (environment.viewportWidth/devicePixelRatio));
				}
>>>>>>> 46a8bfcd
				calcVector.addv(calcVector2);
				transform.rotation.applyPost(calcVector);
				//if(!parameters.screenMove){
					// panSpeed should be 1 in the screenMove case, to make movement sync properly
					calcVector.scale(parameters.panSpeed);
				//}
				entity.transformComponent.transform.translation.addv(calcVector);
				entity.transformComponent.setUpdated();
				environment.dirty = false;
			}
			SystemBus.emit('goo.cameraPositionChanged', {
				translation: transform.translation.data,
				lookAtPoint: lookAtPoint?lookAtPoint.data:null,
				id: entity.id
			});
		}

		function cleanup(parameters, environment) {
			for (var event in listeners) {
				environment.domElement.removeEventListener(event, listeners[event]);
			}
		}

		return {
			setup: setup,
			update: update,
			cleanup: cleanup
		};
	}

	PanCamScript.externals = {
		name: 'PanCamControlScript',
		description: 'Enables camera to pan around a point in 3D space using the mouse',
		parameters: [{
			key: 'whenUsed',
			type: 'boolean',
			'default': true
		}, {
			key: 'panButton',
			name: 'Pan button',
			description: 'Only pan with this button',
			type: 'string',
			control: 'select',
			'default': 'Any',
			options: ['Any', 'Left', 'Middle', 'Right']
		}, {
			key: 'panSpeed',
			type: 'float',
			'default': 0.005,
			scale: 0.001,
			decimals: 3
		}, {
			key: 'screenMove',
			type: 'boolean',
			'default': false,
			description: 'Syncs camera movement with mouse world position 1-1, needed for parallel camera.'
		}]
	};

	return PanCamScript;
});<|MERGE_RESOLUTION|>--- conflicted
+++ resolved
@@ -132,13 +132,9 @@
 		}
 
 		function update(parameters, environment) {
-<<<<<<< HEAD
-			if(!environment.panDirty) {
+			if(!environment.dirty) {
 				return;
 			}
-=======
-			if(!environment.dirty) { return ;}
->>>>>>> 46a8bfcd
 			mouseState.dx = mouseState.x - mouseState.ox;
 			mouseState.dy = mouseState.y - mouseState.oy;
 			if (mouseState.dx === 0 && mouseState.dy === 0) {
@@ -157,14 +153,9 @@
 
 			var mainCam = Renderer.mainCamera;
 
-<<<<<<< HEAD
-			var entity = environment.entity;
-=======
-
 			var entity = environment.entity;
 			var transform = entity.transformComponent.transform;
 
->>>>>>> 46a8bfcd
 			if (lookAtPoint && mainCam) {
 				if (lookAtPoint.equals(mainCam.translation)) {
 					return;
@@ -185,11 +176,8 @@
 					calcVector
 				);
 				lookAtPoint.setv(calcVector);
-<<<<<<< HEAD
 				console.log(mouseState.dx, mouseState.dy)
-=======
-
->>>>>>> 46a8bfcd
+
 			} else {
 				calcVector.setv(fwdVector).scale(mouseState.dy);
 				calcVector2.setv(leftVector).scale(mouseState.dx);
@@ -200,15 +188,9 @@
 					// to the near plane instead of using pixels. This makes the parallel
 					// camera map mouse world movement to camera movement 1-1
 					var camera = entity.cameraComponent.camera;
-<<<<<<< HEAD
 					calcVector.scale((camera._frustumTop - camera._frustumBottom) / environment.viewportHeight);
 					calcVector2.scale((camera._frustumRight - camera._frustumLeft) / environment.viewportWidth);
 				//}
-=======
-					calcVector.scale(2*camera._frustumTop / (environment.viewportHeight/devicePixelRatio));
-					calcVector2.scale(2*camera._frustumRight / (environment.viewportWidth/devicePixelRatio));
-				}
->>>>>>> 46a8bfcd
 				calcVector.addv(calcVector2);
 				transform.rotation.applyPost(calcVector);
 				//if(!parameters.screenMove){
@@ -217,7 +199,7 @@
 				//}
 				entity.transformComponent.transform.translation.addv(calcVector);
 				entity.transformComponent.setUpdated();
-				environment.dirty = false;
+				//environment.dirty = false;
 			}
 			SystemBus.emit('goo.cameraPositionChanged', {
 				translation: transform.translation.data,
