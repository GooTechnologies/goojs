define([
	'goo/math/Vector3',
	'goo/math/Vector2',
	'goo/math/MathUtils'
], function(
	Vector3,
	Vector2,
	MathUtils
) {
	'use strict';

	function OrbitCamControlScript() {
		var spherical;
		var lookAtPoint;

		/**
		 * @param {Vector3} [properties.spherical=Vector3(15,0,0)] The initial position of the camera given in spherical coordinates (r, theta, phi).
		 * Theta is the angle from the x-axis towards the z-axis, and phi is the angle from the xz-plane towards the y-axis. Some examples:
		 * <ul>
		 * <li>View from right: <code>new Vector3(15,0,0); // y is up and z is left</code> </li>
		 * <li>View from front: <code>new Vector3(15, Math.PI/2, 0) // y is up and x is right </code> </li>
		 * <li>View from top: <code>new Vector3(15,Math.PI/2,Math.PI/2) // z is down and x is right</code> </li>
		 * <li>View from top-right corner: <code>new Vector3(15, Math.PI/3, Math.PI/8)</code> </li>
		 * </ul>
		 */

		var timeSamples, xSamples, ySamples, sample;
		var velocity, targetSpherical, cartesian;
		var mouseState;
		var worldUpVector;
		var maxSampleTimeMS;
		var domElement;
		var dragButton;
		var zoomDistanceFactor = 0.035;
		var listeners;

		function setup(parameters, environment) {
			domElement = environment.domElement;
			dragButton = ['Any', 'Left', 'Middle', 'Right'].indexOf(parameters.dragButton) - 1;
			if (dragButton < -1) {
				dragButton = -1;
			}
			// Making more linear perception
			environment.smoothness = Math.pow(MathUtils.clamp(parameters.smoothness, 0, 1), 0.3);
			environment.inertia = Math.pow(MathUtils.clamp(parameters.drag, 0, 1), 0.3);

			timeSamples = [0, 0, 0, 0, 0];
			xSamples = [0, 0, 0, 0, 0];
			ySamples = [0, 0, 0, 0, 0];
			sample = 0;
			velocity = new Vector2(0, 0);

			environment.spherical = spherical = new Vector3(parameters.spherical);
			spherical.data[1] *= MathUtils.DEG_TO_RAD;
			spherical.data[2] *= MathUtils.DEG_TO_RAD;
			environment.lookAtPoint = lookAtPoint = new Vector3(parameters.lookAtPoint);
			environment.goingToLookAt = new Vector3(lookAtPoint);

			environment.targetSpherical = targetSpherical = new Vector3(spherical);
			cartesian = new Vector3();
			worldUpVector = new Vector3(Vector3.UNIT_Y);
			maxSampleTimeMS = 200;

			environment.orbitDirty = true;

			mouseState = {
				buttonDown: false,
				lastX: NaN,
				lastY: NaN
			};

			setupMouseControls(parameters, environment);
		}

		function updateButtonState(buttonIndex, down, parameters, environment) {
			if (environment.domElement !== document) {
				environment.domElement.focus();
			}

			if (dragButton === -1 || dragButton === buttonIndex || down === false) {
				mouseState.buttonDown = down;
				if (down) {
					mouseState.lastX = NaN;
					mouseState.lastY = NaN;
					velocity.set(0, 0);
					spherical.y = MathUtils.moduloPositive(spherical.y, MathUtils.TWO_PI);
					targetSpherical.copy(spherical);
				} else {
					applyReleaseDrift(parameters);
				}
			}
		}

		function updateDeltas(mouseX, mouseY, parameters, environment) {
			var dx = 0, dy = 0;
			if (isNaN(mouseState.lastX) || isNaN(mouseState.lastY)) {
				mouseState.lastX = mouseX;
				mouseState.lastY = mouseY;
			} else {
				dx = -(mouseX - mouseState.lastX);
				dy = mouseY - mouseState.lastY;
				mouseState.lastX = mouseX;
				mouseState.lastY = mouseY;
			}

			if (!mouseState.buttonDown || dx === 0 && dy === 0) {
				return;
			}

			timeSamples[sample] = Date.now();
			xSamples[sample] = dx;
			ySamples[sample] = dy;

			sample++;
			if (sample > timeSamples.length - 1) {
				sample = 0;
			}

			velocity.set(0, 0);
			move(parameters.orbitSpeed * dx, parameters.orbitSpeed * dy, parameters, environment);
		}

		// Should be moved to mathUtils?
		function _radialClamp(value, min, max) {
			// Rotating coordinates to be mirrored
			var zero = (min + max)/2 + ((max > min) ? Math.PI : 0);
			var _value = MathUtils.moduloPositive(value - zero, MathUtils.TWO_PI);
			var _min = MathUtils.moduloPositive(min - zero, MathUtils.TWO_PI);
			var _max = MathUtils.moduloPositive(max - zero, MathUtils.TWO_PI);

			// Putting min, max and value on the same circle
			if (value < 0 && min > 0) { min -= MathUtils.TWO_PI; }
			else if (value > 0 && min < 0) { min += MathUtils.TWO_PI; }
			if (value > MathUtils.TWO_PI && max < MathUtils.TWO_PI) { max += MathUtils.TWO_PI; }

			return _value < _min ? min : _value > _max ? max : value;
		}

		function move(azimuthAccel, thetaAccel, parameters, environment) {

			// update our master spherical coords, using x and y movement
			if (parameters.clampAzimuth) {
				var minAzimuth = parameters.minAzimuth * MathUtils.DEG_TO_RAD;
				var maxAzimuth = parameters.maxAzimuth * MathUtils.DEG_TO_RAD;
				targetSpherical.y = _radialClamp(targetSpherical.y - azimuthAccel, minAzimuth, maxAzimuth);
			} else {
				targetSpherical.y = targetSpherical.y - azimuthAccel;
			}
			var minAscent = parameters.minAscent * MathUtils.DEG_TO_RAD;
			var maxAscent = parameters.maxAscent * MathUtils.DEG_TO_RAD;
			targetSpherical.z = MathUtils.clamp(targetSpherical.z + thetaAccel, minAscent, maxAscent);
			environment.orbitDirty = true;
		}

		function applyWheel(e, parameters, environment) {
			var delta =  Math.max(-1, Math.min(1, -e.wheelDelta || e.detail));
			delta *= zoomDistanceFactor * targetSpherical.x;
			zoom(parameters.zoomSpeed * delta, parameters, environment);
		}

		function zoom(amount, parameters, environment) {
			targetSpherical.x = MathUtils.clamp(targetSpherical.x + amount, parameters.minZoomDistance, parameters.maxZoomDistance);
			environment.orbitDirty = true;
		}

		function applyReleaseDrift(parameters) {
			var now = Date.now();
			var dx = 0, dy = 0;
			var found = false;
			for (var i = 0, max = timeSamples.length; i < max; i++) {
				if (now - timeSamples[i] < maxSampleTimeMS) {
					dx += xSamples[i];
					dy += ySamples[i];
					found = true;
				}
			}
			if (found) {
				velocity.set(
					dx * parameters.orbitSpeed / timeSamples.length,
					dy * parameters.orbitSpeed / timeSamples.length
				);
			} else {
				velocity.set(0, 0);
			}
		}

		function setupMouseControls(parameters, environment) {
			var oldDistance = 0;
<<<<<<< HEAD
			listeners = {
=======
			var listeners = environment.orbitListeners = {
>>>>>>> 9c86a49f
				mousedown: function(event) {
					if (!parameters.whenUsed || environment.entity === environment.activeCameraEntity) {
						var button = event.button;
						if (button === 0) {
							if (event.altKey) {
								button = 2;
							} else if (event.shiftKey) {
								button = 1;
							}
						}
						updateButtonState(button, true, parameters, environment);
					}
				},
				mouseup: function(event) {
					var button = event.button;
					if (button === 0) {
						if (event.altKey) {
							button = 2;
						} else if (event.shiftKey) {
							button = 1;
						}
					}
					updateButtonState(button, false, parameters, environment);
				},
				mousemove: function(event) {
					if (!parameters.whenUsed || environment.entity === environment.activeCameraEntity) {
						updateDeltas(event.clientX, event.clientY, parameters, environment);
					}
				},
				mouseleave: function(event) {
					environment.orbitListeners.mouseup(event);
				},
				mousewheel: function(event) {
					if (!parameters.whenUsed || environment.entity === environment.activeCameraEntity) {
						applyWheel(event, parameters, environment);
					}
				},
				touchstart: function(event) {
					if (!parameters.whenUsed || environment.entity === environment.activeCameraEntity) {
						updateButtonState(dragButton, event.targetTouches.length === 1, parameters, environment);
					}
				},
				touchend: function(/*event*/) {
					updateButtonState(dragButton, false, parameters, environment);
					oldDistance = 0;
				},
				touchmove: function(event) {
					if (!parameters.whenUsed || environment.entity === environment.activeCameraEntity) {
						var cx, cy, distance;
						var touches = event.targetTouches;
						var x1 = touches[0].clientX;
						var y1 = touches[0].clientY;
						if (touches.length === 2) {
							var x2 = touches[1].clientX;
							var y2 = touches[1].clientY;
							distance = (x1 - x2) * (x1 - x2) + (y1 - y2) * (y1 - y2);
						} else {
							cx = x1;
							cy = y1;
							updateDeltas(cx, cy, parameters, environment);
						}
						var scale = (distance - oldDistance) / Math.max(domElement.height, domElement.width);
						scale /= 3;
						if (oldDistance === 0) {
							oldDistance = distance;
						} else if (touches.length === 2 && Math.abs(scale) > 0.3) {
							applyWheel({ wheelDelta: scale }, parameters, environment);
							oldDistance = distance;
						}
					}
				}
			};
			listeners.DOMMouseScroll = listeners.mousewheel;
			listeners.mouseleave = listeners.mouseup;

			for (var event in listeners) {
				environment.domElement.addEventListener(event, listeners[event]);
			}

			// Avoid missing the mouseup event because of Chrome bug:
			// https://code.google.com/p/chromium/issues/detail?id=244289
			// seems solved
			/*
			parameters.domElement.addEventListener('dragstart', function (event) {
				preventDefault();
			}, false);
			*/
			domElement.oncontextmenu = function () { return false; };
		}

		function updateVelocity (time, parameters, environment) {
			if (velocity.lengthSquared() > 0.000001) {
				move(velocity.x, velocity.y, parameters, environment);
				var rate = MathUtils.lerp(environment.inertia, 0, 1 - time / environment.inertia);
				velocity.mul(rate);
			} else {
				velocity.set(0, 0, 0);
			}
		}

		function update(parameters, environment, goo) {
			var entity = environment.entity;
			// grab our transformComponent
			var transformComponent = entity.transformComponent;

			var transform = transformComponent.transform;

			var delta = MathUtils.lerp(environment.smoothness, 1, environment.world.tpf);

			if (!environment.goingToLookAt.equals(environment.lookAtPoint)) {
				environment.lookAtPoint.lerp(environment.goingToLookAt, delta);
				environment.orbitDirty = true;
			}

			if (parameters.releaseVelocity) {
				updateVelocity(entity._world.tpf, parameters, environment);
			}

			if (!environment.orbitDirty) {
				return; //
			}

			//var delta = MathUtils.clamp(parameters.interpolationSpeed * environment.world.tpf, 0.0, 1.0);

			if (parameters.clampAzimuth) {
				spherical.y = MathUtils.lerp(delta, spherical.y, targetSpherical.y);
			} else {
				spherical.y = MathUtils.lerp(delta, spherical.y, targetSpherical.y);
			}

			spherical.x = MathUtils.lerp(delta, spherical.x, targetSpherical.x);
			spherical.z = MathUtils.lerp(delta, spherical.z, targetSpherical.z);

			MathUtils.sphericalToCartesian(spherical.x, spherical.y, spherical.z, cartesian);

			transform.translation.set(cartesian.add(lookAtPoint));
			if (!transform.translation.equals(lookAtPoint)) {
				transform.lookAt(lookAtPoint, worldUpVector);
			}

			if (spherical.distanceSquared(targetSpherical) < 0.000001) {
				spherical.y = MathUtils.moduloPositive(spherical.y, MathUtils.TWO_PI);
				targetSpherical.copy(spherical);
				environment.orbitDirty = false;
			}

			// set our component updated.
			transformComponent.setUpdated();
			goo.SystemBus.emit('goo.cameraPositionChanged', {
				spherical: environment.spherical.data,
				translation: transform.translation.data,
				lookAtPoint: environment.lookAtPoint.data,
				id: entity.id
			});
		}

		function cleanup(parameters, environment) {
<<<<<<< HEAD
			for (var event in listeners) {
				environment.domElement.removeEventListener(event, listeners[event]);
=======
			for (var event in environment.orbitListeners) {
				environment.domElement.removeEventListener(event, environment.orbitListeners[event]);
>>>>>>> 9c86a49f
			}
		}

		return {
			setup: setup,
			update: update,
			cleanup: cleanup
		};
	}

	OrbitCamControlScript.externals = {
		name: 'OrbitCamControlScript',
		description: 'Enables camera to orbit around a point in 3D space using the mouse',
		parameters: [{
			key: 'whenUsed',
			'default': true,
			type: 'boolean'
		}, {
			key: 'dragButton',
			description: 'Button to enable dragging',
			'default': 'Any',
			options: ['Any', 'Left', 'Middle', 'Right'],
			type: 'string',
			control: 'select'
		}, {
			key: 'orbitSpeed',
			'default': 0.005,
			type: 'float',
			scale: 0.001,
			decimals: 3
		}, {
			key: 'zoomSpeed',
			'default': 1.0,
			type: 'float',
			scale: 0.1
		}, {
			key: 'drag',
			name: 'Inertia',
			'default': 0.9,
			type: 'float',
			control: 'slider',
			min: 0,
			max: 1.0
		}, {
			key: 'smoothness',
			'default': 0.4,
			type: 'float',
			min: 0,
			max: 1,
			control: 'slider'
		}, {
			key: 'minZoomDistance',
			'default': 1,
			type: 'float',
			min: 0.01
		}, {
			key: 'maxZoomDistance',
			'default': 1000,
			type: 'float',
			min: 1
		}, {
			key: 'minAscent',
			description: 'Maximum arc the camera can reach below the target point',
			'default': -89,
			type: 'int',
			control: 'slider',
			min: -89,
			max: 89
		}, {
			key: 'maxAscent',
			description: 'Maximum arc the camera can reach above the target point',
			'default': 89.95,
			type: 'int',
			control: 'slider',
			min: -89,
			max: 89
		}, {
			key: 'clampAzimuth',
			'default': false,
			type: 'boolean'
		}, {
			key: 'minAzimuth',
			description: 'Maximum arc the camera can reach clockwise of the target point',
			'default': 90,
			type: 'int',
			control: 'slider',
			min: 0,
			max: 360
		}, {
			key: 'maxAzimuth',
			description: 'Maximum arc the camera can reach counter-clockwise of the target point',
			'default': 270,
			type: 'int',
			control: 'slider',
			min: 0,
			max: 360
		}, {
			key: 'lookAtPoint',
			description: 'The point to orbit around',
			'default': [0, 0, 0],
			type: 'vec3'
		}, {
			key: 'spherical',
			name: 'Start Point',
			description: 'The initial position of the camera given in spherical coordinates (r, theta, phi). Theta is the angle from the x-axis towards the z-axis, and phi is the angle from the xz-plane towards the y-axis.',
			'default': [15, 0, 0],
			type: 'vec3'
		}]
	};

	return OrbitCamControlScript;
});<|MERGE_RESOLUTION|>--- conflicted
+++ resolved
@@ -186,11 +186,7 @@
 
 		function setupMouseControls(parameters, environment) {
 			var oldDistance = 0;
-<<<<<<< HEAD
-			listeners = {
-=======
 			var listeners = environment.orbitListeners = {
->>>>>>> 9c86a49f
 				mousedown: function(event) {
 					if (!parameters.whenUsed || environment.entity === environment.activeCameraEntity) {
 						var button = event.button;
@@ -348,13 +344,8 @@
 		}
 
 		function cleanup(parameters, environment) {
-<<<<<<< HEAD
-			for (var event in listeners) {
-				environment.domElement.removeEventListener(event, listeners[event]);
-=======
 			for (var event in environment.orbitListeners) {
 				environment.domElement.removeEventListener(event, environment.orbitListeners[event]);
->>>>>>> 9c86a49f
 			}
 		}
 
