--- conflicted
+++ resolved
@@ -71,22 +71,13 @@
 				return;
 			}
 
-<<<<<<< HEAD
 			if (spec.default === null || spec.default === undefined) {
-				spec.default = ScriptUtils.defaultsByType[spec.type];
-=======
-			if (spec['default'] === null || spec['default'] === undefined) {
-				spec['default'] = ObjectUtils.deepClone(ScriptUtils.defaultsByType[spec.type]);
->>>>>>> f7f5f430
+				spec.default = ObjectUtils.deepClone(ScriptUtils.defaultsByType[spec.type]);
 			}
 
 			keys.push(spec.key);
 			if (typeof parameters[spec.key] === 'undefined') {
-<<<<<<< HEAD
-				parameters[spec.key] = _.clone(spec.default);
-=======
-				parameters[spec.key] = ObjectUtils.clone(spec['default']);
->>>>>>> f7f5f430
+				parameters[spec.key] = ObjectUtils.clone(spec.default);
 			}
 		});
 
