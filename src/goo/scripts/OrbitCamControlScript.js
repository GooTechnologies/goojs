--- conflicted
+++ resolved
@@ -1,17 +1,4 @@
 define([
-<<<<<<< HEAD
-	'goo/math/Vector2',
-	'goo/math/Vector3',
-	'goo/math/MathUtils'
-],
-/** @lends */
-function (
-	Vector2,
-	Vector3,
-	MathUtils
-	) {
-	'use strict';
-=======
 	'goo/math/Vector2', 
 	'goo/math/Vector3', 
 	'goo/math/MathUtils',
@@ -21,7 +8,7 @@
 function (
 	Vector2, Vector3, MathUtils, SystemBus) {
 	"use strict";
->>>>>>> b3261f1a
+
 
 	var _defaults = {
 		domElement: null,
