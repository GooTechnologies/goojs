define([
	'goo/loaders/handlers/ComponentHandler',
	'goo/timelinepack/TimelineComponent',
	'goo/timelinepack/ValueChannel',
	'goo/timelinepack/EventChannel',
	'goo/util/PromiseUtils',
	'goo/util/ArrayUtils',
	'goo/entities/SystemBus',
<<<<<<< HEAD
	'goo/util/ObjectUtils'
=======
	'goo/util/ObjectUtil',
	'goo/util/Tween'
>>>>>>> bd683df4
], function (
	ComponentHandler,
	TimelineComponent,
	ValueChannel,
	EventChannel,
	PromiseUtils,
	ArrayUtils,
	SystemBus,
	ObjectUtil,
	TWEEN
) {
	'use strict';

	/**
	 * @hidden
	 */
	function TimelineComponentHandler() {
		ComponentHandler.apply(this, arguments);
		this._type = 'TimelineComponent';
	}

	TimelineComponentHandler.prototype = Object.create(ComponentHandler.prototype);
	TimelineComponentHandler.prototype.constructor = TimelineComponentHandler;
	ComponentHandler._registerClass('timeline', TimelineComponentHandler);

	TimelineComponentHandler.prototype._prepare = function(/*config*/) {};

	TimelineComponentHandler.prototype._create = function() {
		return new TimelineComponent();
	};

	TimelineComponentHandler.tweenMap = {
		'translationX': ValueChannel.getSimpleTransformTweener.bind(null, 'translation', 0),
		'translationY': ValueChannel.getSimpleTransformTweener.bind(null, 'translation', 1),
		'translationZ': ValueChannel.getSimpleTransformTweener.bind(null, 'translation', 2),
		'scaleX': ValueChannel.getSimpleTransformTweener.bind(null, 'scale', 0),
		'scaleY': ValueChannel.getSimpleTransformTweener.bind(null, 'scale', 1),
		'scaleZ': ValueChannel.getSimpleTransformTweener.bind(null, 'scale', 2),
		'rotationX': ValueChannel.getRotationTweener.bind(null, 0),
		'rotationY': ValueChannel.getRotationTweener.bind(null, 1),
		'rotationZ': ValueChannel.getRotationTweener.bind(null, 2)
	};

	//! AT: requires TWEEN
	function getEasingFunction(easingString) {
		if (!easingString) {
			return TWEEN.Easing.Linear.None;
		}
		var separator = easingString.indexOf('.');
		var easingType = easingString.substr(0, separator);
		var easingDirection = easingString.substr(separator + 1);
		return TWEEN.Easing[easingType][easingDirection];
	}

	function updateValueChannelKeyframe(keyframeConfig, keyframeId, channel) {
		var needsResorting = false;

		var keyframe = ArrayUtils.find(channel.keyframes, function (keyframe) {
			return keyframe.id === keyframeId;
		});

		var easingFunction = getEasingFunction(keyframeConfig.easing);

		// create a new keyframe if it does not exist already or update it if it exists
		if (!keyframe) {
			channel.addKeyframe(
				keyframeId,
				keyframeConfig.time,
				keyframeConfig.value,
				easingFunction
			);
		} else {
			// the time of one keyframe changed so we're not certain anymore that they're sorted
			if (keyframe.time !== +keyframeConfig.time) {
				needsResorting = true;
			}
			keyframe.time = +keyframeConfig.time;
			keyframe.value = +keyframeConfig.value;
			keyframe.easingFunction = easingFunction;
		}

		return {
			needsResorting: needsResorting
		};
	}

	function updateEventChannelKeyFrame(keyframeConfig, keyframeId, channel, channelConfig) {
		var needsResorting = false;

		var callbackEntry = ArrayUtils.find(channel.keyframes, function (callbackEntry) {
			return callbackEntry.id === keyframeId;
		});

		// create the event emitter callback, we're gonna use it anyway
		var eventEmitter = function () {
			SystemBus.emit(channelConfig.eventName, keyframeConfig.value);
		};

		// create a new callback entry in the callback agenda if it does not exist already or update it if it exists
		if (!callbackEntry) {
			channel.addCallback(keyframeId, keyframeConfig.time, eventEmitter);
		} else {
			// the time of one keyframe changed so we're not certain anymore that they're sorted
			if (callbackEntry.time !== +keyframeConfig.time) {
				needsResorting = true;
			}
			callbackEntry.time = +keyframeConfig.time;
			callbackEntry.callback = eventEmitter;
		}

		return {
			needsResorting: needsResorting
		};
	}

	function updateChannel(channelConfig, channelId, component, entityResolver, rotationMap) {
		// search for existing one
		var channel = ArrayUtils.find(component.channels, function (channel) {
			return channel.id === channelId;
		});

		// and create one if needed
		if (!channel) {
			var key = channelConfig.propertyKey;
			if (key) {
				var entityId = channelConfig.entityId;
				if (entityId && !rotationMap[entityId]) {
					rotationMap[entityId] = [0, 0, 0];
				}
				var updateCallback =
					TimelineComponentHandler.tweenMap[key](entityId, entityResolver, rotationMap[entityId]);

				channel = new ValueChannel(channelId, {
					callbackUpdate: updateCallback
				});
			} else {
				channel = new EventChannel(channelId);
			}
			component.channels.push(channel);
		} else if (channelConfig.entityId && channel.callbackUpdate && channel.callbackUpdate.rotation) {
			var rotation = rotationMap[channelConfig.entityId] = channel.callbackUpdate.rotation;
			rotation[0] = 0;
			rotation[1] = 0;
			rotation[2] = 0;
		}

		channel.enabled = channelConfig.enabled !== false;

		// remove existing keyframes in the channel that are not mentioned in the config anymore
		// filter preserves the order, otherwise the channel would fail to work
		// the keyframes need always be sorted by their time property
		channel.keyframes = channel.keyframes.filter(function (keyframe) {
			return !!channelConfig.keyframes[keyframe.id];
		});

		var needsResorting = false;

		if (channelConfig.propertyKey) {
			for (var keyframeId in channelConfig.keyframes) {
				var keyframeConfig = channelConfig.keyframes[keyframeId];
				var updateResult = updateValueChannelKeyframe(keyframeConfig, keyframeId, channel, channelConfig);
				needsResorting = needsResorting || updateResult.needsResorting;
			}
		} else {
			for (var keyframeId in channelConfig.keyframes) {
				var keyframeConfig = channelConfig.keyframes[keyframeId];
				var updateResult = updateEventChannelKeyFrame(keyframeConfig, keyframeId, channel, channelConfig);
				needsResorting = needsResorting || updateResult.needsResorting;
			}
		}

		// !AT: if time was changed for any keyframe then the whole channel might not work as expected
		// could make this even faster but let's not go that far
		if (needsResorting) {
			channel.sort();
		}
	}

	TimelineComponentHandler.prototype.update = function(entity, config, options) {
		var that = this;
		return ComponentHandler.prototype.update.call(this, entity, config, options).then(function (component) {
			if (!component) { return; }

			if (!isNaN(config.duration)) {
				component.duration = +config.duration;
			}
			component.loop = (config.loop.enabled === true);

			// remove existing channels in the component that are not mentioned in the config anymore
			component.channels = component.channels.filter(function (channel) {
				return !!config.channels[channel.id];
			});

			var entityResolver = function (entityId) {
				return that.world.entityManager.getEntityById(entityId);
			};
			var rotationMap = {};

			ObjectUtil.forEach(config.channels, function (channelConfig) {
				updateChannel(channelConfig, channelConfig.id, component, entityResolver, rotationMap);
			}, null, 'sortValue');

			return component;
		});
	};

	return TimelineComponentHandler;
});<|MERGE_RESOLUTION|>--- conflicted
+++ resolved
@@ -3,24 +3,18 @@
 	'goo/timelinepack/TimelineComponent',
 	'goo/timelinepack/ValueChannel',
 	'goo/timelinepack/EventChannel',
-	'goo/util/PromiseUtils',
 	'goo/util/ArrayUtils',
 	'goo/entities/SystemBus',
-<<<<<<< HEAD
-	'goo/util/ObjectUtils'
-=======
-	'goo/util/ObjectUtil',
+	'goo/util/ObjectUtils',
 	'goo/util/Tween'
->>>>>>> bd683df4
 ], function (
 	ComponentHandler,
 	TimelineComponent,
 	ValueChannel,
 	EventChannel,
-	PromiseUtils,
 	ArrayUtils,
 	SystemBus,
-	ObjectUtil,
+	ObjectUtils,
 	TWEEN
 ) {
 	'use strict';
@@ -210,7 +204,7 @@
 			};
 			var rotationMap = {};
 
-			ObjectUtil.forEach(config.channels, function (channelConfig) {
+			ObjectUtils.forEach(config.channels, function (channelConfig) {
 				updateChannel(channelConfig, channelConfig.id, component, entityResolver, rotationMap);
 			}, null, 'sortValue');
 
