define([
	'goo/loaders/handlers/ComponentHandler',
	'goo/timelinepack/TimelineComponent',
	'goo/timelinepack/ValueChannel',
	'goo/timelinepack/EventChannel',
	'goo/util/PromiseUtil',
	'goo/util/ArrayUtil',
	'goo/entities/SystemBus'
	],
/** @lends */
	function(
	ComponentHandler,
	TimelineComponent,
	ValueChannel,
	EventChannel,
	PromiseUtil,
	ArrayUtil,
	SystemBus
	) {
	'use strict';

	/**
	 * @class
	 * @private
	 */
	function TimelineComponentHandler() {
		ComponentHandler.apply(this, arguments);
		this._type = 'TimelineComponent';
	}

	TimelineComponentHandler.prototype = Object.create(ComponentHandler.prototype);
	TimelineComponentHandler.prototype.constructor = TimelineComponentHandler;
	ComponentHandler._registerClass('timeline', TimelineComponentHandler);

	TimelineComponentHandler.prototype._prepare = function(/*config*/) {};

	TimelineComponentHandler.prototype._create = function() {
		return new TimelineComponent();
	};

	TimelineComponentHandler.tweenMap = {
<<<<<<< HEAD
		'translationX': Channel.getTranslationXTweener,
		'translationY': Channel.getTranslationYTweener,
		'translationZ': Channel.getTranslationZTweener,
		'scaleX': Channel.getScaleXTweener,
		'scaleY': Channel.getScaleYTweener,
		'scaleZ': Channel.getScaleZTweener,
		'event': function(){}
=======
		'translationX': ValueChannel.getTranslationXTweener,
		'translationY': ValueChannel.getTranslationYTweener,
		'translationZ': ValueChannel.getTranslationZTweener,
		'scaleX': ValueChannel.getScaleXTweener,
		'scaleY': ValueChannel.getScaleYTweener,
		'scaleZ': ValueChannel.getScaleZTweener,
		'event': function () {}
>>>>>>> a6949d25
	};

	//! AT: requires TWEEN
	function getEasingFunction(easingString) {
		if (!easingString) {
			return TWEEN.Easing.Linear.None;
		}
		var separator = easingString.indexOf('.');
		var easingType = easingString.substr(0, separator);
		var easingDirection = easingString.substr(separator + 1);
		return TWEEN.Easing[easingType][easingDirection];
	}

	function updateKeyframe(keyframeConfig, keyframeId, channel) {
		var needsResorting = false;

		var keyframe = ArrayUtil.find(channel.keyframes, function (keyframe) {
			return keyframe.id === keyframeId;
		});

		var easingFunction = getEasingFunction(keyframeConfig.easing);

		// create a new keyframe if it does not exist already or update it if it exists
		if (!keyframe) {
			channel.addKeyframe(
				keyframeId,
				keyframeConfig.time,
<<<<<<< HEAD
				keyframeConfig.value,
				easingFunction);
=======
				keyframeConfig.value, 
				easingFunction
			);
>>>>>>> a6949d25
		} else {
			// the time of one keyframe changed so we're not certain anymore that they're sorted
			if (keyframe.time !== +keyframeConfig.time) {
				needsResorting = true;
			}
			keyframe.time = +keyframeConfig.time;
			keyframe.value = +keyframeConfig.value;
			keyframe.easingFunction = easingFunction;
		}

		return {
			needsResorting: needsResorting
		};
	}

	function updateCallbackEntry(keyframeConfig, keyframeId, channel, channelConfig) {
		var needsResorting = false;

		var callbackEntry = ArrayUtil.find(channel.keyframes, function (callbackEntry) {
			return callbackEntry.id === keyframeId;
		});

		// create the event emitter callback, we're gonna use it anyway
		var eventEmitter = function () {
			SystemBus.emit(channelConfig.eventName, keyframeConfig.value);
		};

		// create a new callback entry in the callback agenda if it does not exist already or update it if it exists
		if (!callbackEntry) {
			channel.addCallback(keyframeId, keyframeConfig.time, eventEmitter);
		} else {
			// the time of one keyframe changed so we're not certain anymore that they're sorted
			if (callbackEntry.time !== +keyframeConfig.time) {
				needsResorting = true;
			}
			callbackEntry.time = +keyframeConfig.time;
			callbackEntry.callback = eventEmitter;
		}

		return {
			needsResorting: needsResorting
		};
	}

<<<<<<< HEAD
	function updateChannel(channelConfig, channelId, component, entity) {
=======
	function updateChannel(channelConfig, channelId, component, entityResolver) {
>>>>>>> a6949d25
		// search for existing one
		var channel = ArrayUtil.find(component.channels, function (channel) {
			return channel.id === channelId;
		});

		// and create one if needed
		if (!channel) {
<<<<<<< HEAD
			// REVIEW should be called with (id, options) not (id, callback) according to Channel
			var updateCallback = channelConfig.propertyKey? TimelineComponentHandler.tweenMap[channelConfig.propertyKey](entity):function(){};

			channel = new Channel(channelId, {
				callbackUpdate: updateCallback
			});
			// REVIEW Channel needs to be connected to child entity somewhere
=======
			if (channelConfig.propertyKey) {
				var updateCallback = channelConfig.propertyKey ?
					TimelineComponentHandler.tweenMap[channelConfig.propertyKey](channelConfig.entityId, entityResolver) :
					function () {};

				channel = new ValueChannel(channelId, {
					callbackUpdate: updateCallback
				});
			} else {
				channel = new EventChannel(channelId);
			}

>>>>>>> a6949d25
			component.channels.push(channel);
		}

		// remove existing keyframes in the channel that are not mentioned in the config anymore
		// filter preserves the order, otherwise the channel would fail to work
		// the keyframes need always be sorted by their time property
		channel.keyframes = channel.keyframes.filter(function (keyframe) {
			return !!channelConfig.keyframes[keyframe.id];
		});

		var needsResorting = false;

		if (channelConfig.propertyKey) {
			for (var keyframeId in channelConfig.keyframes) {
				var keyframeConfig = channelConfig.keyframes[keyframeId];
				var updateResult = updateKeyframe(keyframeConfig, keyframeId, channel, channelConfig);
				needsResorting = needsResorting || updateResult.needsResorting;
			}
		} else {
			for (var keyframeId in channelConfig.keyframes) {
				var keyframeConfig = channelConfig.keyframes[keyframeId];
				var updateResult = updateCallbackEntry(keyframeConfig, keyframeId, channel, channelConfig);
				needsResorting = needsResorting || updateResult.needsResorting;
			}
		}

		// !AT: if time was changed for any keyframe then the whole channel might not work as expected
		// could make this even faster but let's not go that far
		if (needsResorting) {
			channel.sort();
		}
	}

	TimelineComponentHandler.prototype.update = function(entity, config, options) {
		var that = this;
		return ComponentHandler.prototype.update.call(this, entity, config, options).then(function (component) {
			if (!component) { return; }

			// remove existing channels in the component that are not mentioned in the config anymore
			component.channels = component.channels.filter(function (channel) {
				return !!config.channels[channel.id];
			});

			var entityResolver = function (entityId) {
				return that.world.entityManager.getEntityById(entityId);
			};

			for (var channelId in config.channels) {
				var channelConfig = config.channels[channelId];
<<<<<<< HEAD
				// REVIEW channelConfig should contain channelId
				updateChannel(channelConfig, channelId, component, entity);
=======
				updateChannel(channelConfig, channelId, component, entityResolver);
>>>>>>> a6949d25
			}

			return component;
		});
	};

	return TimelineComponentHandler;
});<|MERGE_RESOLUTION|>--- conflicted
+++ resolved
@@ -39,15 +39,6 @@
 	};
 
 	TimelineComponentHandler.tweenMap = {
-<<<<<<< HEAD
-		'translationX': Channel.getTranslationXTweener,
-		'translationY': Channel.getTranslationYTweener,
-		'translationZ': Channel.getTranslationZTweener,
-		'scaleX': Channel.getScaleXTweener,
-		'scaleY': Channel.getScaleYTweener,
-		'scaleZ': Channel.getScaleZTweener,
-		'event': function(){}
-=======
 		'translationX': ValueChannel.getTranslationXTweener,
 		'translationY': ValueChannel.getTranslationYTweener,
 		'translationZ': ValueChannel.getTranslationZTweener,
@@ -55,7 +46,6 @@
 		'scaleY': ValueChannel.getScaleYTweener,
 		'scaleZ': ValueChannel.getScaleZTweener,
 		'event': function () {}
->>>>>>> a6949d25
 	};
 
 	//! AT: requires TWEEN
@@ -83,14 +73,9 @@
 			channel.addKeyframe(
 				keyframeId,
 				keyframeConfig.time,
-<<<<<<< HEAD
-				keyframeConfig.value,
-				easingFunction);
-=======
 				keyframeConfig.value, 
 				easingFunction
 			);
->>>>>>> a6949d25
 		} else {
 			// the time of one keyframe changed so we're not certain anymore that they're sorted
 			if (keyframe.time !== +keyframeConfig.time) {
@@ -135,11 +120,7 @@
 		};
 	}
 
-<<<<<<< HEAD
-	function updateChannel(channelConfig, channelId, component, entity) {
-=======
 	function updateChannel(channelConfig, channelId, component, entityResolver) {
->>>>>>> a6949d25
 		// search for existing one
 		var channel = ArrayUtil.find(component.channels, function (channel) {
 			return channel.id === channelId;
@@ -147,15 +128,6 @@
 
 		// and create one if needed
 		if (!channel) {
-<<<<<<< HEAD
-			// REVIEW should be called with (id, options) not (id, callback) according to Channel
-			var updateCallback = channelConfig.propertyKey? TimelineComponentHandler.tweenMap[channelConfig.propertyKey](entity):function(){};
-
-			channel = new Channel(channelId, {
-				callbackUpdate: updateCallback
-			});
-			// REVIEW Channel needs to be connected to child entity somewhere
-=======
 			if (channelConfig.propertyKey) {
 				var updateCallback = channelConfig.propertyKey ?
 					TimelineComponentHandler.tweenMap[channelConfig.propertyKey](channelConfig.entityId, entityResolver) :
@@ -167,8 +139,6 @@
 			} else {
 				channel = new EventChannel(channelId);
 			}
-
->>>>>>> a6949d25
 			component.channels.push(channel);
 		}
 
@@ -218,12 +188,7 @@
 
 			for (var channelId in config.channels) {
 				var channelConfig = config.channels[channelId];
-<<<<<<< HEAD
-				// REVIEW channelConfig should contain channelId
-				updateChannel(channelConfig, channelId, component, entity);
-=======
 				updateChannel(channelConfig, channelId, component, entityResolver);
->>>>>>> a6949d25
 			}
 
 			return component;
