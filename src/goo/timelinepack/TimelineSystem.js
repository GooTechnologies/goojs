--- conflicted
+++ resolved
@@ -1,16 +1,4 @@
-<<<<<<< HEAD
 var System = require('../entities/systems/System');
-var TWEEN = require('../util/TWEEN');
-
-
-=======
-define([
-	'goo/entities/systems/System'
-], function (
-	System
-) {
-	'use strict';
->>>>>>> 477e5b2c
 
 	/**
 	 * Manages entities with a TimelineComponent
