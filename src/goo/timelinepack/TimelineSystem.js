var System = require('../entities/systems/System');

/**
 * Manages entities with a TimelineComponent
 * @example-link http://code.gooengine.com/latest/visual-test/goo/timelinepack/TimelineComponent/TimelineComponent-vtest.html Working example
 */
function TimelineSystem() {
	System.call(this, 'TimelineSystem', ['TimelineComponent']);
}

TimelineSystem.prototype = Object.create(System.prototype);
TimelineSystem.prototype.constructor = TimelineSystem;

<<<<<<< HEAD
TimelineSystem.prototype.process = function (entities, tpf) {
	if (this.resetRequest) {
		var component;
		this.resetRequest = false;
		for (var i = 0; i < entities.length; i++) {
			component = entities[i].timelineComponent;
			component.stop();
			if (component.autoStart) {
				component.start();
			}
		}
		this.time = 0;
		this.passive = true;
		return;
	}

	for (var i = 0; i < this._activeEntities.length; i++) {
		var entity = this._activeEntities[i];
=======
	TimelineSystem.prototype.process = function (entities, tpf) {
		for (var i = 0; i < this._activeEntities.length; i++) {
			var entity = this._activeEntities[i];
>>>>>>> d20e36cf

		entity.timelineComponent.update(tpf);
	}
};

<<<<<<< HEAD
/**
 * Resumes updating the entities
 */
TimelineSystem.prototype.play = function () {
	this.passive = false;
	if (!this.paused) {
		this.entered = true;
	}
	this.paused = false;
};

/**
 * Stops updating the entities
 */
TimelineSystem.prototype.pause = function () {
	this.passive = true;
	this.paused = true;
};
=======
	/**
	 * Resumes updating the entities
	 */
	TimelineSystem.prototype.play = function () {
		this.passive = false;
		var entities = this._activeEntities;
		for (var i = 0; i < entities.length; i++) {
			var component = entities[i].timelineComponent;
			if (component.autoStart) {
				component.start();
			}
		}
	};

	/**
	 * Stops updating the entities
	 */
	TimelineSystem.prototype.pause = function () {
		this.passive = true;
		var entities = this._activeEntities;
		for (var i = 0; i < entities.length; i++) {
			var component = entities[i].timelineComponent;
			component.pause();
		}
	};
>>>>>>> d20e36cf

/**
 * Resumes updating the entities; an alias for `.play`
 */
TimelineSystem.prototype.resume = TimelineSystem.prototype.play;

<<<<<<< HEAD
/**
 * Stop updating entities and resets the state machines to their initial state
 */
TimelineSystem.prototype.stop = function () {
	this.passive = false;
	this.resetRequest = true;
	this.paused = false;
};
=======
	/**
	 * Stop updating entities and resets the state machines to their initial state
	 */
	TimelineSystem.prototype.stop = function () {
		this.passive = true;
		var entities = this._activeEntities;
		for (var i = 0; i < entities.length; i++) {
			var component = entities[i].timelineComponent;
			component.stop();
		}
	};
>>>>>>> d20e36cf

module.exports = TimelineSystem;<|MERGE_RESOLUTION|>--- conflicted
+++ resolved
@@ -11,45 +11,26 @@
 TimelineSystem.prototype = Object.create(System.prototype);
 TimelineSystem.prototype.constructor = TimelineSystem;
 
-<<<<<<< HEAD
 TimelineSystem.prototype.process = function (entities, tpf) {
-	if (this.resetRequest) {
-		var component;
-		this.resetRequest = false;
-		for (var i = 0; i < entities.length; i++) {
-			component = entities[i].timelineComponent;
-			component.stop();
-			if (component.autoStart) {
-				component.start();
-			}
-		}
-		this.time = 0;
-		this.passive = true;
-		return;
-	}
-
 	for (var i = 0; i < this._activeEntities.length; i++) {
 		var entity = this._activeEntities[i];
-=======
-	TimelineSystem.prototype.process = function (entities, tpf) {
-		for (var i = 0; i < this._activeEntities.length; i++) {
-			var entity = this._activeEntities[i];
->>>>>>> d20e36cf
 
 		entity.timelineComponent.update(tpf);
 	}
 };
 
-<<<<<<< HEAD
 /**
  * Resumes updating the entities
  */
 TimelineSystem.prototype.play = function () {
 	this.passive = false;
-	if (!this.paused) {
-		this.entered = true;
+	var entities = this._activeEntities;
+	for (var i = 0; i < entities.length; i++) {
+		var component = entities[i].timelineComponent;
+		if (component.autoStart) {
+			component.start();
+		}
 	}
-	this.paused = false;
 };
 
 /**
@@ -57,62 +38,28 @@
  */
 TimelineSystem.prototype.pause = function () {
 	this.passive = true;
-	this.paused = true;
+	var entities = this._activeEntities;
+	for (var i = 0; i < entities.length; i++) {
+		var component = entities[i].timelineComponent;
+		component.pause();
+	}
 };
-=======
-	/**
-	 * Resumes updating the entities
-	 */
-	TimelineSystem.prototype.play = function () {
-		this.passive = false;
-		var entities = this._activeEntities;
-		for (var i = 0; i < entities.length; i++) {
-			var component = entities[i].timelineComponent;
-			if (component.autoStart) {
-				component.start();
-			}
-		}
-	};
-
-	/**
-	 * Stops updating the entities
-	 */
-	TimelineSystem.prototype.pause = function () {
-		this.passive = true;
-		var entities = this._activeEntities;
-		for (var i = 0; i < entities.length; i++) {
-			var component = entities[i].timelineComponent;
-			component.pause();
-		}
-	};
->>>>>>> d20e36cf
 
 /**
  * Resumes updating the entities; an alias for `.play`
  */
 TimelineSystem.prototype.resume = TimelineSystem.prototype.play;
 
-<<<<<<< HEAD
 /**
  * Stop updating entities and resets the state machines to their initial state
  */
 TimelineSystem.prototype.stop = function () {
-	this.passive = false;
-	this.resetRequest = true;
-	this.paused = false;
+	this.passive = true;
+	var entities = this._activeEntities;
+	for (var i = 0; i < entities.length; i++) {
+		var component = entities[i].timelineComponent;
+		component.stop();
+	}
 };
-=======
-	/**
-	 * Stop updating entities and resets the state machines to their initial state
-	 */
-	TimelineSystem.prototype.stop = function () {
-		this.passive = true;
-		var entities = this._activeEntities;
-		for (var i = 0; i < entities.length; i++) {
-			var component = entities[i].timelineComponent;
-			component.stop();
-		}
-	};
->>>>>>> d20e36cf
 
 module.exports = TimelineSystem;