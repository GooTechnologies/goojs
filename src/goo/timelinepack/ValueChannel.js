define([
	'goo/timelinepack/AbstractTimelineChannel',
	'goo/math/MathUtils'
], function (
	AbstractTimelineChannel,
	MathUtils
	) {
	'use strict';

	function ValueChannel(id, options) {
		AbstractTimelineChannel.call(this, id);

		this.value = 0;

		options = options || {};
		this.callbackUpdate = options.callbackUpdate;
		this.callbackEnd = options.callbackEnd;
	}

	ValueChannel.prototype = Object.create(AbstractTimelineChannel.prototype);
	ValueChannel.prototype.constructor = AbstractTimelineChannel;

	/**
	 * Schedules a tween
	 * @param id
	 * @param time Start time
	 * @param value
	 * @param {function(number)} easingFunction
	 */
	ValueChannel.prototype.addKeyframe = function (id, time, value, easingFunction) {
		var newKeyframe = {
			id: id,
			time: time,
			value: value,
			easingFunction: easingFunction
		};

		if (time > this.lastTime) {
			this.keyframes.push(newKeyframe);
			this.lastTime = time;
		} else if (!this.keyframes.length || time < this.keyframes[0].time) {
			this.keyframes.unshift(newKeyframe);
		} else {
			var index = this._find(this.keyframes, time) + 1;
			this.keyframes.splice(index, 0, newKeyframe);
		}

		return this;
	};

	/**
	 * Update the channel to a given time.
	 * @param time
	 */
	ValueChannel.prototype.update = function (time) {
		if (!this.enabled) { return this.value; }
		if (!this.keyframes.length) { return this.value; }

		var newValue;
		var newEntryIndex;
		if (time <= this.keyframes[0].time) {
			newValue = this.keyframes[0].value;
		} else if (time >= this.keyframes[this.keyframes.length - 1].time) {
			newValue = this.keyframes[this.keyframes.length - 1].value;
		} else {
			newEntryIndex = this._find(this.keyframes, time);
			var newEntry = this.keyframes[newEntryIndex];
			var nextEntry = this.keyframes[newEntryIndex + 1];

			var progressInEntry = (time - newEntry.time) / (nextEntry.time - newEntry.time);
			var progressValue = newEntry.easingFunction(progressInEntry);

			newValue = MathUtils.lerp(progressValue, newEntry.value, nextEntry.value);
		}

		//! AT: comparing floats with === is ok here
		// if (this.value !== newValue || true) { // overriding for now to get time progression
		//! AT: not sure if create people want this all the time or not
		this.value = newValue;
		this.callbackUpdate(time, this.value, newEntryIndex);
		// }

		return this;
	};

	ValueChannel.prototype.setTime = ValueChannel.prototype.update;

	// tween factories
	ValueChannel.getSimpleTransformTweener = function (type, dimensionIndex, entityId, resolver) {
		var entity;
		return function (time, value) {
			if (!entity) { entity = resolver(entityId); }

<<<<<<< HEAD
=======
			//
			// REVIEW:
			// what about a guard instead?
			// if (!entity) { return; }
			// I used to be pro-guard as it reduces indentation, but is it easier to read..?
			//

>>>>>>> e1381c0c
			//! AT: this prevents the timeline from blowing up if the entity is absent
			// it's a temporary fix in the engine until the issue is patched in create
			// https://trello.com/c/cj8XQnUz/1588-normal-user-can-t-import-prefabs-with-timelines-if-not-all-animated-objects-are-in-the-prefab
			if (entity) {
				entity.transformComponent.transform[type].data[dimensionIndex] = value;
				entity.transformComponent.setUpdated();
			}
		};
	};

	ValueChannel.getRotationTweener = function (angleIndex, entityId, resolver, rotation) {
		var entity;
		var func = function (time, value) {
			if (!entity) { entity = resolver(entityId); }
			//! AT: same here as above; a tmp fix
			if (entity) {
				var rotation = func.rotation;
				rotation[angleIndex] = value * MathUtils.DEG_TO_RAD;
				entity.transformComponent.transform.rotation.fromAngles(rotation[0], rotation[1], rotation[2]);
				entity.transformComponent.setUpdated();
			}
		};
		func.rotation = rotation;
		return func;
	};

	return ValueChannel;
});<|MERGE_RESOLUTION|>--- conflicted
+++ resolved
@@ -91,16 +91,6 @@
 		return function (time, value) {
 			if (!entity) { entity = resolver(entityId); }
 
-<<<<<<< HEAD
-=======
-			//
-			// REVIEW:
-			// what about a guard instead?
-			// if (!entity) { return; }
-			// I used to be pro-guard as it reduces indentation, but is it easier to read..?
-			//
-
->>>>>>> e1381c0c
 			//! AT: this prevents the timeline from blowing up if the entity is absent
 			// it's a temporary fix in the engine until the issue is patched in create
 			// https://trello.com/c/cj8XQnUz/1588-normal-user-can-t-import-prefabs-with-timelines-if-not-all-animated-objects-are-in-the-prefab
