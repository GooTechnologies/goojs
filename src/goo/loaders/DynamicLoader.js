--- conflicted
+++ resolved
@@ -114,13 +114,8 @@
 	 * registered {@link ConfigHandler}.
 	 *
 	 * @param {string} ref Ref of object to load.
-<<<<<<< HEAD
-	 * @param {object} options
-	 * @param {function (handled, total)} [options.progressCallback] Function called while loading the world.
-=======
 	 * @param {Object} options
 	 * @param {function(handled, total)} [options.progressCallback] Function called while loading the world.
->>>>>>> f7f5f430
 	 * Arguments handled and total are both integer numbers and represent the loaded elements so far as well as the total elements.
 	 * @param {boolean} [options.preloadBinaries=false] Load the binary data as soon as the reference is loaded.
 	 * @param {boolean} [options.noCache=false] Ignore cache, i.e. always load files fresh from the server.
