--- conflicted
+++ resolved
@@ -9,12 +9,9 @@
 		'goo/entities/components/MeshDataComponent',
 		'goo/renderer/MeshData',
 		'goo/math/Vector3',
-<<<<<<< HEAD
 		'goo/renderer/Material',
 		'goo/renderer/shaders/ShaderLib',
-=======
 		'goo/math/MathUtils',
->>>>>>> 389611e2
 
 		'goo/lib/rsvp.amd',
 
@@ -32,12 +29,9 @@
 		MeshDataComponent,
 		MeshData,
 		Vector3,
-<<<<<<< HEAD
 		Material,
 		ShaderLib,
-=======
 		MathUtils,
->>>>>>> 389611e2
 
 		RSVP,
 
@@ -228,15 +222,11 @@
 			for(var i in materials) {
 				mrc.materials.push(materials[i]);
 			}
-<<<<<<< HEAD
 
 			if (materials.length === 0) {
 				// Add default material.
 				mrc.materials.push(new Material.createMaterial(ShaderLib.simpleLit, 'DefaultEntityLoaderMaterial'));
 			}
-
-=======
->>>>>>> 389611e2
 			return mrc;
 		});
 	};
