/*jshint bitwise: false */
define([
	'goo/lib/rsvp.amd',
	'goo/loaders/JsonUtils',
	'goo/renderer/MeshData',
	'goo/loaders/SkeletonLoader'
],
/** @lends */
function(
	RSVP,
	JsonUtils,
	MeshData,
	SkeletonLoader
) {
	"use strict";

	/**
	 * @class Utility class for loading {@link MeshData} objects.
	 *
	 * @constructor
	 * @param {object} parameters
	 * @param {Loader} parameters.loader
	 */

	function MeshLoader(parameters) {
		if (typeof parameters === "undefined" || parameters === null) {
			throw new Error('MeshLoader(): Argument `parameters` was undefined/null');
		}

		if (typeof parameters.loader === "undefined" || parameters.loader === null) {
			throw new Error('MeshLoader(): Argument `parameters.loader` was invalid/undefined/null');
		}

		this._loader = parameters.loader;
		this._skeletonLoader = new SkeletonLoader({
			loader: this._loader
		});
		this._cache = {};
	}

	/**
	 * Loads the mesh at <code>meshPath</code>.
	 * @example
	 * meshLoader.load('meshes/sphere.mesh').then(function(mesh) {
	 *   // handle {@link MeshData} mesh
	 * });
	 * @param {string} meshPath Relative path to the mesh.
	 * @return {RSVP.Promise} The promise is resolved with the loaded {@link MeshData} object.
	 */
	MeshLoader.prototype.load = function(meshPath) {
		if (this._cache[meshPath]) {
			return this._cache[meshPath];
		}

		var that = this;
		var promise = this._loader.load(meshPath, function(data) {
			return that._parse(data);
		});

		this._cache[meshPath] = promise;
		return promise;
	};


	MeshLoader.prototype._parse = function(data) {
		if (typeof data === 'string') {
			data = JSON.parse(data);
		}
		var promise = new RSVP.Promise();

		try {
			if (data.compression) {
				this.useCompression = data.compression.compressed || false;
				this.compressedVertsRange = data.compression.compressedVertsRange || (1 << 14) - 1; // int
				this.compressedColorsRange = data.compression.compressedColorsRange || (1 << 8) - 1; // int
				this.compressedUnitVectorRange = data.compression.compressedUnitVectorRange || (1 << 10) - 1; // int
			}
			var type = (data.type === 'SkinnedMesh') ? 'SkinnedMesh' : 'Mesh';
			var meshData;
			if (data.type === 'SkinnedMesh') {
				meshData = this._parseMeshData(data.data || data, 4, type);
				meshData.type = MeshData.SKINMESH;
			} else {
				meshData = this._parseMeshData(data.data || data, 0, type);
				meshData.type = MeshData.MESH;
			}
			if (data.pose) {
				var skeletonLoader = this._skeletonLoader;
				promise = skeletonLoader.load(data.pose)
					.then(function(skeletonPose) {
					meshData.currentPose = skeletonPose;
					return meshData;
				});
			} else {
				promise.resolve(meshData);
			}
		} catch (e) {
			promise.reject(e);
		}

		return promise;
	};

	MeshLoader.prototype._parseMeshData = function(data, weightsPerVert, type) {
		var vertexCount = data.vertexCount; // int
		if (vertexCount === 0) {
			return null;
		}

		var indexCount = data.indexLengths ? data.indexLengths[0] : data.indices ? data.indices.length : 0;

		var attributeMap = {};
		if (data.vertices) {
			attributeMap.POSITION = MeshData.createAttribute(3, 'Float');
		}
		if (data.normals) {
			attributeMap.NORMAL = MeshData.createAttribute(3, 'Float');
		}
		if (data.tangents) {
			attributeMap.TANGENT = MeshData.createAttribute(4, 'Float');
		}
		if (data.colors) {
			attributeMap.COLOR = MeshData.createAttribute(4, 'Float');
		}
		if (weightsPerVert > 0 && data.weights) {
			attributeMap.WEIGHTS = MeshData.createAttribute(4, 'Float');
		}
		if (weightsPerVert > 0 && data.joints) {
			attributeMap.JOINTIDS = MeshData.createAttribute(4, 'Short');
		}
		if (data.textureCoords) {
			for (var i in data.textureCoords) {
				attributeMap['TEXCOORD' + i] = MeshData.createAttribute(2, 'Float');
			}
		}
		var meshData = new MeshData(attributeMap, vertexCount, indexCount);

		if (data.vertices) {
			if (this.useCompression) {
				var offsetObj = data.vertexOffsets;
				JsonUtils.fillAttributeBufferFromCompressedString(data.vertices, meshData, MeshData.POSITION, [data.vertexScale,
				data.vertexScale, data.vertexScale], [offsetObj.xOffset, offsetObj.yOffset, offsetObj.zOffset]);
			} else {
				JsonUtils.fillAttributeBuffer(data.vertices, meshData, MeshData.POSITION);
			}
		}
		if (weightsPerVert > 0 && data.weights) {
			if (this.useCompression) {
				var offset = 0;
				var scale = 1 / this.compressedVertsRange;

				JsonUtils.fillAttributeBufferFromCompressedString(data.weights, meshData, MeshData.WEIGHTS, [scale], [offset]);
			} else {
				JsonUtils.fillAttributeBuffer(data.weights, meshData, MeshData.WEIGHTS);
			}
		}
		if (data.normals) {
			if (this.useCompression) {
				var offset = 1 - (this.compressedUnitVectorRange + 1 >> 1);
				var scale = 1 / -offset;

				JsonUtils.fillAttributeBufferFromCompressedString(data.normals, meshData, MeshData.NORMAL, [scale, scale, scale], [offset, offset,
				offset]);
			} else {
				JsonUtils.fillAttributeBuffer(data.normals, meshData, MeshData.NORMAL);
			}
		}
		if (data.tangents) {
			if (this.useCompression) {
				var offset = 1 - (this.compressedUnitVectorRange + 1 >> 1);
				var scale = 1 / -offset;

				JsonUtils.fillAttributeBufferFromCompressedString(data.tangents, meshData, MeshData.TANGENT, [scale, scale, scale, scale], [offset,
				offset, offset, offset]);
			} else {
				JsonUtils.fillAttributeBuffer(data.tangents, meshData, MeshData.TANGENT);
			}
		}
		if (data.colors) {
			if (this.useCompression) {
				var offset = 0;
				var scale = 255 / (this.compressedColorsRange + 1);
				JsonUtils.fillAttributeBufferFromCompressedString(data.colors, meshData, MeshData.COLOR, [scale, scale, scale, scale], [offset,
				offset, offset, offset]);
			} else {
				JsonUtils.fillAttributeBuffer(data.colors, meshData, MeshData.COLOR);
			}
		}
		if (data.textureCoords) {
			var textureUnits = data.textureCoords;
			if (this.useCompression) {
				for (var i = 0; i < textureUnits.length; i++) {
					var texObj = textureUnits[i];
					JsonUtils.fillAttributeBufferFromCompressedString(texObj.UVs, meshData, 'TEXCOORD' + i, texObj.UVScales, texObj.UVOffsets);
				}
			} else {
				for (var i = 0; i < textureUnits.length; i++) {
					JsonUtils.fillAttributeBuffer(textureUnits[i], meshData, 'TEXCOORD' + i);
				}
			}
		}
		if (weightsPerVert > 0 && data.joints) {
			var buffer = meshData.getAttributeBuffer(MeshData.JOINTIDS);
			var jointData;
			if (this.useCompression) {
<<<<<<< HEAD
				jointData = JsonUtils.getIntBufferFromCompressedString(data.Joints, 32767);
			} else {
				jointData = JsonUtils.getIntBuffer(data.Joints, 32767);
=======
				jointData = JsonUtils.getIntBufferFromCompressedString(data.joints, 32767);
			} else {
				jointData = JsonUtils.getIntBuffer(data.joints, 32767);
>>>>>>> a96d6582
			}
			if (type === 'SkinnedMesh') {
				// map these joints to local.
				var localJointMap = [];
				var localIndex = 0;
				for (var i = 0, max = jointData.length; i < max; i++) {
					var jointIndex = jointData[i];
					if (localJointMap[jointIndex] === undefined) {
						localJointMap[jointIndex] = localIndex++;
					}

					buffer.set([localJointMap[jointIndex]], i);
				}

				// store local map
				var localMap = [];
				for (var jointIndex = 0; jointIndex < localJointMap.length; jointIndex++) {
					localIndex = localJointMap[jointIndex];
					if (localIndex !== undefined) {
						localMap[localIndex] = jointIndex;
					}
				}

				meshData.paletteMap = localMap;
				meshData.weightsPerVertex = weightsPerVert;
			} else {
				for (var i = 0, max = jointData.capacity(); i < max; i++) {
					buffer.putCast(i, jointData.get(i));
				}
			}
		}

		if (data.indices) {
			if (this.useCompression) {
				meshData.getIndexBuffer().set(JsonUtils.getIntBufferFromCompressedString(data.indices, vertexCount));
			} else {
				meshData.getIndexBuffer().set(JsonUtils.getIntBuffer(data.indices, vertexCount));
			}
		}

		if (data.indexModes) {
			var modes = data.indexModes;
			if (modes.length === 1) {
				meshData.indexModes[0] = modes[0];
			} else {
				var modeArray = [];
				for (var i = 0; i < modes.length; i++) {
					modeArray[i] = modes[i];
				}
				meshData.indexModes = modeArray;
			}
		}

		if (data.indexLengths) {
			var lengths = data.indexLengths;
			var lengthArray = [];
			for (var i = 0; i < lengths.length; i++) {
				lengthArray[i] = lengths[i];
			}
			meshData.indexLengths = lengthArray;
		}

		if (data.boundingBox) {
			meshData.boundingBox = data.boundingBox;
		}

		return meshData;
	};

	return MeshLoader;
});<|MERGE_RESOLUTION|>--- conflicted
+++ resolved
@@ -203,15 +203,9 @@
 			var buffer = meshData.getAttributeBuffer(MeshData.JOINTIDS);
 			var jointData;
 			if (this.useCompression) {
-<<<<<<< HEAD
-				jointData = JsonUtils.getIntBufferFromCompressedString(data.Joints, 32767);
-			} else {
-				jointData = JsonUtils.getIntBuffer(data.Joints, 32767);
-=======
 				jointData = JsonUtils.getIntBufferFromCompressedString(data.joints, 32767);
 			} else {
 				jointData = JsonUtils.getIntBuffer(data.joints, 32767);
->>>>>>> a96d6582
 			}
 			if (type === 'SkinnedMesh') {
 				// map these joints to local.
