--- conflicted
+++ resolved
@@ -49,11 +49,8 @@
 	* @param {boolean} [parameters.ajax] If true, load resources from the server if not found in the cache. Defaults to true.
 	*###
 	class DynamicLoader			
-<<<<<<< HEAD
 		_jsonTest = /\.(shader|script|entity|material|scene|mesh|texture|skeleton|animation|clip|bundle)$/
-=======
 		_jsonTest = /\.(shader|script|entity|material|scene|mesh|texture|bundle)$/
->>>>>>> fd9ed642
 		
 		_texture_types = _.keys(ConfigHandler.getHandler('texture').loaders)
 		
@@ -138,10 +135,7 @@
 		* mapping all loaded refs to their configuration, like so: <code>{sceneRef: sceneConfig, entity1Ref: entityConfig...}</code>.
 		*###
 		loadFromBundle: (ref, bundleName, options={})->
-<<<<<<< HEAD
-=======
 			_.defaults(options, @options)
->>>>>>> fd9ed642
 			@_loadRef(bundleName).then (data)=>
 				if options.noCache
 					@_configs = data
