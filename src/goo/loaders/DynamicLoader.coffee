--- conflicted
+++ resolved
@@ -216,13 +216,8 @@
 			if @_objects[ref]?.then
 				#console.debug "#{ref} is handling"	
 				return @_objects[ref]
-<<<<<<< HEAD
-			else if @_objects[ref] and not options?.noCache
-				console.debug "#{ref} is already handled"
-=======
 			else if @_objects[ref] and not options.noCache
 				#console.debug "#{ref} is already handled"
->>>>>>> 652d903c
 				return pu.createDummyPromise(@_objects[ref])
 			else
 				type = @_getTypeForRef(ref)
