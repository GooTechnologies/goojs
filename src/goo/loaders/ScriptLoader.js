define([
		'goo/lib/rsvp.amd',
		'goo/loaders/Loader'
	],
	/** @lends */
	function(
		RSVP,
		Loader
	) {
	"use strict";

	/**
	 * @class Utility class for loading Scripts.
	 *
	 * @constructor
	 * @param {object} parameters
	 * @param {Loader} parameters.loader
	 */
	function ScriptLoader(parameters) {
		if(typeof parameters === "undefined" || parameters === null) {
			throw new Error('ScriptLoader(): Argument `parameters` was undefined/null');
		}

		if(typeof parameters.loader === "undefined" || !(parameters.loader instanceof Loader) || parameters.loader === null) {
			throw new Error('ScriptLoader(): Argument `parameters.loader` was invalid/undefined/null');
		}

		this._loader = parameters.loader;
		this._cache = {};
	}
	/**
	 * Loads the script at <code>scriptPath</code>
<<<<<<< HEAD
	 * @param {string} scriptPath
	 */
	ScriptLoader.prototype.load = function (scriptPath) {
=======
	 * @example
	 * scriptLoader.load('scripts/OrbitCamControlScript.script').then(function(ScriptTemplate) {
	 *   var scriptComponent = new {@link ScriptComponent}();
	 *   var script = new ScriptTemplate();
	 *   scriptComponent.scripts.push(script);
	 * });
	 * @param {string} scriptPath
	 * @param {object} params To pass in to the script
	 * @returns {RSVP.Promise} The promise is resolved with the loaded Script instance.
	 */
	ScriptLoader.prototype.load = function (scriptPath, params) {
>>>>>>> a96d6582
		if (this._cache[scriptPath]) {
			return this._cache[scriptPath].then(function(Script) {
				return new Script(params);
			});
		}

<<<<<<< HEAD
		var promise = new RSVP.Promise();
		require([this._loader.rootPath + scriptPath],
			function(ScriptTemplate) {
				promise.resolve(ScriptTemplate);
=======
		var parse = this._parse.bind(this);
		var promise = this._loader.load(scriptPath, function(data) {
			return parse(data);
		});

		this._cache[scriptPath] = promise;
		return promise.then(function(Script) {
			return new Script(params);
		});
	};

	ScriptLoader.prototype._parse = function (data) {
		if (typeof data === 'string') {
			data = JSON.parse(data);
		}
		return this._loadScript(data.jsRef);
	};

	ScriptLoader.prototype._loadScript = function (sourcePath) {
		var p = new RSVP.Promise();
		require([this._loader.rootPath + sourcePath],
			function(Script) {
				p.resolve(Script);
>>>>>>> a96d6582
			}
		);
		return p;
	};


	return ScriptLoader;
});<|MERGE_RESOLUTION|>--- conflicted
+++ resolved
@@ -30,11 +30,6 @@
 	}
 	/**
 	 * Loads the script at <code>scriptPath</code>
-<<<<<<< HEAD
-	 * @param {string} scriptPath
-	 */
-	ScriptLoader.prototype.load = function (scriptPath) {
-=======
 	 * @example
 	 * scriptLoader.load('scripts/OrbitCamControlScript.script').then(function(ScriptTemplate) {
 	 *   var scriptComponent = new {@link ScriptComponent}();
@@ -46,19 +41,12 @@
 	 * @returns {RSVP.Promise} The promise is resolved with the loaded Script instance.
 	 */
 	ScriptLoader.prototype.load = function (scriptPath, params) {
->>>>>>> a96d6582
 		if (this._cache[scriptPath]) {
 			return this._cache[scriptPath].then(function(Script) {
 				return new Script(params);
 			});
 		}
 
-<<<<<<< HEAD
-		var promise = new RSVP.Promise();
-		require([this._loader.rootPath + scriptPath],
-			function(ScriptTemplate) {
-				promise.resolve(ScriptTemplate);
-=======
 		var parse = this._parse.bind(this);
 		var promise = this._loader.load(scriptPath, function(data) {
 			return parse(data);
@@ -82,7 +70,6 @@
 		require([this._loader.rootPath + sourcePath],
 			function(Script) {
 				p.resolve(Script);
->>>>>>> a96d6582
 			}
 		);
 		return p;
