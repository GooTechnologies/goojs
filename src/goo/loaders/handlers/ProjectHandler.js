--- conflicted
+++ resolved
@@ -45,24 +45,18 @@
 ) {
 	"use strict";
 
-<<<<<<< HEAD
-	/*
+	/*jshint eqeqeq: false, -W041 */
+	/**
 	 * @class Handler for loading project into engine (actually loading mainScene)
+	 * @private
 	 * @extends ConfigHandler
 	 * @param {World} world
 	 * @param {Function} getConfig
 	 * @param {Function} updateObject
-=======
-	/*jshint eqeqeq: false, -W041 */
-	/**
-	 * @class
-	 * @constructor
-	 * @private
->>>>>>> 11243096
 	 */
 	function ProjectHandler() {
 		ConfigHandler.apply(this, arguments);
-		/*
+		/**
 		this._skybox = null;
 		this._skyboxTexture = null;
 		this._skyboxGeographic = false;
@@ -77,7 +71,7 @@
 	ProjectHandler.prototype.constructor = ProjectHandler;
 	ConfigHandler._registerClass('project', ProjectHandler);
 
-	/*
+	/**
 	 * Removes project from engine, i e removes mainScene, i e removes scene entities from world
 	 * @param {string} ref}
 	 * @param {object} options
@@ -89,7 +83,7 @@
 		}
 	};
 
-	/*
+	/**
 	 * Creates an empty project object
 	 * @returns {object}
 	 * @private
@@ -100,7 +94,7 @@
 		};
 	};
 
-	/*
+	/**
 	 * Creates/updates/removes a project
 	 * @param {string} ref
 	 * @param {object|null} config
@@ -127,7 +121,7 @@
 
 	return ProjectHandler;
 
-	/* Save for copy pasting into other handlers
+	/**Save for copy pasting into other handlers
 
 	ProjectHandler.prototype._prepare = function(config) {
 		config.skybox = config.skybox || {};
@@ -470,7 +464,7 @@
 		}
 
 		// cleanup whatever magically made it into weather state and avoided the above update loop
-		/*
+		/**
 		for (var key in this.weatherState) {
 			if (!config[key]) {
 				ProjectHandler.weatherHandlers[key].remove.bind(this)(this.weatherState);
