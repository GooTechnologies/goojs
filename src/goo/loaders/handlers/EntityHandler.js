--- conflicted
+++ resolved
@@ -6,13 +6,9 @@
 	'goo/util/PromiseUtil',
 	'goo/util/ObjectUtil',
 	'goo/entities/EntityUtils'
-<<<<<<< HEAD
-], /* @lends */ function(
-=======
 ], 
 /** @lends */
 function(
->>>>>>> 7544ad99
 	ConfigHandler,
 	ComponentHandler,
 	RSVP,
@@ -23,7 +19,6 @@
 ) {
 	"use strict";
 
-<<<<<<< HEAD
 	/*
 	 * @class Handler for loading entities into engine
 	 * @extends ConfigHandler
@@ -31,11 +26,6 @@
 	 * @param {Function} getConfig
 	 * @param {Function} updateObject
 	 */
-=======
-	/**
-	* @class
-	*/
->>>>>>> 7544ad99
 	function EntityHandler() {
 		ConfigHandler.apply(this, arguments);
 		this._componentHandlers = {};
@@ -94,7 +84,6 @@
 					}
 				}
 			}
-<<<<<<< HEAD
 
 			// Removing components
 			var components = entity._components;
@@ -102,23 +91,6 @@
 				var type = that._getComponentType(components[i]);
 				if (config.components[type] == null) {
 					that._updateComponent(entity, type, null, options);
-=======
-		}
-		// Remove components
-		object._components.forEach(function(component) {
-			var type = component.type;
-			type = type.slice(0, type.lastIndexOf('Component'));
-			type = StringUtil.uncapitalize(type);
-			if (type === 'howler') {
-				type = 'sound'; // Discrepancy for some reason
-			}
-			if (!config.components[type]) {
-				handler = this._getHandler(type);
-				if(handler) {
-					handler.remove(object, options);
-				} else {
-					console.warn("No componentHandler for " + type);
->>>>>>> 7544ad99
 				}
 			}
 			// When all is done, hide or show and return
