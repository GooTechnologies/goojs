define([
	'goo/loaders/handlers/ConfigHandler',
	'goo/loaders/handlers/ComponentHandler',
	'goo/util/rsvp',
	'goo/util/StringUtil',
	'goo/util/PromiseUtil',
	'goo/util/ObjectUtil',
	'goo/entities/EntityUtils'
],
/** @lends */
function(
	ConfigHandler,
	ComponentHandler,
	RSVP,
	StringUtil,
	PromiseUtil,
	_,
	EntityUtils
) {
	"use strict";

<<<<<<< HEAD
	/*
	 * @class Handler for loading entities into engine
	 * @extends ConfigHandler
	 * @param {World} world
	 * @param {Function} getConfig
	 * @param {Function} updateObject
	 */
=======
	/**
	* @class
	* @private
	*/
>>>>>>> 11243096
	function EntityHandler() {
		ConfigHandler.apply(this, arguments);
		this._componentHandlers = {};
	}

	EntityHandler.prototype = Object.create(ConfigHandler.prototype);
	EntityHandler.prototype.constructor = EntityHandler;
	ConfigHandler._registerClass('entity', EntityHandler);

	/*
	 * Creates an empty entity
	 * @param {string} ref will be the entity's id
	 * @returns {Entity}
	 * @private
	 */
	EntityHandler.prototype._create = function() {
		return this.world.createEntity();
	};

	/*
	 * Removes an entity
	 * @param {ref}
	 * @private
	 */
	EntityHandler.prototype._remove = function(ref) {
		var entity = this._objects[ref];
		if (entity) {
			entity.removeFromWorld();
			delete this._objects[ref];
		}
	};

	/*
	 * Adds/updates/removes an entity
	 * @param {string} ref
	 * @param {object|null} config
	 * @param {object} options
	 * @returns {RSVP.Promise} Resolves with the updated entity or null if removed
	 */
	EntityHandler.prototype.update = function(ref, config, options) {
		var that = this;
		return ConfigHandler.prototype.update.call(this, ref, config, options).then(function(entity) {
			if (!entity) { return; }
			entity.id = ref;
			entity.name = config.name;
			entity.static = !!config.static;
			var promises = [];

			// Adding/updating components
			for (var type in config.components) {
				if (config.components[type] != null) {
					var p = that._updateComponent(entity, type, config.components[type], options);
					if (p) { promises.push(p); }
					else { 
						console.error("Error handling component " + type); 
					}
				}
			}

			// Removing components
			var components = entity._components;
			for(var i = 0; i < components.length; i++) {
				var type = that._getComponentType(components[i]);
				if (config.components[type] == null) {
					that._updateComponent(entity, type, null, options);
				}
			}
			// When all is done, hide or show and return
			return PromiseUtil.optimisticAll(promises).then(function(/*components*/) {
				if (config.hidden) {
					EntityUtils.hide(entity);
				} else {
					EntityUtils.show(entity);
				}
				return entity;
			});
		});
	};

	/*
	 * Adds/updates/removes a component on an entity
	 * @param {Entity} entity
	 * @param {string} type
	 * @param {object} config
	 * @param {object} options
	 * @returns {RSVP.Promise} Resolves with updated entity
	 * @private
	 */
	EntityHandler.prototype._updateComponent = function(entity, type, config, options) {
		var handler = this._getHandler(type);
		if (!handler) { return null; }

		var p = handler.update(entity, config, options);
		if (!p || !p.then) { return null; }

		return p;
	};

	/*
	 * Get the type for the component. Needed to match engine components against data model
	 * component types.
	 * @param {Component} component
	 * @returns {string} 
	 * @private
	 */
	EntityHandler.prototype._getComponentType = function(component) {
		var type = component.type;
		type = type.slice(0, type.lastIndexOf('Component'));
		type = StringUtil.uncapitalize(type);
		if (type === 'howler') { type = 'sound'; } // HowlerComponent should be renamed
		return type;
	};

	/*
	 * Gets the handler for a component type or creates a new one if necessary
	 * @param {string} type
	 * @returns {ComponentHandler}
	 */
	EntityHandler.prototype._getHandler = function(type) {
		if (!this._componentHandlers[type]) {
			var Handler = ComponentHandler.getHandler(type);
			if (Handler) {
				this._componentHandlers[type] = new Handler(
					this.world,
					this.getConfig,
					this.updateObject,
					this.options
				);
			}
		}
		return this._componentHandlers[type];
	};

	return EntityHandler;
});<|MERGE_RESOLUTION|>--- conflicted
+++ resolved
@@ -6,7 +6,7 @@
 	'goo/util/PromiseUtil',
 	'goo/util/ObjectUtil',
 	'goo/entities/EntityUtils'
-],
+], 
 /** @lends */
 function(
 	ConfigHandler,
@@ -19,20 +19,14 @@
 ) {
 	"use strict";
 
-<<<<<<< HEAD
-	/*
+	/**
 	 * @class Handler for loading entities into engine
 	 * @extends ConfigHandler
 	 * @param {World} world
 	 * @param {Function} getConfig
 	 * @param {Function} updateObject
+	 * @private
 	 */
-=======
-	/**
-	* @class
-	* @private
-	*/
->>>>>>> 11243096
 	function EntityHandler() {
 		ConfigHandler.apply(this, arguments);
 		this._componentHandlers = {};
@@ -42,7 +36,7 @@
 	EntityHandler.prototype.constructor = EntityHandler;
 	ConfigHandler._registerClass('entity', EntityHandler);
 
-	/*
+	/**
 	 * Creates an empty entity
 	 * @param {string} ref will be the entity's id
 	 * @returns {Entity}
@@ -52,7 +46,7 @@
 		return this.world.createEntity();
 	};
 
-	/*
+	/**
 	 * Removes an entity
 	 * @param {ref}
 	 * @private
@@ -65,7 +59,7 @@
 		}
 	};
 
-	/*
+	/**
 	 * Adds/updates/removes an entity
 	 * @param {string} ref
 	 * @param {object|null} config
@@ -112,7 +106,7 @@
 		});
 	};
 
-	/*
+	/**
 	 * Adds/updates/removes a component on an entity
 	 * @param {Entity} entity
 	 * @param {string} type
@@ -131,7 +125,7 @@
 		return p;
 	};
 
-	/*
+	/**
 	 * Get the type for the component. Needed to match engine components against data model
 	 * component types.
 	 * @param {Component} component
@@ -146,7 +140,7 @@
 		return type;
 	};
 
-	/*
+	/**
 	 * Gets the handler for a component type or creates a new one if necessary
 	 * @param {string} type
 	 * @returns {ComponentHandler}
