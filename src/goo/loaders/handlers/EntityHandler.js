--- conflicted
+++ resolved
@@ -72,7 +72,6 @@
 						this.options
 					);
 				}
-				
 				var promise = handler.update(object, componentConfig, options);
 				if (!promise || !promise.then) {
 					console.error("Handler for " + componentName + " did not return promise");
@@ -84,16 +83,6 @@
 			}
 		}
 
-<<<<<<< HEAD
-		// hide/unhide entities and their descendants
-		if (!!config.hidden) {
-			EntityUtils.hide(object);
-		} else {
-			EntityUtils.show(object);
-		}
-
-=======
->>>>>>> 0fca0673
 		if (promises.length) {
 			return RSVP.all(promises).then(function(/*components*/) {
 				if (!!config.hidden) {
