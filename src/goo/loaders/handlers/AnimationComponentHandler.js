--- conflicted
+++ resolved
@@ -11,21 +11,15 @@
 ) {
 	"use strict";
 
-<<<<<<< HEAD
-	/*
+	/**
 	 * @class For handling loading of animation components
 	 * @constructor
 	 * @param {World} world The goo world
 	 * @param {function} getConfig The config loader function. See {@see DynamicLoader._loadRef}.
 	 * @param {function} updateObject The handler function. See {@see DynamicLoader.update}.
 	 * @extends ComponentHandler
+	 * @private
 	 */
-=======
-	/**
-	* @class
-	* @private
-	*/
->>>>>>> 11243096
 	function AnimationComponentHandler() {
 		ComponentHandler.apply(this, arguments);
 		this._type = 'AnimationComponent';
@@ -35,7 +29,7 @@
 	AnimationComponentHandler.prototype.constructor = AnimationComponentHandler;
 	ComponentHandler._registerClass('animation', AnimationComponentHandler);
 
-	/*
+	/**
 	 * Create animation component.
 	 * @returns {AnimationComponent} the created component object
 	 * @private
