define([
	'goo/loaders/handlers/ConfigHandler',
	'goo/util/ObjectUtils',
	'goo/entities/SystemBus',
	'goo/renderer/shaders/ShaderBuilder',
	'goo/util/Snow', // TODO Should move!
	'goo/util/rsvp'
], function (
	ConfigHandler,
	_,
	SystemBus,
	ShaderBuilder,
	Snow,
	RSVP
) {
	'use strict';

	var defaults = {
		backgroundColor: [0.3, 0.3, 0.3, 1],
		globalAmbient: [0, 0, 0],
		fog: {
			enabled: false,
			color: [1, 1, 1],
			near: 10,
			far: 1000
		}
	};
	var soundDefaults = {
		volume: 1,
		reverb: 0,
		dopplerFactor: 1,
		rolloffFactor: 0.4,
		maxDistance: 100
	};

	/**
	 * Handling environments
	 * @param {World} world
	 * @param {Function} getConfig
	 * @param {Function} updateObject
	 * @private
	 */
	function EnvironmentHandler() {
		ConfigHandler.apply(this, arguments);
	}

	EnvironmentHandler.prototype = Object.create(ConfigHandler.prototype);
	EnvironmentHandler.prototype.constructor = EnvironmentHandler;
	ConfigHandler._registerClass('environment', EnvironmentHandler);

	EnvironmentHandler.prototype._prepare = function (config) {
		_.defaults(config, defaults);
	};

	EnvironmentHandler.prototype._create = function () {
		return {
			weatherState: {}
		};
	};

	EnvironmentHandler.prototype._remove = function (ref) {
		var object = this._objects.get(ref);
		this._objects.delete(ref);
		if (!object) {
			return;
		}

		// Remove weather
		for (var key in object.weatherState) {
			EnvironmentHandler.weatherHandlers[key].remove(object.weatherState);
		}

		// Reset environment
		SystemBus.emit('goo.setClearColor', defaults.backgroundColor);
		ShaderBuilder.CLEAR_COLOR = defaults.backgroundColor;
		ShaderBuilder.GLOBAL_AMBIENT = defaults.globalAmbient.slice(0, 3);
		ShaderBuilder.USE_FOG = defaults.fog.enabled;
		ShaderBuilder.FOG_COLOR = defaults.fog.color.slice(0, 3);
		ShaderBuilder.FOG_SETTINGS = [defaults.fog.near, defaults.fog.far];

		// Reset Sound
		var soundSystem = this.world.getSystem('SoundSystem');
		if (soundSystem) {
			soundSystem.updateConfig(soundDefaults);
			soundSystem.setReverb(null);
		}
	};

	/**
	 * Adds/updates/removes an environment
	 * @param {string} ref
	 * @param {Object} config
	 * @param {Object} options
	 * @returns {RSVP.Promise} Resolves with the updated environment or null if removed
	 */
	EnvironmentHandler.prototype._update = function (ref, config, options) {
		var that = this;
		return ConfigHandler.prototype._update.call(this, ref, config, options).then(function (object) {
			if (!object) { return; }

			var backgroundColor = config.backgroundColor;
			var alpha = backgroundColor[3];
			// Premultiply alpha
			object.backgroundColor = [
				backgroundColor[0] * alpha,
				backgroundColor[1] * alpha,
				backgroundColor[2] * alpha,
				backgroundColor[3]
			];
			object.globalAmbient = config.globalAmbient.slice(0, 3);

			object.fog = _.deepClone(config.fog);

			// Background color
			SystemBus.emit('goo.setClearColor', object.backgroundColor);

			// Fog and ambient
			ShaderBuilder.CLEAR_COLOR = object.backgroundColor;
			ShaderBuilder.GLOBAL_AMBIENT = object.globalAmbient;
			ShaderBuilder.USE_FOG = object.fog.enabled;
			ShaderBuilder.FOG_COLOR = object.fog.color.slice(0, 3);
			ShaderBuilder.FOG_SETTINGS = [object.fog.near, config.fog.far];

			// Weather
			for (var key in config.weather) {
				var handler = EnvironmentHandler.weatherHandlers[key];
				if (handler) {
					handler.update.call(that, config.weather[key], object.weatherState);
				}
			}

			var promises = [];

			// Skybox
			if (config.skyboxRef) {
				EnvironmentHandler.currentSkyboxRef = config.skyboxRef;
<<<<<<< HEAD
				promises.push(that._load(config.skyboxRef, {reload: true}));
=======
				promises.push(that._load(config.skyboxRef, { reload: true }));
>>>>>>> f6817999
			} else if (EnvironmentHandler.currentSkyboxRef) {
				var p = that.updateObject(EnvironmentHandler.currentSkyboxRef, null)
				.then(function () {
					delete EnvironmentHandler.currentSkyboxRef;
				});
				promises.push(p);
			}

			// Sound
			var soundSystem = that.world.getSystem('SoundSystem');
			if (config.sound && soundSystem) {
				soundSystem.updateConfig(config.sound);
				if (config.sound.reverbRef) {
					var p = that._load(config.sound.reverbRef, options).then(function (sound) {
						soundSystem.setReverb(sound._buffer);
					});
					promises.push(p);
				} else {
					soundSystem.setReverb(null);
				}
			}
			return RSVP.all(promises).then(function () { return object; });
		});
	};


	EnvironmentHandler.weatherHandlers = {
		snow: {
			update: function (config, weatherState) {
				if (config.enabled) {
					if (!weatherState.snow || !weatherState.snow.enabled) {
						// add snow
						weatherState.snow = weatherState.snow || {};
						weatherState.snow.enabled = true;
						weatherState.snow.snow = new Snow(this.world.gooRunner);
					}

					weatherState.snow.snow.setEmissionVelocity(config.velocity);
					weatherState.snow.snow.setReleaseRatePerSecond(config.rate);
					weatherState.snow.snow.setEmissionHeight(config.height);
				} else {
					if (weatherState.snow && weatherState.snow.enabled) {
						// remove snow
						weatherState.snow.snow.remove();
						weatherState.snow.enabled = false;
						delete weatherState.snow.snow;
					}
				}
			},
			remove: function (weatherState) {
				if (weatherState.snow && weatherState.snow.snow) {
					weatherState.snow.snow.remove();
					weatherState.snow.enabled = false;
					delete weatherState.snow.snow;
				}
			}
		}
	};

	return EnvironmentHandler;
});<|MERGE_RESOLUTION|>--- conflicted
+++ resolved
@@ -134,11 +134,7 @@
 			// Skybox
 			if (config.skyboxRef) {
 				EnvironmentHandler.currentSkyboxRef = config.skyboxRef;
-<<<<<<< HEAD
-				promises.push(that._load(config.skyboxRef, {reload: true}));
-=======
 				promises.push(that._load(config.skyboxRef, { reload: true }));
->>>>>>> f6817999
 			} else if (EnvironmentHandler.currentSkyboxRef) {
 				var p = that.updateObject(EnvironmentHandler.currentSkyboxRef, null)
 				.then(function () {
