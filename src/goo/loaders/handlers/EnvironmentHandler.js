--- conflicted
+++ resolved
@@ -176,22 +176,15 @@
 						weatherState.snow.enabled = true;
 						weatherState.snow.snow = new Snow(this.world.gooRunner);
 					}
-				} else {
-					if (weatherState.snow && weatherState.snow.enabled) {
-						// remove snow
-						weatherState.snow.snow.remove();
-						weatherState.snow.enabled = false;
-						delete weatherState.snow.snow;
-					}
+				} else if (weatherState.snow && weatherState.snow.enabled) {
+					// remove snow
+					weatherState.snow.snow.remove();
+					weatherState.snow.enabled = false;
+					delete weatherState.snow.snow;
 				}
 			},
-<<<<<<< HEAD
 			remove: function (weatherState) {
-				if (weatherState.snow.snow) {
-=======
-			remove: function(weatherState) {
 				if (weatherState.snow && weatherState.snow.snow) {
->>>>>>> 37b681da
 					weatherState.snow.snow.remove();
 					weatherState.snow.enabled = false;
 					delete weatherState.snow.snow;
