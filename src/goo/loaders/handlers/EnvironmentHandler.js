--- conflicted
+++ resolved
@@ -17,7 +17,6 @@
 
 	var defaults = {
 		backgroundColor: [0.3,0.3,0.3,1],
-		backgroundTexture: null,
 		globalAmbient: [0,0,0],
 		fog: {
 			enabled: false,
@@ -123,25 +122,6 @@
 
 			var promises = [];
 
-<<<<<<< HEAD
-			// Background texture
-			if (config.backgroundTexture) {
-				var textureObj = config.backgroundTexture;
-
-				if (!textureObj || !textureObj.textureRef || textureObj.enabled === false) {
-					object.backgroundTexture = null;
-				} else {
-					var p = that._load(textureObj.textureRef, options).then(function (texture) {
-						object.backgroundTexture = texture;
-					});
-					promises.push(p);
-				}
-			} else {
-				object.backgroundTexture = null;
-			}
-
-=======
->>>>>>> 83ba6618
 			// Skybox
 			if (config.skyboxRef) {
 				var p = that._load(config.skyboxRef, options);
