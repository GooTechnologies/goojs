--- conflicted
+++ resolved
@@ -97,21 +97,17 @@
 		var that = this;
 		return ConfigHandler.prototype._update.call(this, ref, config, options).then(function (object) {
 			if (!object) { return; }
-<<<<<<< HEAD
-			object.backgroundColor = config.backgroundColor.slice(0);
-			object.globalAmbient = config.globalAmbient.slice(0, 3);
-=======
-			var bgc = config.backgroundColor;
-			var a = bgc[3];
+
+			var backgroundColor = config.backgroundColor;
+			var alpha = backgroundColor[3];
 			// Premultiply alpha
 			object.backgroundColor = [
-				bgc[0] * a,
-				bgc[1] * a,
-				bgc[2] * a,
-				bgc[3]
+				backgroundColor[0] * alpha,
+				backgroundColor[1] * alpha,
+				backgroundColor[2] * alpha,
+				backgroundColor[3]
 			];
-			object.globalAmbient = config.globalAmbient.slice(0,3);
->>>>>>> 61cac27a
+			object.globalAmbient = config.globalAmbient.slice(0, 3);
 
 			object.fog = _.deepClone(config.fog);
 
