define([
	'goo/loaders/handlers/ConfigHandler',
	'goo/renderer/MeshData',
	'goo/renderer/BufferUtils',
	'goo/util/PromiseUtil',
	'goo/util/ArrayUtil'
],
/* @lends */
function (
	ConfigHandler,
	MeshData,
	BufferUtils,
	PromiseUtil,
	ArrayUtil
) {
	'use strict';

	var WEIGHTS_PER_VERT = 4;

	/*jshint eqeqeq: false, -W041, bitwise: false */
	/**
	 * @class Handler for meshdata. Will not update, only create once
	 * @param {World} world
	 * @param {Function} getConfig
	 * @param {Function} updateObject
	 * @private
	 */
	function MeshDataHandler() {
		ConfigHandler.apply(this, arguments);
	}

	MeshDataHandler.prototype = Object.create(ConfigHandler.prototype);
	MeshDataHandler.prototype.constructor = MeshDataHandler;
	ConfigHandler._registerClass('mesh', MeshDataHandler);

	/**
	 * Removes the meshdata from the objects config
	 * @param {string} ref
	 */
	MeshDataHandler.prototype._remove = function (ref) {
<<<<<<< HEAD
=======
		console.log("Deleting meshdata " + ref);
>>>>>>> 70f6aa7d
		if (this._objects[ref] && this._objects[ref].destroy && this.world.gooRunner) {
			this._objects[ref].destroy(this.world.gooRunner.renderer.context);
		}
		delete this._objects[ref];
	};

	/**
	 * Creates a MeshData once, then reuses that one without updating
	 * @param {string} ref
	 * @param {object|null} config
	 * @param {object} options
	 * @returns {RSVP.Promise} Resolves with the Meshdata or null if removed
	 */
	MeshDataHandler.prototype._update = function (ref, config, options) {
		// Don't call ConfigHandler.prototype.update, since we don't want to do ._create in the normal way
		if (!config) {
			this._remove(ref);
			return PromiseUtil.createDummyPromise();
		}
<<<<<<< HEAD
		if (this._objects[ref]) {
			return PromiseUtil.createDummyPromise(this._objects[ref]);
		}
=======
		if (this._objects[ref]) { return PromiseUtil.createDummyPromise(this._objects[ref]); }
>>>>>>> 70f6aa7d
		var that = this;
		return this.loadObject(config.binaryRef, options).then(function (bindata) {
			if (!bindata) {
				throw new Error('Binary mesh data was empty');
			}
			var meshData = that._createMeshData(config, bindata);
			that._fillMeshData(meshData, config, bindata);
<<<<<<< HEAD
			that._objects[ref] = meshData;
			return meshData;
=======
			return that._objects[ref] = meshData;
>>>>>>> 70f6aa7d
		});
	};

	/**
	 * Creates a MeshData object with attributeMap according to config
	 * @param {object} config
	 * @returns {MeshData}
	 * @private
	 */
	MeshDataHandler.prototype._createMeshData = function (config) {
		var skinned = config.type === 'SkinnedMesh';
		var vertexCount = config.vertexCount;
		if (vertexCount === 0) {
			return null;
		}

		var indexCount = 0;
		if (config.indexLengths) {
			indexCount = config.indexLengths.reduce(function (store, val) { return store + val; });
		} else if (config.indices) {
			indexCount = config.indices.wordLength;
		}

		var typeMatch = {
			'float32' : 'Float',
			'uint8' : 'UnsignedByte',
			'uint16' : 'UnsignedShort',
			// Not yet supported
			'uint32' : 'UnsignedInt'
		};

		if (BufferUtils.browserType === 'Trident') {
			typeMatch.uint8 = 'UnsignedShort';
		}

		var attributeMap = {};
		for (var key in config.attributes) {
			var map = config.attributes[key];
			var type = map.value[2];
			attributeMap[key] = MeshData.createAttribute(map.dimensions, typeMatch[type]);
		}

		var meshData = new MeshData(attributeMap, vertexCount, indexCount);
		meshData.type = skinned ? MeshData.SKINMESH : MeshData.MESH;
		return meshData;
	};

	/**
	 * Fills MeshData object from config
	 * @param {MeshData} meshData
	 * @param {object} config
	 * @param {ArrayBuffer} bindata
	 * @returns {MeshData}
	 * @private
	 */
	MeshDataHandler.prototype._fillMeshData = function (meshData, config, bindata) {
		var skinned = meshData.type === MeshData.SKINMESH;

		for (var key in config.attributes) {
			if (key === 'JOINTIDS') {
				//Special handling later
				continue;
			}
			var data = config.attributes[key].value;
			meshData.getAttributeBuffer(key).set(ArrayUtil.getTypedArray(bindata, data));
		}

		/**Remapping the joints. This will enable us to have skeleton with hundreds of joints even
		 * though meshes can only have ~70
		 */
		if (skinned && config.attributes.JOINTIDS) {
			var buffer = meshData.getAttributeBuffer(MeshData.JOINTIDS);
			var jointData = ArrayUtil.getTypedArray(bindata, config.attributes.JOINTIDS.value);

			// Map skeleton joint index local joint index
			var localJointMap = [];

			var localIndex = 0;
			for (var idx = 0; idx < jointData.length; idx++) {
				var jointIndex = jointData[idx];
				if (localJointMap[jointIndex] === undefined) {
					// If vertex has joint index, add to localmap
					localJointMap[jointIndex] = localIndex++;
				}
				// Set vertex joint index to local index
				buffer.set([localJointMap[jointIndex]], idx);
			}
			// Make a reverse map from local joint to skeleton joint
			// We will use this later in animation shader code
			var localMap = [];
			for (var jointIndex = 0; jointIndex < localJointMap.length; jointIndex++) {
				var localIndex = localJointMap[jointIndex];
				if (localIndex !== null) {
					localMap[localIndex] = jointIndex;
				}
			}
			meshData.paletteMap = localMap;
			meshData.weightsPerVertex = WEIGHTS_PER_VERT;
		}

		meshData.getIndexBuffer().set(ArrayUtil.getTypedArray(bindata, config.indices));
		meshData.indexModes = config.indexModes.slice();
		meshData.indexLengths = config.indexLengths.slice();

		// TODO Put somewhere else
		if (config.boundingVolume) {
			if (config.boundingVolume.type === 'BoundingBox') {
				meshData.boundingBox = {min: config.boundingVolume.min, max: config.boundingVolume.max};
			} else {
				throw new Error('Bounding volume was not BoundingBox');
			}
		}
		return meshData;
	};

	return MeshDataHandler;

});<|MERGE_RESOLUTION|>--- conflicted
+++ resolved
@@ -38,10 +38,6 @@
 	 * @param {string} ref
 	 */
 	MeshDataHandler.prototype._remove = function (ref) {
-<<<<<<< HEAD
-=======
-		console.log("Deleting meshdata " + ref);
->>>>>>> 70f6aa7d
 		if (this._objects[ref] && this._objects[ref].destroy && this.world.gooRunner) {
 			this._objects[ref].destroy(this.world.gooRunner.renderer.context);
 		}
@@ -61,13 +57,11 @@
 			this._remove(ref);
 			return PromiseUtil.createDummyPromise();
 		}
-<<<<<<< HEAD
+
 		if (this._objects[ref]) {
 			return PromiseUtil.createDummyPromise(this._objects[ref]);
 		}
-=======
-		if (this._objects[ref]) { return PromiseUtil.createDummyPromise(this._objects[ref]); }
->>>>>>> 70f6aa7d
+
 		var that = this;
 		return this.loadObject(config.binaryRef, options).then(function (bindata) {
 			if (!bindata) {
@@ -75,12 +69,9 @@
 			}
 			var meshData = that._createMeshData(config, bindata);
 			that._fillMeshData(meshData, config, bindata);
-<<<<<<< HEAD
+
 			that._objects[ref] = meshData;
 			return meshData;
-=======
-			return that._objects[ref] = meshData;
->>>>>>> 70f6aa7d
 		});
 	};
 
