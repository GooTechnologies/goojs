--- conflicted
+++ resolved
@@ -18,18 +18,12 @@
 	var WEIGHTS_PER_VERT = 4;
 
 	/*jshint eqeqeq: false, -W041, bitwise: false */
-<<<<<<< HEAD
 	/*
 	 * @class Handler for meshdata. Will not update, only create once
 	 * @param {World} world
 	 * @param {Function} getConfig
 	 * @param {Function} updateObject
 	 */
-=======
-	/**
-	* @class
-	*/
->>>>>>> 7544ad99
 	function MeshDataHandler() {
 		ConfigHandler.apply(this, arguments);
 	}
