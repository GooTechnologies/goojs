--- conflicted
+++ resolved
@@ -3,15 +3,9 @@
 	'goo/animation/Joint',
 	'goo/animation/Skeleton',
 	'goo/animation/SkeletonPose',
-<<<<<<< HEAD
 	'goo/util/PromiseUtil',
 	'goo/util/ObjectUtil'
 ], 
-=======
-	'goo/loaders/JsonUtils',
-	'goo/util/PromiseUtil'
-],
->>>>>>> 11243096
 /** @lends */
 function(
 		ConfigHandler,
@@ -23,20 +17,14 @@
 ) {
 	"use strict";
 
-<<<<<<< HEAD
-	/*
+	/**
 	 * @class Handler for loading skeletons into engine
 	 * @extends ConfigHandler
 	 * @param {World} world
 	 * @param {Function} getConfig
 	 * @param {Function} updateObject
+	 * @private
 	 */
-=======
-	/**
-	* @class
-	* @private
-	*/
->>>>>>> 11243096
 	function SkeletonHandler() {
 		ConfigHandler.apply(this, arguments);
 	}
@@ -45,7 +33,7 @@
 	SkeletonHandler.prototype.constructor = SkeletonHandler;
 	ConfigHandler._registerClass('skeleton', SkeletonHandler);
 
-	/*
+	/**
 	 * Adds/updates/removes a skeleton. A Skeleton is created once and then reused, but skeletons
 	 * are rarely updated.
 	 * @param {string} ref
