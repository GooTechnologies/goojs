--- conflicted
+++ resolved
@@ -12,21 +12,14 @@
 	_
 ) {
 	"use strict";
-<<<<<<< HEAD
-	/*
+	/**
 	 * @class Handler for loading sounds into engine
 	 * @extends ConfigHandler
 	 * @param {World} world
 	 * @param {Function} getConfig
 	 * @param {Function} updateObject
+	 * @private
 	 */
-=======
-
-	/**
-	* @class
-	* @private
-	*/
->>>>>>> 11243096
 	function SoundHandler() {
 		ConfigHandler.apply(this, arguments);
 	}
@@ -35,7 +28,7 @@
 	SoundHandler.prototype.constructor = SoundHandler;
 	ConfigHandler._registerClass('sound', SoundHandler);
 
-	/*
+	/**
 	 * Removes a sound
 	 * @param {ref}
 	 * @private
@@ -48,7 +41,7 @@
 		delete this._objects[ref];
 	};
 
-	/*
+	/**
 	 * Preparing sound config by populating it with defaults.
 	 * @param {object} config
 	 * @private
@@ -62,7 +55,7 @@
 		});
 	};
 
-	/*
+	/**
 	 * Creates an empty sound.
 	 * @returns {Howl}
 	 * @private
@@ -73,7 +66,7 @@
 		return howl;
 	};
 
-	/*
+	/**
 	 * Adds/updates/removes a sound
 	 * @param {string} ref
 	 * @param {object|null} config
