--- conflicted
+++ resolved
@@ -78,67 +78,10 @@
 	SoundHandler.prototype.update = function(ref, config, options) {
 		var that = this;
 		return ConfigHandler.prototype.update.call(this, ref, config, options).then(function(sound) {
-<<<<<<< HEAD
 			sound.update(config);
 			return that.getConfig(config.audioRefs.wav).then(function(audioBuffer) {
 				sound.setAudioBuffer(audioBuffer);
-=======
-			if (!sound) { return; }
-			// Settings
-			sound.loop(config.loop);
-			sound.volume(config.volume);
-			// TODO Sprites
-			// Audio files
-			var promises = [];
-			var formats = ['mp3', 'wav', 'ogg'];
-			var mimeTypes = {
-				mp3: 'audio/mpeg',
-				wav: 'audio/vnd.wav',
-				ogg: 'audio/ogg'
-			};
 
-			for (var i = 0; i < formats.length; i++) {
-				var format = formats[i];
-				var path = config.audioRefs[format];
-				if (path) {
-					promises.push(that.getConfig(path, options)
-						// Howler doesn't support object urls, so this is wasted
-						// .then(function(path){
-						// 	if (typeof path === 'string')
-						// 		return path;
-						// 	else if (path instanceof ArrayBuffer) {
-						// 		var mimeType = 'audio/mp3'
-						// 		var blob = new Blob([path], {type:mimeTypes[format]});
-						// 		return window.URL.createObjectURL(blob);
-						// 	}
-						// })
-					);
-				}
-			}
-			return RSVP.all(promises).then(function(paths) {
-				if (isEqual(paths, sound._urls)) {
-					return sound;
-				}
-
-				// Wait for howler to load
-				var howlerLoaded = new RSVP.Promise();
-				function onLoad() {
-					howlerLoaded.resolve(sound);
-					sound.off('load', onLoad);
-					sound.off('loaderror', onError);
-				}
-				function onError() {
-					howlerLoaded.reject('Error loading sound for ' + ref);
-					sound.off('load', onLoad);
-					sound.off('loaderror', onError);
-				}
-				sound.on('load', onLoad);
-				sound.on('loaderror', onError);
-				sound.urls(paths);
-
-				return howlerLoaded;
-			}).then(function(sound) {
->>>>>>> c0b64a15
 				return sound;
 			});
 		});
