--- conflicted
+++ resolved
@@ -12,7 +12,6 @@
 	_
 ) {
 	"use strict";
-<<<<<<< HEAD
 	/*
 	 * @class Handler for loading sounds into engine
 	 * @extends ConfigHandler
@@ -20,12 +19,6 @@
 	 * @param {Function} getConfig
 	 * @param {Function} updateObject
 	 */
-=======
-
-	/**
-	* @class
-	*/
->>>>>>> 7544ad99
 	function SoundHandler() {
 		ConfigHandler.apply(this, arguments);
 	}
