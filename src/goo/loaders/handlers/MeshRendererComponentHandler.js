--- conflicted
+++ resolved
@@ -19,21 +19,15 @@
 ) {
 	"use strict";
 
-<<<<<<< HEAD
-	/*
+	/**
 	 * @class For handling loading of meshrenderercomponents
 	 * @constructor
 	 * @param {World} world The goo world
 	 * @param {function} getConfig The config loader function. See {@see DynamicLoader._loadRef}.
 	 * @param {function} updateObject The handler function. See {@see DynamicLoader.update}.
 	 * @extends ComponentHandler
+	 * @private
 	 */
-=======
-	/**
-	* @class
-	* @private
-	*/
->>>>>>> 11243096
 	function MeshRendererComponentHandler() {
 		ComponentHandler.apply(this, arguments);
 		this._type = 'MeshRendererComponent';
@@ -45,7 +39,7 @@
 
 	MeshRendererComponentHandler.DEFAULT_MATERIAL = Material.createMaterial(ShaderLib.uber, 'Default material');
 
-	/*
+	/**
 	 * Prepare component. Set defaults on config here.
 	 * @param {object} config
 	 * @returns {object}
@@ -60,7 +54,7 @@
 		});
 	};
 
-	/*
+	/**
 	 * Create meshrenderer component.
 	 * @returns {MeshRendererComponent} the created component object
 	 * @private
