define([
	'goo/loaders/handlers/ConfigHandler',
	'goo/renderer/Texture',
	'goo/loaders/dds/DdsLoader',
	'goo/loaders/crunch/CrunchLoader',
	'goo/loaders/tga/TgaLoader',
	'goo/util/rsvp',
	'goo/util/PromiseUtils',
	'goo/renderer/RendererUtils',
	'goo/util/ObjectUtils',
	'goo/util/CanvasUtils',
	'goo/util/StringUtils',
	'goo/entities/SystemBus'
],
function (
	ConfigHandler,
	Texture,
	DdsLoader,
	CrunchLoader,
	TgaLoader,
	RSVP,
	PromiseUtils,
	RendererUtils,
	_,
	CanvasUtils,
	StringUtils,
	SystemBus
) {
	'use strict';

	/*jshint eqeqeq: false, -W041 */
	/**
	 * Handler for loading materials into engine
	 * @extends ConfigHandler
	 * @param {World} world
	 * @param {Function} getConfig
	 * @param {Function} updateObject
	 * @private
	 */
	function TextureHandler() {
		ConfigHandler.apply(this, arguments);
		SystemBus.addListener('playStateChanged', function(playState) {
			this._objects.forEach(function (texture) {
				if (texture.image && texture.image.play && texture.image.pause) {
					var video = texture.image;
					if (playState === 'play') {
						video.play();
					}
					else if (playState === 'stop') {
						video.pause();
						video.currentTime = 0;
					}
					else if (playState === 'pause') {
						video.pause();
					}
				}
			});
		}.bind(this));
	}

	TextureHandler.prototype = Object.create(ConfigHandler.prototype);
	TextureHandler.prototype.constructor = TextureHandler;
	ConfigHandler._registerClass('texture', TextureHandler);

	TextureHandler.minFilters = [
		'NearestNeighborNoMipMaps',
		'NearestNeighborNearestMipMap',
		'NearestNeighborLinearMipMap',
		'BilinearNoMipMaps',
		'BilinearNearestMipMap',
		'Trilinear'
	];
	TextureHandler.magFilters = [
		'NearestNeighbor',
		'Bilinear'
	];

	TextureHandler.loaders = {
		dds: DdsLoader,
		crn: CrunchLoader, // TODO: not working atm.
		tga: TgaLoader
	};

	// Dummy textures to use while loading image
	TextureHandler.WHITE = new Uint8Array([255, 255, 255, 255]);
	TextureHandler.BLACK = new Uint8Array([0, 0, 0, 255]);

	/**
	 * Preparing texture config by populating it with defaults.
	 * @param {object} config
	 * @private
	 */
	TextureHandler.prototype._prepare = function (config) {
		_.defaults(config, {
			wrapS: 'Repeat',
			wrapT: 'Repeat',
			magFilter: 'Bilinear',
			minFilter: 'Trilinear',
			anisotropy: 1,
			offset: [0, 0],
			repeat: [1, 1],
			flipY: true,
			lodBias: 0.0,
			loop: true
		});
	};

	/**
	 * Removes a texture
	 * @param {string} ref
	 * @private
	 */
	TextureHandler.prototype._remove = function (ref) {
		var texture = this._objects.get(ref);
		if (texture && this.world.gooRunner) {
			texture.destroy(this.world.gooRunner.renderer.context);
		}
		this._objects.delete(ref);
	};

	/**
	 * Creates an empty Texture.
	 * @returns {Texture}
	 * @private
	 */
	TextureHandler.prototype._create = function () {
		return new Texture();
	};


	TextureHandler.prototype._loadWebSupportedImage = function (texture, config, options) {
		return this.loadObject(config.imageRef, options).then(function (image) {
			if (texture.image !== image) {
				texture.setImage(image);
			}
			return texture;
		});
	};

	TextureHandler.prototype._loadSpecialImage = function (texture, config, type, options) {
		// Special (dds, tga, crn)
		var Loader = TextureHandler.loaders[type];
		var imageRef = config.imageRef;
		return this.loadObject(imageRef)
		.then(function (data) {
			if (data && data.preloaded) {
				_.extend(texture.image, data.image);
				texture.format = data.format;
				texture.setNeedsUpdate();
				return texture;
			}
			var loader = new Loader();
			loader.load(data, texture, config.flipY, 0, data.byteLength);
			return texture;
		});
	};

	TextureHandler.prototype._loadVideo = function (texture, config, options) {
		// Video
		return this.loadObject(config.imageRef, options).then(function (video) {
			video.width = video.videoWidth;
			video.height = video.videoHeight;
			video.loop = config.loop !== undefined ? config.loop : true;
<<<<<<< HEAD
			if (!RendererUtils.isPowerOfTwo(video.width) || !RendererUtils.isPowerOfTwo(video.height)) {
=======
			if (!(RendererUtils.isPowerOfTwo(video.width) && RendererUtils.isPowerOfTwo(video.height))) {
>>>>>>> ed1b996e
				texture.generateMipmaps = false;
				texture.minFilter = 'BilinearNoMipMaps';
			}
			texture.setImage(video);
			texture.updateCallback = function () {
				return !video.paused;
			};
			if (config.autoPlay !== false && !options.editMode) {
				video.play();
			}
			else {
				video.pause();
				video.currentTime = 0;
			}
			return texture;
		});
	};

	TextureHandler.prototype._loadImage = function (texture, config, options) {
		var imageRef = config.imageRef;
		var path = StringUtils.parseURL(imageRef).path;
		var type = path.substr(path.lastIndexOf('.') + 1).toLowerCase();
		if (TextureHandler.loaders[type]) {
			return this._loadSpecialImage(texture, config, type, options);
		}
		if (['jpg', 'jpeg', 'png', 'gif'].indexOf(type) !== -1) {
			return this._loadWebSupportedImage(texture, config, options);
		}
		if (['mp4', 'ogv', 'webm'].indexOf(type) !== -1) {
			return this._loadVideo(texture, config, options);
		}
		return PromiseUtils.reject(new Error('Unknown image type: '+ type));
	};

	/**
	 * Adds/updates/removes a texture
	 * @param {string} ref
	 * @param {object|null} config
	 * @param {object} options
	 * @returns {RSVP.Promise} Resolves with the updated texture or null if removed
	 */
	TextureHandler.prototype._update = function (ref, config, options) {
		var that = this;
		return ConfigHandler.prototype._update.call(this, ref, config, options).then(function (texture) {
			if (!texture) { return; }
			var ret;

			// Texture settings
			texture.wrapS = config.wrapS;
			texture.wrapT = config.wrapT;

			if (TextureHandler.magFilters.indexOf(config.magFilter) !== -1) {
				texture.magFilter = config.magFilter;
			}
			if (TextureHandler.minFilters.indexOf(config.minFilter) !== -1) {
				texture.minFilter = config.minFilter;
			}

			texture.anisotropy = Math.max(config.anisotropy, 1);

			texture.offset.setArray(config.offset);
			texture.repeat.setArray(config.repeat);
			texture.lodBias = config.lodBias;

			if (texture.flipY !== config.flipY) {
				texture.flipY = config.flipY;
				texture.setNeedsUpdate();
			}

			if (texture.generateMipmaps !== config.generateMipmaps) {
				texture.generateMipmaps = config.generateMipmaps !== false;
				texture.setNeedsUpdate();
			}

			texture.updateCallback = null;

			if (config.imageRef) {
				if (!config.lazy) {
					ret = that._loadImage(texture, config, options);
				} else {
					texture.loadImage = function () {
						return that._loadImage(texture, config, options);
					};
					ret = texture;
				}
			} else if (config.svgData) {
				// Load SVG data
				ret = PromiseUtils.createPromise(function (resolve, reject) {
					CanvasUtils.renderSvgToCanvas(config.svgData, {}, function (canvas) {
						if (canvas) {
							texture.setImage(canvas);
							resolve(texture);
						} else {
							reject('could not render svg to canvas');
						}
					});
				});
			} else {
				// Blank
				// console.warn('Texture ' + ref + ' has no imageRef');
				// texture.setImage(TextureHandler.WHITE, 1, 1);
				ret = texture;
			}
			if (options && options.texture && options.texture.dontwait) {
				return texture;
			} else {
				return ret;
			}
		});
	};

	return TextureHandler;
});<|MERGE_RESOLUTION|>--- conflicted
+++ resolved
@@ -161,11 +161,7 @@
 			video.width = video.videoWidth;
 			video.height = video.videoHeight;
 			video.loop = config.loop !== undefined ? config.loop : true;
-<<<<<<< HEAD
-			if (!RendererUtils.isPowerOfTwo(video.width) || !RendererUtils.isPowerOfTwo(video.height)) {
-=======
 			if (!(RendererUtils.isPowerOfTwo(video.width) && RendererUtils.isPowerOfTwo(video.height))) {
->>>>>>> ed1b996e
 				texture.generateMipmaps = false;
 				texture.minFilter = 'BilinearNoMipMaps';
 			}
