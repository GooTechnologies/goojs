define([
	'goo/loaders/handlers/ConfigHandler',
	'goo/renderer/Texture',
	'goo/loaders/dds/DdsLoader',
	'goo/loaders/crunch/CrunchLoader',
	'goo/loaders/tga/TgaLoader',
	'goo/util/rsvp',
	'goo/util/PromiseUtil',
	'goo/renderer/Util',
	'goo/util/ObjectUtil',
	'goo/util/CanvasUtils',
	'goo/util/StringUtil',
	'goo/entities/SystemBus'
],
function (
	ConfigHandler,
	Texture,
	DdsLoader,
	CrunchLoader,
	TgaLoader,
	RSVP,
	PromiseUtil,
	Util,
	_,
	CanvasUtils,
	StringUtil,
	SystemBus
) {
	'use strict';

	/*jshint eqeqeq: false, -W041 */
	/**
	 * Handler for loading materials into engine
	 * @extends ConfigHandler
	 * @param {World} world
	 * @param {Function} getConfig
	 * @param {Function} updateObject
	 * @private
	 */
	function TextureHandler() {
		ConfigHandler.apply(this, arguments);
		SystemBus.addListener('playStateChanged', function(playState) {
			this._objects.forEach(function (texture) {
				if (texture.image && texture.image.play && texture.image.pause) {
					var video = texture.image;
					if (playState === 'play') {
						video.play();
					}
					else if (playState === 'stop') {
						video.pause();
						video.currentTime = 0;
					}
					else if (playState === 'pause') {
						video.pause();
					}
				}
			});
		}.bind(this));
	}

	TextureHandler.prototype = Object.create(ConfigHandler.prototype);
	TextureHandler.prototype.constructor = TextureHandler;
	ConfigHandler._registerClass('texture', TextureHandler);

	TextureHandler.minFilters = [
		'NearestNeighborNoMipMaps',
		'NearestNeighborNearestMipMap',
		'NearestNeighborLinearMipMap',
		'BilinearNoMipMaps',
		'BilinearNearestMipMap',
		'Trilinear'
	];
	TextureHandler.magFilters = [
		'NearestNeighbor',
		'Bilinear'
	];

	TextureHandler.loaders = {
		dds: DdsLoader,
		crn: CrunchLoader, // TODO: not working atm.
		tga: TgaLoader
	};

	// Dummy textures to use while loading image
	TextureHandler.WHITE = new Uint8Array([255, 255, 255, 255]);
	TextureHandler.BLACK = new Uint8Array([0, 0, 0, 255]);

	/**
	 * Preparing texture config by populating it with defaults.
	 * @param {object} config
	 * @private
	 */
	TextureHandler.prototype._prepare = function (config) {
		_.defaults(config, {
			wrapS: 'Repeat',
			wrapT: 'Repeat',
			magFilter: 'Bilinear',
			minFilter: 'Trilinear',
			anisotropy: 1,
			offset: [0, 0],
			repeat: [1, 1],
			flipY: true,
			lodBias: 0.0,
			loop: true
		});
	};

	/**
	 * Removes a texture
	 * @param {ref}
	 * @private
	 */
	TextureHandler.prototype._remove = function (ref) {
		var texture = this._objects.get(ref);
		if (texture && this.world.gooRunner) {
			texture.destroy(this.world.gooRunner.renderer.context);
		}
		this._objects.delete(ref);
	};

	/**
	 * Creates an empty Texture.
	 * @param {string} ref will be the entity's id
	 * @returns {Texture}
	 * @private
	 */
	TextureHandler.prototype._create = function () {
		return new Texture();
	};


	TextureHandler.prototype._loadWebSupportedImage = function (texture, config, options) {
		return this.loadObject(config.imageRef, options).then(function (image) {
			if (texture.image !== image) {
				texture.setImage(image);
			}
			return texture;
		});
	}

	TextureHandler.prototype._loadSpecialImage = function (texture, config, type, options) {
		// Special (dds, tga, crn)
		var Loader = TextureHandler.loaders[type];
		var imageRef = config.imageRef;
		texture.a = imageRef;
		return this.loadObject(imageRef)
		.then(function (data) {
			if (data && data.preloaded) {
				_.extend(texture.image, data.image);
				texture.format = data.format;
				texture.setNeedsUpdate();
				return texture;
			}
			var loader = new Loader();
			loader.load(data, texture, config.flipY, 0, data.byteLength);
			return texture;
		});
	}

	TextureHandler.prototype._loadVideo = function (texture, config, options) {
		// Video
		return this.loadObject(config.imageRef, options).then(function (video) {
			video.width = video.videoWidth;
			video.height = video.videoHeight;
			video.loop = config.loop !== undefined ? config.loop : true;
			if (Util.isPowerOfTwo(video.width) === false || Util.isPowerOfTwo(video.height) === false) {
				texture.generateMipmaps = false;
				texture.minFilter = 'BilinearNoMipMaps';
			}
			texture.setImage(video);
			texture.updateCallback = function () {
				return !video.paused;
			};
			if (config.autoPlay !== false && !options.editMode) {
				video.play();
			}
			else {
				video.pause();
				video.currentTime = 0;
			}
			return texture;
		});
	}

	TextureHandler.prototype._loadImage = function (texture, config, options) {
		var imageRef = config.imageRef;
		var path = StringUtil.parseURL(imageRef).path;
		var type = path.substr(path.lastIndexOf('.') + 1).toLowerCase();
		if (TextureHandler.loaders[type]) {
			return this._loadSpecialImage(texture, config, type, options);
		}
		if (['jpg', 'jpeg', 'png', 'gif'].indexOf(type) !== -1) {
			return this._loadWebSupportedImage(texture, config, options);
		}
		if (['mp4', 'ogv', 'webm'].indexOf(type) !== -1) {
			return this._loadVideo(texture, config, options);
		}
		return PromiseUtil.reject(new Error('Unknown image type: '+ type));
	}

	/**
	 * Adds/updates/removes a texture
	 * @param {string} ref
	 * @param {object|null} config
	 * @param {object} options
	 * @returns {RSVP.Promise} Resolves with the updated texture or null if removed
	 */
	TextureHandler.prototype._update = function (ref, config, options) {
		var that = this;
		return ConfigHandler.prototype._update.call(this, ref, config, options).then(function (texture) {
			if (!texture) { return; }
			var ret;

			// Texture settings
			texture.wrapS = config.wrapS;
			texture.wrapT = config.wrapT;

			if (TextureHandler.magFilters.indexOf(config.magFilter) !== -1) {
				texture.magFilter = config.magFilter;
			}
			if (TextureHandler.minFilters.indexOf(config.minFilter) !== -1) {
				texture.minFilter = config.minFilter;
			}

			texture.anisotropy = Math.max(config.anisotropy, 1);

			texture.offset.setArray(config.offset);
			texture.repeat.setArray(config.repeat);
			texture.lodBias = config.lodBias;

			if (texture.flipY !== config.flipY) {
				texture.flipY = config.flipY;
				texture.setNeedsUpdate();
			}

			if (texture.generateMipmaps !== config.generateMipmaps) {
				texture.generateMipmaps = config.generateMipmaps !== false;
				texture.setNeedsUpdate();
			}

			texture.updateCallback = null;

<<<<<<< HEAD
			if (config.imageRef) {
				if (!config.lazy) {
					ret = that._loadImage(texture, config, options)
				}
				else {
					texture.loadImage = function () {
						return that._loadImage(texture, config, options)
					}
					ret = texture;
=======
			var imageRef = config.imageRef;
			if (imageRef) {
				var path = StringUtil.parseURL(imageRef).path;
				var type = path.substr(path.lastIndexOf('.') + 1).toLowerCase();
				var Loader = TextureHandler.loaders[type];
				if (Loader) {
					// Special (dds, tga, crn)
					ret = that.loadObject(imageRef).then(function (data) {
						if (data && data.preloaded) {
							_.extend(texture.image, data.image);
							texture.format = data.format;
							texture.setNeedsUpdate();
							return texture;
						}
						var loader = new Loader();
						loader.load(data, texture, config.flipY, 0, data.byteLength);
						return texture;
					});
				} else if (['jpg', 'jpeg', 'png', 'gif'].indexOf(type) !== -1) {
					// Images
					// Beware of image caching but should be handled by Ajax
					ret = that.loadObject(imageRef, options).then(function (image) {
						if (texture.image !== image) {
							texture.setImage(image);
						}
						return texture;
					});
				} else if (['mp4', 'ogv', 'webm'].indexOf(type) !== -1) {
					// Video
					ret = that.loadObject(imageRef, options).then(function (video) {
						video.width = video.videoWidth;
						video.height = video.videoHeight;
						video.loop = config.loop !== undefined ? config.loop : true;
						if (Util.isPowerOfTwo(video.width) === false || Util.isPowerOfTwo(video.height) === false) {
							texture.generateMipmaps = false;
							texture.minFilter = 'BilinearNoMipMaps';
						}
						texture.setImage(video);
						texture.updateCallback = function () {
							return !video.paused;
						};
						if (config.autoPlay !== false && !options.editMode) {
							video.play();
						}
						else {
							video.pause();
							video.currentTime = 0;
						}
						return texture;
					});
				} else {
					throw new Error('Unknown texture type');
>>>>>>> a8cc508c
				}
			} else if (config.svgData) {
				// Load SVG data
				ret = PromiseUtil.createPromise(function (resolve, reject) {
					CanvasUtils.renderSvgToCanvas(config.svgData, {}, function (canvas) {
						if (canvas) {
							texture.setImage(canvas);
							resolve(texture);
						} else {
							reject('could not render svg to canvas');
						}
					});
				});
			} else {
				// Blank
				// console.warn('Texture ' + ref + ' has no imageRef');
				// texture.setImage(TextureHandler.WHITE, 1, 1);
				ret = texture;
			}
			if (options && options.texture && options.texture.dontwait) {
				return texture;
			} else {
				return ret;
			}
		});
	};

	return TextureHandler;
});<|MERGE_RESOLUTION|>--- conflicted
+++ resolved
@@ -240,7 +240,6 @@
 
 			texture.updateCallback = null;
 
-<<<<<<< HEAD
 			if (config.imageRef) {
 				if (!config.lazy) {
 					ret = that._loadImage(texture, config, options)
@@ -250,60 +249,6 @@
 						return that._loadImage(texture, config, options)
 					}
 					ret = texture;
-=======
-			var imageRef = config.imageRef;
-			if (imageRef) {
-				var path = StringUtil.parseURL(imageRef).path;
-				var type = path.substr(path.lastIndexOf('.') + 1).toLowerCase();
-				var Loader = TextureHandler.loaders[type];
-				if (Loader) {
-					// Special (dds, tga, crn)
-					ret = that.loadObject(imageRef).then(function (data) {
-						if (data && data.preloaded) {
-							_.extend(texture.image, data.image);
-							texture.format = data.format;
-							texture.setNeedsUpdate();
-							return texture;
-						}
-						var loader = new Loader();
-						loader.load(data, texture, config.flipY, 0, data.byteLength);
-						return texture;
-					});
-				} else if (['jpg', 'jpeg', 'png', 'gif'].indexOf(type) !== -1) {
-					// Images
-					// Beware of image caching but should be handled by Ajax
-					ret = that.loadObject(imageRef, options).then(function (image) {
-						if (texture.image !== image) {
-							texture.setImage(image);
-						}
-						return texture;
-					});
-				} else if (['mp4', 'ogv', 'webm'].indexOf(type) !== -1) {
-					// Video
-					ret = that.loadObject(imageRef, options).then(function (video) {
-						video.width = video.videoWidth;
-						video.height = video.videoHeight;
-						video.loop = config.loop !== undefined ? config.loop : true;
-						if (Util.isPowerOfTwo(video.width) === false || Util.isPowerOfTwo(video.height) === false) {
-							texture.generateMipmaps = false;
-							texture.minFilter = 'BilinearNoMipMaps';
-						}
-						texture.setImage(video);
-						texture.updateCallback = function () {
-							return !video.paused;
-						};
-						if (config.autoPlay !== false && !options.editMode) {
-							video.play();
-						}
-						else {
-							video.pause();
-							video.currentTime = 0;
-						}
-						return texture;
-					});
-				} else {
-					throw new Error('Unknown texture type');
->>>>>>> a8cc508c
 				}
 			} else if (config.svgData) {
 				// Load SVG data
