--- conflicted
+++ resolved
@@ -9,16 +9,10 @@
 	'goo/renderer/Util',
 	'goo/util/ObjectUtil',
 	'goo/util/CanvasUtils',
-<<<<<<< HEAD
 	'goo/util/StringUtil',
 	'goo/entities/SystemBus'
 ],
-/** @lends */
 function (
-=======
-	'goo/util/StringUtil'
-], function (
->>>>>>> f592aea7
 	ConfigHandler,
 	Texture,
 	DdsLoader,
