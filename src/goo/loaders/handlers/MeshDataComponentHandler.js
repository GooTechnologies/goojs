define([
	'goo/loaders/handlers/ComponentHandler',
	'goo/entities/components/MeshDataComponent',
	'goo/renderer/bounds/BoundingBox',
	'goo/util/ShapeCreatorMemoized',
	'goo/util/rsvp',
	'goo/util/PromiseUtil',
	'goo/util/ObjectUtil',
	'goo/util/StringUtil'
],
/** @lends */
function(
	ComponentHandler,
	MeshDataComponent,
	BoundingBox,
	ShapeCreatorMemoized,
	RSVP,
	pu,
	_,
	StringUtil
) {
	"use strict";

<<<<<<< HEAD
	/*
	 * @class For handling loading of meshdatacomponents
	 * @constructor
	 * @param {World} world The goo world
	 * @param {function} getConfig The config loader function. See {@see DynamicLoader._loadRef}.
	 * @param {function} updateObject The handler function. See {@see DynamicLoader.update}.
	 * @extends ComponentHandler
	 */	function MeshDataComponentHandler() {
=======
	/**
	* @class
	*/
	function MeshDataComponentHandler() {
>>>>>>> 7544ad99
		ComponentHandler.apply(this, arguments);
		this._type = 'MeshDataComponent';
	}

	MeshDataComponentHandler.prototype = Object.create(ComponentHandler.prototype);
	MeshDataComponentHandler.prototype.constructor = MeshDataComponentHandler;
	ComponentHandler._registerClass('meshData', MeshDataComponentHandler);

	/*
	 * Prepare component. Set defaults on config here.
	 * @param {object} config
	 * @returns {object}
	 * @private
	 */
	MeshDataComponentHandler.prototype._prepare = function(config) {
		return _.defaults(config, {
		});
	};

	/*
	 * Create meshdata component.
	 * @returns {MeshDataComponent} the created component object
	 * @private
	 */
	MeshDataComponentHandler.prototype._create = function() {
		return new MeshDataComponent();
	};

	/**
	 * Update engine meshdatacomponent object based on the config.
	 * @param {Entity} entity The entity on which this component should be added.
	 * @param {object} config
	 * @param {object} options
	 * @returns {RSVP.Promise} promise that resolves with the component when loading is done.
	 */
	 MeshDataComponentHandler.prototype.update = function(entity, config, options) {
		var that = this;
		return ComponentHandler.prototype.update.call(this, entity, config, options).then(function(component) {
			if (config.shape) {
				var shapeCreator = ShapeCreatorMemoized['create' + StringUtil.capitalize(config.shape)];
				if (shapeCreator) {
					component.meshData = shapeCreator(config.shapeOptions, component.meshData);
					component.autoCompute = true;
					return component;
				}
			} else if (config.meshRef) {
				var promises = [];
				// MeshData
				promises.push(that._load(config.meshRef, options).then(function(meshData) {
					component.meshData = meshData;
					if (meshData.boundingBox) {
						var min = meshData.boundingBox.min;
						var max = meshData.boundingBox.max;
						var size = [max[0] - min[0], max[1] - min[1], max[2] - min[2]];
						var center = [(max[0] + min[0]) * 0.5, (max[1] + min[1]) * 0.5, (max[2] + min[2]) * 0.5];
						var bounding = new BoundingBox();
						bounding.xExtent = size[0] / 2;
						bounding.yExtent = size[1] / 2;
						bounding.zExtent = size[2] / 2;
						bounding.center.seta(center);
						component.modelBound = bounding;
						component.autoCompute = false;
					}
				}));
				// Skeleton pose
				if (config.poseRef) {
					promises.push(that._load(config.poseRef, options).then(function(pose) {
						component.currentPose = pose;
					}));
				} else {
					component.currentPose = null;
				}
				return RSVP.all(promises).then(function() {
					return component;
				});
			}
		});
	};

	return MeshDataComponentHandler;
});<|MERGE_RESOLUTION|>--- conflicted
+++ resolved
@@ -21,7 +21,6 @@
 ) {
 	"use strict";
 
-<<<<<<< HEAD
 	/*
 	 * @class For handling loading of meshdatacomponents
 	 * @constructor
@@ -30,12 +29,6 @@
 	 * @param {function} updateObject The handler function. See {@see DynamicLoader.update}.
 	 * @extends ComponentHandler
 	 */	function MeshDataComponentHandler() {
-=======
-	/**
-	* @class
-	*/
-	function MeshDataComponentHandler() {
->>>>>>> 7544ad99
 		ComponentHandler.apply(this, arguments);
 		this._type = 'MeshDataComponent';
 	}
