--- conflicted
+++ resolved
@@ -21,20 +21,14 @@
 ) {
 	"use strict";
 
-<<<<<<< HEAD
-	/*
+	/**
 	 * @class Handler for loading animation clips into engine
 	 * @extends ConfigHandler
 	 * @param {World} world
 	 * @param {Function} getConfig
 	 * @param {Function} updateObject
+	 * @private
 	 */
-=======
-	/**
-	* @class
-	* @private
-	*/
->>>>>>> 11243096
 	function AnimationClipHandler() {
 		ConfigHandler.apply(this, arguments);
 	}
@@ -43,7 +37,7 @@
 	AnimationClipHandler.prototype.constructor = AnimationClipHandler;
 	ConfigHandler._registerClass('clip', AnimationClipHandler);
 
-	/*
+	/**
 	 * Creates an empty animation clip
 	 * @param {string} ref
 	 * @returns {AnimationClip}
@@ -53,7 +47,7 @@
 		return new AnimationClip();
 	};
 
-	/*
+	/**
 	 * Adds/updates/removes an animation clip
 	 * @param {string} ref
 	 * @param {object|null} config
@@ -72,7 +66,7 @@
 		});
 	};
 
-	/*
+	/**
 	 * Does the actual updating of animation clip and channels
 	 * It creates new channels on every update, but clips are practically never updated
 	 * @param {object} clipConfig
