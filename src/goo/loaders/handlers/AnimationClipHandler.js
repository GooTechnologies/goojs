define([
	'goo/loaders/handlers/ConfigHandler',
	'goo/animation/clip/AnimationClip',
	'goo/animation/clip/JointChannel',
	'goo/animation/clip/TransformChannel',
	'goo/animation/clip/InterpolatedFloatChannel',
	'goo/animation/clip/TriggerChannel',
	'goo/util/PromiseUtil',
	'goo/util/ArrayUtil'
],
/** @lends */
function(
	ConfigHandler,
	AnimationClip,
	JointChannel,
	TransformChannel,
	InterpolatedFloatChannel,
	TriggerChannel,
	PromiseUtil,
	ArrayUtil
) {
	"use strict";

<<<<<<< HEAD
	/*
	 * @class Handler for loading animation clips into engine
	 * @extends ConfigHandler
	 * @param {World} world
	 * @param {Function} getConfig
	 * @param {Function} updateObject
	 */
=======
	/**
	* @class
	*/
>>>>>>> 7544ad99
	function AnimationClipHandler() {
		ConfigHandler.apply(this, arguments);
	}

	AnimationClipHandler.prototype = Object.create(ConfigHandler.prototype);
	AnimationClipHandler.prototype.constructor = AnimationClipHandler;
	ConfigHandler._registerClass('clip', AnimationClipHandler);

	/*
	 * Creates an empty animation clip
	 * @param {string} ref
	 * @returns {AnimationClip}
	 * @private
	 */
	AnimationClipHandler.prototype._create = function() {
		return new AnimationClip();
	};

<<<<<<< HEAD
	/*
	 * Adds/updates/removes an animation clip
	 * @param {string} ref
	 * @param {object|null} config
	 * @param {object} options
	 * @returns {RSVP.Promise} Resolves with the updated animation clip or null if removed
	 */
	AnimationClipHandler.prototype.update = function(ref, config, options) {
		var that = this;
		return ConfigHandler.prototype.update.call(this, ref, config, options).then(function(clip) {
			return that.getConfig(config.binaryRef, options).then(function(bindata) {
=======

	AnimationClipHandler.prototype.update = function(ref, config) {
		var object = this._objects[ref] || this._create(ref);
		object._name = config.name;
		var clip, that = this;
		if (config.binaryRef) {
			return this.getConfig(config.binaryRef).then(function(bindata) {
>>>>>>> 7544ad99
				if (!bindata) {
					throw new Error("Binary clip data was empty");
				}
				return that._updateAnimationClip(config, bindata, clip);
			});
		});
	};

	/*
	 * Does the actual updating of animation clip and channels
	 * It creates new channels on every update, but clips are practically never updated
	 * @param {object} clipConfig
	 * @param {ArrayBuffer} binData
	 * @param {AnimationClip} clip
	 * @private
	 */
	AnimationClipHandler.prototype._updateAnimationClip = function(clipConfig, bindata, clip) {
		clip._channels = [];

		if (clipConfig.channels) {
			var keys = Object.keys(clipConfig.channels);
			for (var i = 0; i < keys.length; i++) {
				var channelConfig = clipConfig.channels[keys[i]];
				// Time samples
				var times = ArrayUtil.getTypedArray(bindata, channelConfig.times);

				var blendType = channelConfig.blendType;
				var type = channelConfig.type;

				var channel;
				switch (type) {
					case 'Joint':
					case 'Transform':
						// Transform samples
						var rots, trans, scales;
						rots = ArrayUtil.getTypedArray(bindata, channelConfig.rotationSamples);
						trans = ArrayUtil.getTypedArray(bindata, channelConfig.translationSamples);
						scales = ArrayUtil.getTypedArray(bindata, channelConfig.scaleSamples);

						if (type === 'Joint') {
							channel = new JointChannel(
								channelConfig.jointIndex,
								channelConfig.name,
								times,
								rots,
								trans,
								scales,
								blendType
							);
						} else {
							channel = new TransformChannel(
								channelConfig.name,
								times,
								rots,
								trans,
								scales,
								blendType
							);
						}
						break;
					case 'FloatLERP':
						channel = new InterpolatedFloatChannel(
							channelConfig.name,
							times,
							channelConfig.values,
							blendType
						);
						break;
					case 'Trigger':
						channel = new TriggerChannel(
							channelConfig.name,
							times,
							channelConfig.keys
						);
						channel.guarantee = !!channelConfig.guarantee;
						break;
					default:
						console.warn("Unhandled channel type: " + channelConfig.type);
						continue;
				}
				clip.addChannel(channel);
			}
		}
		return clip;
	};

	return AnimationClipHandler;
});<|MERGE_RESOLUTION|>--- conflicted
+++ resolved
@@ -21,7 +21,6 @@
 ) {
 	"use strict";
 
-<<<<<<< HEAD
 	/*
 	 * @class Handler for loading animation clips into engine
 	 * @extends ConfigHandler
@@ -29,11 +28,6 @@
 	 * @param {Function} getConfig
 	 * @param {Function} updateObject
 	 */
-=======
-	/**
-	* @class
-	*/
->>>>>>> 7544ad99
 	function AnimationClipHandler() {
 		ConfigHandler.apply(this, arguments);
 	}
@@ -52,7 +46,6 @@
 		return new AnimationClip();
 	};
 
-<<<<<<< HEAD
 	/*
 	 * Adds/updates/removes an animation clip
 	 * @param {string} ref
@@ -64,15 +57,6 @@
 		var that = this;
 		return ConfigHandler.prototype.update.call(this, ref, config, options).then(function(clip) {
 			return that.getConfig(config.binaryRef, options).then(function(bindata) {
-=======
-
-	AnimationClipHandler.prototype.update = function(ref, config) {
-		var object = this._objects[ref] || this._create(ref);
-		object._name = config.name;
-		var clip, that = this;
-		if (config.binaryRef) {
-			return this.getConfig(config.binaryRef).then(function(bindata) {
->>>>>>> 7544ad99
 				if (!bindata) {
 					throw new Error("Binary clip data was empty");
 				}
