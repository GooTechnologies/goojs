--- conflicted
+++ resolved
@@ -22,21 +22,15 @@
 ) {
 	"use strict";
 
-<<<<<<< HEAD
-	/*
+	/**
 	 * @class For handling loading of light components
 	 * @constructor
 	 * @param {World} world The goo world
 	 * @param {function} getConfig The config loader function. See {@see DynamicLoader._loadRef}.
 	 * @param {function} updateObject The handler function. See {@see DynamicLoader.update}.
 	 * @extends ComponentHandler
+	 * @private
 	 */
-=======
-	/**
-	* @class
-	* @private
-	*/
->>>>>>> 11243096
 	function LightComponentHandler() {
 		ComponentHandler.apply(this, arguments);
 		this._type = 'LightComponent';
@@ -46,7 +40,7 @@
 	LightComponentHandler.prototype.constructor = LightComponentHandler;
 	ComponentHandler._registerClass('light', LightComponentHandler);
 
-	/*
+	/**
 	 * Prepare component. Set defaults on config here.
 	 * @param {object} config
 	 * @private
@@ -79,7 +73,7 @@
 		}
 	};
 
-	/*
+	/**
 	 * Create light component object based on the config.
 	 * @returns {LightComponent} the created component object
 	 * @private
