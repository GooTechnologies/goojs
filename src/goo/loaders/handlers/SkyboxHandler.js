define([
	'goo/loaders/handlers/ConfigHandler',
	'goo/loaders/handlers/EnvironmentHandler',
	'goo/renderer/Texture',
	'goo/renderer/shaders/ShaderBuilder',
	'goo/util/Skybox',
	'goo/util/rsvp',
	'goo/util/PromiseUtils',
	'goo/entities/SystemBus'
], function (
	ConfigHandler,
	EnvironmentHandler,
	Texture,
	ShaderBuilder,
	Skybox,
	RSVP,
	PromiseUtils,
	SystemBus
) {
	'use strict';

	function SkyboxHandler() {
		ConfigHandler.apply(this, arguments);

		this._activeSkyboxRef = null;

		// Skybox entity
		var skybox = new Skybox('box', [], null, 0);
		this._skybox = this.world.createEntity(skybox.meshData, skybox.materials[0], skybox.transform);
		this._skybox.transformComponent.updateWorldTransform();
		this._skybox.isSkybox = true;
		this._skybox.name = 'Skybox_box';

		// Skybox texture
		this._skyboxTexture = new Texture(null, { flipY: false });
		this._skyboxTexture.variant = 'CUBE';
		this._skyboxTexture.wrapS = 'EdgeClamp';
		this._skyboxTexture.wrapT = 'EdgeClamp';
		this._skybox.meshRendererComponent.materials[0].setTexture('DIFFUSE_MAP', this._skyboxTexture);

		// Skysphere entity
		var skysphere = new Skybox('sphere', [], null, 0);
		this._skysphere = this.world.createEntity(skysphere.meshData, skysphere.materials[0], skysphere.transform);
		this._skysphere.transformComponent.updateWorldTransform();
		this._skysphere.isSkybox = true;
		this._skysphere.name = 'Skybox_sphere';

		// Skysphere texture
		this._skysphereTexture = new Texture(null, { flipY: false, wrapS: 'EdgeClamp', wrapT: 'EdgeClamp' });
		this._skysphere.meshRendererComponent.materials[0].setTexture('DIFFUSE_MAP', this._skysphereTexture);

		this._activeSkyshape = null;
	}

	SkyboxHandler.prototype = Object.create(ConfigHandler.prototype);
	SkyboxHandler.prototype.constructor = SkyboxHandler;
	ConfigHandler._registerClass('skybox', SkyboxHandler);

	SkyboxHandler.prototype._remove = function (ref) {
		this._objects.delete(ref);

		// We can only remove the skybox if it is the one that is currently
		// active. Otherwise the scene will be left with no skybox in cases
		// where it shouldn't be.
		if (this._activeSkyboxRef === ref) {
			this._hide(this._skybox);
			this._hide(this._skysphere);
			this._skyboxTexture.setImage(null);
			this._activeSkyshape = null;
			ShaderBuilder.SKYBOX = null;
			ShaderBuilder.SKYSPHERE = null;
			this._activeSkyboxRef = null;
		}
	};

	SkyboxHandler.prototype._create = function () {
		return {
			textures: [],
			enabled: false
		};
	};

	SkyboxHandler.prototype._update = function (ref, config, options) {
		var that = this;
		return ConfigHandler.prototype._update.call(this, ref, config, options).then(function (skybox) {
			if (!skybox) {
				return PromiseUtils.resolve([]);
			}

			var promises = [];
			if (config.box) {
				promises.push(that._updateBox(ref, config.box, options, skybox));
			}
			if (config.sphere) {
				promises.push(that._updateSphere(ref, config.sphere, options, skybox));
			}

			return RSVP.all(promises).then(function (skyboxes) {
				if (config.box || config.sphere) {
					that._activeSkyboxRef = ref;
				}

				return skyboxes;
			});
		});
	};

<<<<<<< HEAD
	SkyboxHandler.prototype._updateSphere = function(ref, config, options, skybox) {
=======
	SkyboxHandler.prototype._updateSphere = function (ref, config, options, skybox) {
>>>>>>> f6817999
		var that = this;

		if (config.sphereRef) {
			return this._load(config.sphereRef, options).then(function (texture) {
				if (!texture || !texture.image) {
					SystemBus.emit('goo.error.skybox', {
						type: 'Sphere',
						message: 'The skysphere needs an image to display.'
					});
					that._hide(that._skysphere);
					return;
				}

				if (ref === EnvironmentHandler.currentSkyboxRef && config.enabled) {
<<<<<<< HEAD
=======
					var skyTex = that._skysphereTexture;
					skybox.textures = [texture];
					skyTex.setImage(texture.image);

>>>>>>> f6817999
					that._show(that._skysphere);
				} else if (!config.enabled) {
					that._hide(that._skysphere);
				}
				return that._skysphere;
			});
		} else {
			that._skysphereTexture.setImage(null);
			that._hide(that._skysphere);
		}
		return PromiseUtils.resolve(that._skysphere);
	};

	var sides = ['rightRef', 'leftRef', 'topRef', 'bottomRef', 'frontRef', 'backRef'];

	//! AT: this can definitely be moved elsewhere
	function isEqual(a, b) {
		var len = a.length;
		if (len !== b.length) {
			return false;
		}
		while (len--) {
			if (a[len] !== b[len]) {
				return false;
			}
		}
		return true;
	}


<<<<<<< HEAD
	SkyboxHandler.prototype._updateBox = function(ref, config, options, skybox) {
=======
	SkyboxHandler.prototype._updateBox = function (ref, config, options, skybox) {
>>>>>>> f6817999
		var that = this;

		var promises = sides.map(function (side) {
			return config[side] ? that._load(config[side], options) : PromiseUtils.resolve();
		});

		// Load all textures
		return RSVP.all(promises).then(function (textures) {
			// Check if skybox is the same
			if (isEqual(textures, skybox.textures) && that._activeSkyShape === that._skybox) {
				return that._skybox;
			}

			var images = textures.map(function (texture) { return texture ? texture.image : null; });

			// If no textures were found, clear skybox and return
			if (images.filter(Boolean).length === 0) {
				that._skyboxTexture.setImage(null);
				that._hide(that._skybox);
				return that._skybox;
			}


			var w = 1;
			var h = 1;
			for (var i = 0; i < images.length; i++) {
				if (images[i]) {
					w = Math.max(w, images[i].width);
					h = Math.max(h, images[i].width);
				}
			}

			if (ref === EnvironmentHandler.currentSkyboxRef && config.enabled) {
				skybox.textures = textures;
				var skyTex = that._skyboxTexture;
				skyTex.setImage(images);
				skyTex.image.width = w;
				skyTex.image.height = h;
				skyTex.image.dataReady = true;
				skyTex.setNeedsUpdate();

<<<<<<< HEAD
			if (ref === EnvironmentHandler.currentSkyboxRef && config.enabled) {
=======
>>>>>>> f6817999
				that._show(that._skybox);
			} else if (!config.enabled) {
				that._hide(that._skybox);
			}

			return that._skybox;
		});
	};

	SkyboxHandler.prototype._hide = function (skyshape) {
		var renderSystem = this.world.getSystem('RenderSystem');
		renderSystem.removed(skyshape);
		if (skyshape === this._skybox) {
			ShaderBuilder.SKYBOX = null;
		} else if (skyshape === this._skysphere) {
			ShaderBuilder.SKYSPHERE = null;
		}
	};

	SkyboxHandler.prototype._show = function (skyshape) {
		var renderSystem = this.world.getSystem('RenderSystem');
		if (this._activeSkyshape) {
			renderSystem.removed(this._activeSkyshape);
		}
		renderSystem.added(skyshape);
		this._activeSkyshape = skyshape;
		ShaderBuilder.SKYBOX = skyshape === this._skybox ? this._skyboxTexture : null;
		ShaderBuilder.SKYSPHERE = skyshape === this._skysphere ? this._skysphereTexture : null;
	};

	return SkyboxHandler;
});<|MERGE_RESOLUTION|>--- conflicted
+++ resolved
@@ -105,11 +105,7 @@
 		});
 	};
 
-<<<<<<< HEAD
-	SkyboxHandler.prototype._updateSphere = function(ref, config, options, skybox) {
-=======
 	SkyboxHandler.prototype._updateSphere = function (ref, config, options, skybox) {
->>>>>>> f6817999
 		var that = this;
 
 		if (config.sphereRef) {
@@ -124,13 +120,10 @@
 				}
 
 				if (ref === EnvironmentHandler.currentSkyboxRef && config.enabled) {
-<<<<<<< HEAD
-=======
 					var skyTex = that._skysphereTexture;
 					skybox.textures = [texture];
 					skyTex.setImage(texture.image);
 
->>>>>>> f6817999
 					that._show(that._skysphere);
 				} else if (!config.enabled) {
 					that._hide(that._skysphere);
@@ -161,11 +154,7 @@
 	}
 
 
-<<<<<<< HEAD
-	SkyboxHandler.prototype._updateBox = function(ref, config, options, skybox) {
-=======
 	SkyboxHandler.prototype._updateBox = function (ref, config, options, skybox) {
->>>>>>> f6817999
 		var that = this;
 
 		var promises = sides.map(function (side) {
@@ -207,10 +196,6 @@
 				skyTex.image.dataReady = true;
 				skyTex.setNeedsUpdate();
 
-<<<<<<< HEAD
-			if (ref === EnvironmentHandler.currentSkyboxRef && config.enabled) {
-=======
->>>>>>> f6817999
 				that._show(that._skybox);
 			} else if (!config.enabled) {
 				that._hide(that._skybox);
