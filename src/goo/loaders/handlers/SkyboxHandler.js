--- conflicted
+++ resolved
@@ -107,6 +107,11 @@
 				return;
 			}
 
+			// Check if skybox is the same
+			if (texture === skybox.textures[0] && that._activeSkyshape === that._skysphere) {
+				return that._skysphere;
+			}
+
 			if (ref === EnvironmentHandler.currentSkyboxRef && config.enabled) {
 				var skyTex = that._skysphereTexture;
 				skybox.textures = [texture];
@@ -118,53 +123,12 @@
 			}
 			return that._skysphere;
 		});
-<<<<<<< HEAD
 	} else {
 		that._skysphereTexture.setImage(null);
 		that._hide(that._skysphere);
 	}
 	return PromiseUtils.resolve(that._skysphere);
 };
-=======
-	};
-
-	SkyboxHandler.prototype._updateSphere = function (ref, config, options, skybox) {
-		var that = this;
-
-		if (config.sphereRef) {
-			return this._load(config.sphereRef, options).then(function (texture) {
-				if (!texture || !texture.image) {
-					SystemBus.emit('goo.error.skybox', {
-						type: 'Sphere',
-						message: 'The skysphere needs an image to display.'
-					});
-					that._hide(that._skysphere);
-					return;
-				}
-
-				// Check if skybox is the same
-				if (texture === skybox.textures[0] && that._activeSkyshape === that._skysphere) {
-					return that._skysphere;
-				}
-
-				if (ref === EnvironmentHandler.currentSkyboxRef && config.enabled) {
-					var skyTex = that._skysphereTexture;
-					skybox.textures = [texture];
-					skyTex.setImage(texture.image);
-
-					that._show(that._skysphere);
-				} else if (!config.enabled) {
-					that._hide(that._skysphere);
-				}
-				return that._skysphere;
-			});
-		} else {
-			that._skysphereTexture.setImage(null);
-			that._hide(that._skysphere);
-		}
-		return PromiseUtils.resolve(that._skysphere);
-	};
->>>>>>> d20e36cf
 
 var sides = ['rightRef', 'leftRef', 'topRef', 'bottomRef', 'frontRef', 'backRef'];
 
@@ -186,23 +150,14 @@
 SkyboxHandler.prototype._updateBox = function (ref, config, options, skybox) {
 	var that = this;
 
-<<<<<<< HEAD
 	var promises = sides.map(function (side) {
 		return config[side] ? that._load(config[side], options) : PromiseUtils.resolve();
 	});
-=======
-		// Load all textures
-		return RSVP.all(promises).then(function (textures) {
-			// Check if skybox is the same
-			if (isEqual(textures, skybox.textures) && that._activeSkyshape === that._skybox) {
-				return that._skybox;
-			}
->>>>>>> d20e36cf
 
 	// Load all textures
 	return RSVP.all(promises).then(function (textures) {
 		// Check if skybox is the same
-		if (isEqual(textures, skybox.textures) && that._activeSkyShape === that._skybox) {
+		if (isEqual(textures, skybox.textures) && that._activeSkyshape === that._skybox) {
 			return that._skybox;
 		}
 
