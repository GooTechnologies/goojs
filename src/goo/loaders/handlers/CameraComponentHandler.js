--- conflicted
+++ resolved
@@ -17,7 +17,6 @@
 ) {
 	"use strict";
 
-<<<<<<< HEAD
 	/*
 	 * @class For handling loading of camera components
 	 * @constructor
@@ -26,11 +25,6 @@
 	 * @param {function} updateObject The handler function. See {@see DynamicLoader.update}.
 	 * @extends ComponentHandler
 	 */
-=======
-	/**
-	* @class
-	*/
->>>>>>> 7544ad99
 	function CameraComponentHandler() {
 		ComponentHandler.apply(this, arguments);
 		this._type = 'CameraComponent';
