define([
<<<<<<< HEAD
	'goo/util/PromiseUtil'
], function (
	PromiseUtil
=======
	'goo/util/PromiseUtils'
],  function (
	PromiseUtils
>>>>>>> f56fad17
) {
	'use strict';

	/**
	 * Base class for component handlers. All different types of components that an entity
	 * can have need to have a registered component handler. To handle a new type of component,
	 * create a class that inherits from this class, and override {_prepare}, {_create}, {update} and {remove}
	 * as needed ({update} must be overridden). In your class, call <code>@_register('yourComponentType')</code> to _register
	 * the handler with the loader.
	 *
	 * @param {World} world The goo world
	 * @param {function} getConfig The config loader function. See {DynamicLoader._loadRef}.
	 * @param {function} updateObject The handler function. See {DynamicLoader.update}.
	 * @returns {ComponentHandler}
	 * @hidden
	 */
	function ComponentHandler(world, getConfig, updateObject, loadObject) {
		//! schteppe: this._type seem to be assumed to be set by the subclass. Why not pass it as a parameter to this constructor?
		this.world = world;
		this.getConfig = getConfig;
		this.updateObject = updateObject;
		this.loadObject = loadObject;
	}

	/**
	 * Prepare component. Set defaults on config here.
	 * @param {object} config
	 * @private
	 */
	ComponentHandler.prototype._prepare = function (/*config*/) {};

	/**
	 * Create engine component object based on the config. Should be overridden in subclasses.
	 * @param {Entity} entity The entity on which this component should be added.
	 * @returns {Component} the created component object
	 * @private
	 * @abstract
	 */
	ComponentHandler.prototype._create = function () {
		throw new Error('ComponentHandler._create is abstract, use ComponentHandler.getHandler(type)');
	};

	/**
	 * Remove engine component object. Should be overridden in subclasses.
	 * @param {Entity} entity The entity from which this component should be removed.
	 * @private
	 */
	ComponentHandler.prototype._remove = function (entity) {
		entity.clearComponent(this._type);
	};

	/**
	 * Loads object for given ref
	 * @param {string} ref
	 * @param {object} options
	 * @private
	 */
	ComponentHandler.prototype._load = function (ref, options) {
		return this.loadObject(ref, options);
	};

	/**
	 * Update engine component object based on the config. Should be overridden in subclasses.
	 * This method is called by #{EntityHandler} to load new component configs into the engine.
	 * @param {Entity} entity The entity on which this component should be added.
	 * @param {object} config
	 * @param {object} options
	 * @returns {RSVP.Promise} promise that resolves with the created component when loading is done.
	 */
<<<<<<< HEAD
	ComponentHandler.prototype.update = function (entity, config/*, options*/) {
		if (!entity) {
			return PromiseUtil.reject('Entity is missing');
=======
	ComponentHandler.prototype.update = function(entity, config/*, options*/) {
		if(!entity) {
			return PromiseUtils.reject('Entity is missing');
>>>>>>> f56fad17
		}
		if (!config) {
			this._remove(entity);
			return PromiseUtils.resolve();
		}
		var component = entity.getComponent(this._type);
		if (!component) {
			component = this._create();
			entity.setComponent(component);
		}
		this._prepare(config);

		return PromiseUtils.resolve(component);
	};


	ComponentHandler.handlerClasses = {};

	/**
	 * Get a handler class for the specified type of component. The type can be e.g. 'camera', 'transform', etc.
	 * The type name should not end with "Component".
	 * @param {string} type
	 * @returns {Class} A subclass of {ComponentHandler}, or null if no registered handler for the given type was found.
	 */
	ComponentHandler.getHandler = function (type) {
		return ComponentHandler.handlerClasses[type];
	};

	/**
	 * Register a handler for a component type. Called in the class body of subclasses.
	 * @param {string} type
	 * @param {Class} klass the class to register for this component type
	 */
	ComponentHandler._registerClass = function (type, klass) {
		ComponentHandler.handlerClasses[type] = klass;
	};

	return ComponentHandler;
});<|MERGE_RESOLUTION|>--- conflicted
+++ resolved
@@ -1,13 +1,7 @@
 define([
-<<<<<<< HEAD
-	'goo/util/PromiseUtil'
+	'goo/util/PromiseUtils'
 ], function (
-	PromiseUtil
-=======
-	'goo/util/PromiseUtils'
-],  function (
 	PromiseUtils
->>>>>>> f56fad17
 ) {
 	'use strict';
 
@@ -77,15 +71,9 @@
 	 * @param {object} options
 	 * @returns {RSVP.Promise} promise that resolves with the created component when loading is done.
 	 */
-<<<<<<< HEAD
 	ComponentHandler.prototype.update = function (entity, config/*, options*/) {
 		if (!entity) {
-			return PromiseUtil.reject('Entity is missing');
-=======
-	ComponentHandler.prototype.update = function(entity, config/*, options*/) {
-		if(!entity) {
 			return PromiseUtils.reject('Entity is missing');
->>>>>>> f56fad17
 		}
 		if (!config) {
 			this._remove(entity);
