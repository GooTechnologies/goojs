define([
	'goo/loaders/handlers/ConfigHandler',
	'goo/animation/state/SteadyState',
	'goo/animation/blendtree/ClipSource',
	'goo/animation/blendtree/ManagedTransformSource',
	'goo/animation/blendtree/BinaryLERPSource',
	'goo/animation/blendtree/FrozenClipSource',
	'goo/util/rsvp',
	'goo/util/PromiseUtil'
],
/** @lends */
function(
	ConfigHandler,
	SteadyState,
	ClipSource,
	ManagedTransformSource,
	BinaryLERPSource,
	FrozenClipSource,
	RSVP,
	PromiseUtil
) {
	"use strict";

<<<<<<< HEAD
	/*
	 * @class Handler for loading animation states into engine
	 * @param {World} world
	 * @param {Function} getConfig
	 * @param {Function} updateObject
	 * @extends ConfigHandler
	 */
=======
	/**
	* @class
	*/
>>>>>>> 7544ad99
	function AnimationStateHandler() {
		ConfigHandler.apply(this, arguments);
	}
	AnimationStateHandler.prototype = Object.create(ConfigHandler.prototype);
	AnimationStateHandler.prototype.constructor = AnimationStateHandler;
	ConfigHandler._registerClass('animstate', AnimationStateHandler);

	/*
	 * Creates an empty animation state
	 * @param {string} ref
	 * @returns {SteadyState}
	 * @private
	 */
	AnimationStateHandler.prototype._create = function(ref) {
		return this._objects[ref] = new SteadyState();
	};

	/*
	 * Adds/updates/removes an animation state
	 * @param {string} ref
	 * @param {object|null} config
	 * @param {object} options
	 * @returns {RSVP.Promise} Resolves with the updated animation state or null if removed
	 */
	AnimationStateHandler.prototype.update = function(ref, config, options) {
		var that = this;
		return ConfigHandler.prototype.update.call(this, ref, config, options).then(function(state) {
			state._name = config.name;
			return that._parseClipSource(config.clipSource, state._sourceTree, options).then(function(source) {
				state._sourceTree = source;
				return state;
			});
		});
	};

	/*
	 * Updates or creates clipSource to put on animation state
	 * @param {object} config
	 * @param {ClipSource} [clipSource]
	 * @returns {RSVP.Promise} resolved with updated clip source
	 */
	AnimationStateHandler.prototype._parseClipSource = function(cfg, clipSource, options) {
		var that = this;

		switch (cfg.type) {
			case 'Clip':
				return this.getConfig(cfg.clipRef, options).then(function(config) {
					return that.updateObject(cfg.clipRef, config, options).then(function(clip) {
						if(!clipSource || (!clipSource instanceof ClipSource)) {
							clipSource = new ClipSource(clip, cfg.filter, cfg.channels);
						} else {
							clipSource._clip = clip;
							clipSource.setFilter(cfg.filter, cfg.channels);
						}
						if (cfg.loopCount) {
							clipSource._clipInstance._loopCount = +cfg.loopCount;
						}
						if (cfg.timeScale) {
							clipSource._clipInstance._timeScale = cfg.timeScale;
						}

						return clipSource;
					});
				});
			case 'Managed':
				if(!clipSource || (!clipSource instanceof ManagedTransformSource)) {
					clipSource = new ManagedTransformSource();
				}
				if (cfg.clipRef) {
					return this.getConfig(cfg.clipRef, options).then(function(config) {
						return that.updateObject(cfg.clipRef, config, options);
					}).then(function(clip) {
						clipSource.initFromClip(clip, cfg.filter, cfg.channels);
						return clipSource;
					});
				} else {
					return PromiseUtil.createDummyPromise(clipSource);
				}
				break;
			case 'Lerp':
				// TODO reuse object like the other parsers
				var promises = [
					this._parseClipSource(cfg.clipSourceA, null, options),
					this._parseClipSource(cfg.clipSourceB, null, options)
				];
				return RSVP.all(promises).then(function(clipSources) {
					clipSource = new BinaryLERPSource(clipSources[0], clipSources[1]);
					if (cfg.blendWeight) {
						clipSource.blendWeight = cfg.blendWeight;
					}
					return clipSource;
				});
			case 'Frozen':
				return this._parseClipSource(cfg.clipSource).then(function(subClipSource) {
					if (!clipSource || !(clipSource instanceof FrozenClipSource)) {
						clipSource = new FrozenClipSource(subClipSource, cfg.frozenTime || 0.0);
					} else {
						clipSource._source = subClipSource;
						clipSource._time = cfg.frozenTime || 0.0;
					}
					return clipSource;
				});
			default:
				console.error('Unable to parse clip source');
				return PromiseUtil.createDummyPromise();
		}
	};

	return AnimationStateHandler;
});<|MERGE_RESOLUTION|>--- conflicted
+++ resolved
@@ -21,7 +21,6 @@
 ) {
 	"use strict";
 
-<<<<<<< HEAD
 	/*
 	 * @class Handler for loading animation states into engine
 	 * @param {World} world
@@ -29,11 +28,6 @@
 	 * @param {Function} updateObject
 	 * @extends ConfigHandler
 	 */
-=======
-	/**
-	* @class
-	*/
->>>>>>> 7544ad99
 	function AnimationStateHandler() {
 		ConfigHandler.apply(this, arguments);
 	}
