--- conflicted
+++ resolved
@@ -23,7 +23,6 @@
 ) {
 	"use strict";
 
-<<<<<<< HEAD
 	/*
 	 * @class Handler for loading animation layers
 	 * @param {World} world
@@ -31,11 +30,6 @@
 	 * @param {Function} updateObject
 	 * @extends ConfigHandler
 	 */
-=======
-	/**
-	* @class
-	*/
->>>>>>> 7544ad99
 	function AnimationLayersHandler() {
 		ConfigHandler.apply(this, arguments);
 	}
