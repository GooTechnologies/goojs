define([
	'goo/loaders/handlers/ConfigHandler',
	'goo/animation/layer/AnimationLayer',
	'goo/animation/layer/LayerLERPBlender',
	'goo/animation/state/SteadyState',
	'goo/animation/blendtree/ClipSource',
	'goo/animation/blendtree/ManagedTransformSource',
	'goo/animation/blendtree/BinaryLERPSource',
	'goo/animation/blendtree/FrozenClipSource',
	'goo/animation/state/FadeTransitionState',
	'goo/animation/state/SyncFadeTransitionState',
	'goo/animation/state/FrozenTransitionState',
	'goo/util/rsvp',
	'goo/util/PromiseUtil',
	'goo/util/ObjectUtil'
], function(
	ConfigHandler,
	AnimationLayer,
	LayerLERPBlender,
	SteadyState,
	ClipSource,
	ManagedTransformSource,
	BinaryLERPSource,
	FrozenClipSource,
	FadeTransitionState,
	SyncFadeTransitionState,
	FrozenTransitionState,
	RSVP,
	PromiseUtil,
	_
) {
	function AnimationLayersHandler() {
		ConfigHandler.apply(this, arguments);
		this._objects = {};
	}

	AnimationLayersHandler.prototype = Object.create(ConfigHandler);
	ConfigHandler._registerClass('animation', AnimationLayersHandler);

	AnimationLayersHandler.prototype.update = function(ref, config) {
		var object = this._objects[ref] || this._create(ref);
		var promises = [];

		if (config.layers instanceof Array) {
			for (var i = 0; i < config.layers.length; i++) {
				var layerConfig = config.layers[i];
				promises.push(this._parseLayer(layerConfig, object[i]));
			}
		} else {
			var i = 1;
			promises.push(this._parseLayer(config.layers.DEFAULT, object[0]));
			for (var key in config.layers) {
				var layerConfig = config.layers[key];
				if (key !== 'DEFAULT') {
					promises.push(this._parseLayer(layerConfig, object[i++]));
				}
			}
		}
		return RSVP.all(promises);
	};

	AnimationLayersHandler.prototype._create = function(ref) {
		return this._objects[ref] = [];
	};

	AnimationLayersHandler.prototype._parseLayer = function(layerConfig, layer) {
		var that = this;

		if (!layer) {
			layer = new AnimationLayer(layerConfig.name);
			layer._layerBlender = new LayerLERPBlender();
		} else {
			layer._name = layerConfig.name;
		}
		layer._layerBlender._blendWeight = layerConfig.blendWeight || 1.0;

		var promises = [];

		function getState(key, ref) {
			return that.getConfig(ref).then(function(config) {
				return that.updateObject(ref, config, that.options).then(function(state) {
					return {
						state: state,
						ref: ref,
						config: config,
						key: key
					};
				});
			});
		}

		for (var stateKey in layerConfig.states) {
			promises.push(getState(stateKey, layerConfig.states[stateKey].stateRef));
		}

<<<<<<< HEAD
					if ((layerConfig.states[transitionKey] != null) || transitionKey === '*') {
						var transition = _.clone(transitionConfig);
						layer._steadyStates[stateKey]._transitions[transitionKey] = transition;
						if (layer._transitionStates[transition.type] == null) {
							layer._transitionStates[transition.type] = this._getTransitionByType(transition.type);
=======
		return RSVP.all(promises).then(function(stateObjects) {
			layer._steadyStates = {};
			for (var i = 0; i < stateObjects.length; i++) {
				var stateObject = stateObjects[i];
				layer._steadyStates[stateObject.key] = stateObject.state;
			}
			for(var i = 0; i < stateObjects.length; i++) {
				var transitions = stateObjects[i].config.transitions;
				var state = stateObjects[i].state;
				if (transitions) {
					for (var key in transitions) {
						var transitionConfig = transitions[key];

						if (layer._steadyStates[key] || key === '*') {
							var transition = _.clone(transitionConfig);
							state._transitions[key] = transition;
							if (!layer._transitionStates[transition.type]) {
								layer._transitionStates[transition.type] = that._getTransitionByType(transition.type);
							}
>>>>>>> 0d3a53f0
						}
					}
				}
			}
		}).then(function() {
			if (layerConfig.transitions) {
				for (var transitionKey in layerConfig.transitions) {
					var transitionConfig = layerConfig.transitions[transitionKey];
					if (layer._steadyStates[transitionKey] || transitionKey === '*') {
						var transition = _.clone(transitionConfig);
						layer._transitions[transitionKey] = transition;
						if (!layer._transitionStates[transition.type]) {
							layer._transitionStates[transition.type] = that._getTransitionByType(transition.type);
						}
					}
				}
			}
			if (layerConfig.defaultState) {
				layer.setCurrentStateByName(layerConfig.defaultState);
			}
			return layer;
		});
	};

	AnimationLayersHandler.prototype._getTransitionByType = function(type) {
		switch (type) {
			case 'Fade':
				return new FadeTransitionState();
			case 'SyncFade':
				return new SyncFadeTransitionState();
			case 'Frozen':
				return new FrozenTransitionState();
			default:
				console.log('Defaulting to frozen transition type');
				return new FrozenTransitionState();
		}
	};

	return AnimationLayersHandler;
});<|MERGE_RESOLUTION|>--- conflicted
+++ resolved
@@ -93,13 +93,6 @@
 			promises.push(getState(stateKey, layerConfig.states[stateKey].stateRef));
 		}
 
-<<<<<<< HEAD
-					if ((layerConfig.states[transitionKey] != null) || transitionKey === '*') {
-						var transition = _.clone(transitionConfig);
-						layer._steadyStates[stateKey]._transitions[transitionKey] = transition;
-						if (layer._transitionStates[transition.type] == null) {
-							layer._transitionStates[transition.type] = this._getTransitionByType(transition.type);
-=======
 		return RSVP.all(promises).then(function(stateObjects) {
 			layer._steadyStates = {};
 			for (var i = 0; i < stateObjects.length; i++) {
@@ -119,7 +112,6 @@
 							if (!layer._transitionStates[transition.type]) {
 								layer._transitionStates[transition.type] = that._getTransitionByType(transition.type);
 							}
->>>>>>> 0d3a53f0
 						}
 					}
 				}
