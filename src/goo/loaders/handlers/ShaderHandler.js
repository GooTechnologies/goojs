--- conflicted
+++ resolved
@@ -19,20 +19,14 @@
 ) {
 	"use strict";
 
-<<<<<<< HEAD
-	/*
+	/**
 	 * @class Handler for loading shaders into engine
 	 * @extends ConfigHandler
 	 * @param {World} world
 	 * @param {Function} getConfig
 	 * @param {Function} updateObject
+	 * @private
 	 */
-=======
-	/**
-	* @class
-	* @private
-	*/
->>>>>>> 11243096
 	function ShaderHandler() {
 		ConfigHandler.apply(this, arguments);
 	}
@@ -41,7 +35,7 @@
 	ShaderHandler.prototype.constructor = ShaderHandler;
 	ConfigHandler._registerClass('shader', ShaderHandler);
 
-	/*
+	/**
 	 * Removes a shader
 	 * @param {ref}
 	 * @private
@@ -50,7 +44,7 @@
 		// Some sort of gl release?
 	};
 
-	/*
+	/**
 	 * Adds/updates/removes a shader
 	 * Currently it is not possible to update a shader, so we create a new one every time
 	 * @param {string} ref
