define([
	'goo/loaders/handlers/ComponentHandler',
	'goo/addons/howler/components/HowlerComponent',
	'goo/util/rsvp'
], 
/** @lends */
function(
	ComponentHandler,
	HowlerComponent,
	RSVP
) {
	"use strict";

<<<<<<< HEAD
	/*
	 * @class For handling loading of sound components
	 * @constructor
	 * @param {World} world The goo world
	 * @param {function} getConfig The config loader function. See {@see DynamicLoader._loadRef}.
	 * @param {function} updateObject The handler function. See {@see DynamicLoader.update}.
	 * @extends ComponentHandler
	 */
=======
	/**
	* @class
	* @private
	*/
>>>>>>> 11243096
	function SoundComponentHandler() {
		ComponentHandler.apply(this, arguments);
		// TODO Make a sound component instead
		this._type = 'HowlerComponent';
	}

	SoundComponentHandler.prototype = Object.create(ComponentHandler.prototype);
	SoundComponentHandler.prototype.constructor = SoundComponentHandler;
	ComponentHandler._registerClass('sound', SoundComponentHandler);


	/*
	 * Creates sound component
	 * @returns {HowlerComponent} Should be soundcomponent
	 * @private
	 */
	SoundComponentHandler.prototype._create = function() {
		// TODO Sound component
		return new HowlerComponent();
	};

	/**
	 * Update engine sound component object based on the config.
	 * @param {Entity} entity The entity on which this component should be added.
	 * @param {object} config
	 * @param {object} options
	 * @returns {RSVP.Promise} promise that resolves with the component when loading is done.
	 */
	SoundComponentHandler.prototype.update = function(entity, config, options) {
		if (!window.Howl) {
			throw new Error('Howler is missing');
		}
		var that = this;
		return ComponentHandler.prototype.update.call(this, entity, config, options).then(function(component) {
			// Stop all sounds
			for (var i = 0; i < component.sounds.length; i++) {
				component.sounds[i].stop();
			}
			var promises = [];
			// Load all sounds
			for (var key in config.soundRefs) {
				promises.push(that._load(config.soundRefs[key], options));
			}
			return RSVP.all(promises).then(function(sounds) {
				// Set updates sounds
				component.sounds = sounds;
				return component;
			});
		});
	};

	return SoundComponentHandler;
});<|MERGE_RESOLUTION|>--- conflicted
+++ resolved
@@ -11,21 +11,15 @@
 ) {
 	"use strict";
 
-<<<<<<< HEAD
-	/*
+	/**
 	 * @class For handling loading of sound components
 	 * @constructor
 	 * @param {World} world The goo world
 	 * @param {function} getConfig The config loader function. See {@see DynamicLoader._loadRef}.
 	 * @param {function} updateObject The handler function. See {@see DynamicLoader.update}.
 	 * @extends ComponentHandler
+	 * @private
 	 */
-=======
-	/**
-	* @class
-	* @private
-	*/
->>>>>>> 11243096
 	function SoundComponentHandler() {
 		ComponentHandler.apply(this, arguments);
 		// TODO Make a sound component instead
@@ -37,7 +31,7 @@
 	ComponentHandler._registerClass('sound', SoundComponentHandler);
 
 
-	/*
+	/**
 	 * Creates sound component
 	 * @returns {HowlerComponent} Should be soundcomponent
 	 * @private
