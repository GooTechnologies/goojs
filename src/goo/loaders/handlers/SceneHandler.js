define([
	'goo/loaders/handlers/ConfigHandler',
	'goo/entities/SystemBus',
	'goo/util/ArrayUtil',
	'goo/util/rsvp'
],
/** @lends */
function(
	ConfigHandler,
	SystemBus,
	ArrayUtil,
	RSVP
) {
	"use strict";

<<<<<<< HEAD
	/*
	 * @class Handler for loading scene into engine
	 * @extends ConfigHandler
	 * @param {World} world
	 * @param {Function} getConfig
	 * @param {Function} updateObject
	 */
=======
	/**
	* @class
	*/
>>>>>>> 7544ad99
	function SceneHandler() {
		ConfigHandler.apply(this, arguments);
	}

	SceneHandler.prototype = Object.create(ConfigHandler.prototype);
	SceneHandler.prototype.constructor = SceneHandler;
	ConfigHandler._registerClass('scene', SceneHandler);

	/*
	 * Removes the scene, i e removes all entities in scene from engine world
	 * @param {ref}
	 */
	SceneHandler.prototype._remove = function(ref) {
		//Todo Clear engine
		var scene = this._objects[ref];
		if (scene) {
			for (var i = 0; i < scene.entities.length; i++) {
				scene.entities[i].removeFromWorld();
			}
		}
		// Remove posteffects
		// Remove environment

		delete this._objects[ref];
	};

	/*
	 * Creates an empty scene which will hold some scene data
	 * @returns {Entity}
	 * @private
	 */
	SceneHandler.prototype._create = function() {
		return {
			id: null,
			entities: {},
			posteffects: [],
			environment: null,
			initialCameraRef: null
		};
	};

	/*
	 * Creates/updates/removes a scene
	 * @param {string} ref
	 * @param {object|null} config
	 * @param {object} options
	 * @returns {RSVP.Promise} Resolves with the updated scene or null if removed
	 */
	SceneHandler.prototype.update = function(ref, config, options) {
		var that = this;
		return ConfigHandler.prototype.update.call(this, ref, config, options).then(function(scene) {
			scene.id = ref;
			var promises = [];
			promises.push(that._handleEntities(config, scene, options));
			if (config.posteffectsRef) {
				promises.push(that._load(config.posteffectsRef, options));
			}
			if (config.environmentRef) {
				promises.push(that._load(config.environmentRef, options));
			}
			if (config.initialCameraRef && config.initialCameraRef !== scene.initialCameraRef) {
				promises.push(that._load(config.initialCameraRef, options).then(function(cameraEntity) {
					if (cameraEntity && cameraEntity.cameraComponent) {
						SystemBus.emit('goo.setCurrentCamera', {
							camera: cameraEntity.cameraComponent.camera,
							entity: cameraEntity
						});
					}
					scene.initialCameraRef = config.initialCameraRef;
				}));
			}
			return RSVP.all(promises).then(function() {
				return scene;
			});
		});
	};

	/*
	 * Adding and removing entities to the engine and thereby the scene
	 * @param {object} config
	 * @param {object} scene
	 * @param {object} options
	 */
	SceneHandler.prototype._handleEntities = function(config, scene, options) {
		var promises = [];

		var addedEntityIds = _.clone(config.entityRefs);
		var removedEntityIds = [];

		for (var id in scene.entities) {
			var engineEntity = scene.entities[id];
			if (addedEntityIds[id]) {
				delete addedEntityIds[id];
			}
			else {
				removedEntityIds[id] = id;
			}
		}

		for (var key in addedEntityIds) {
			promises.push(this._load(config.entityRefs[key], options));
		}

		return RSVP.all(promises).then(function(entities) {
			// Adding new entities
			for (var i = 0; i < entities.length; i++) {
				var entity = entities[i];
				entity.addToWorld();
				scene.entities[entity.id] = entity;
			}
			
			// Removing old entities
			// This is handled by EntityHandler
			// for (var id in removedEntityIds) {
			// 	var entity = scene.entities[id];
			// 	if (entity) {
			// 		entity.removeFromWorld();
			// 		delete scene.entities[id];
			// 	}
			// }
		});
	};

	/*
	 * Handling posteffects
	 * @param {object} config
	 * @param {object} scene
	 * @param {object} options
	 */
	SceneHandler.prototype._handlePosteffects = function(config, scene, options) {
		return this._load(config.posteffectsRef, options);
	};

	/*
	 * Handling environment, to be implemented
	 * @param {object} config
	 * @param {object} scene
	 * @param {object} options
	 */
	SceneHandler.prototype._handleEnvironment = function(config, scene, options) {
		return this._load(config.environmentRef, options);
	};

	return SceneHandler;

});<|MERGE_RESOLUTION|>--- conflicted
+++ resolved
@@ -13,7 +13,6 @@
 ) {
 	"use strict";
 
-<<<<<<< HEAD
 	/*
 	 * @class Handler for loading scene into engine
 	 * @extends ConfigHandler
@@ -21,11 +20,6 @@
 	 * @param {Function} getConfig
 	 * @param {Function} updateObject
 	 */
-=======
-	/**
-	* @class
-	*/
->>>>>>> 7544ad99
 	function SceneHandler() {
 		ConfigHandler.apply(this, arguments);
 	}
