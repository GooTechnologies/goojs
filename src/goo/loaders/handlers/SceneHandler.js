--- conflicted
+++ resolved
@@ -1,24 +1,16 @@
 define([
 	'goo/loaders/handlers/ConfigHandler',
-<<<<<<< HEAD
-	'goo/util/PromiseUtil',
-=======
 	'goo/entities/SystemBus',
 	'goo/util/ArrayUtil',
 	'goo/util/ObjectUtil',
->>>>>>> 1f386736
 	'goo/util/rsvp'
 ],
 /** @lends */
 function(
 	ConfigHandler,
-<<<<<<< HEAD
-	PromiseUtil,
-=======
 	SystemBus,
 	ArrayUtil,
 	_,
->>>>>>> 1f386736
 	RSVP
 ) {
 	"use strict";
@@ -133,24 +125,8 @@
 			}
 		}
 
-<<<<<<< HEAD
-			return RSVP.all(promises).then(function(entities) {
-				for (var j = 0; j < entities.length; j++) {
-					var entity = entities[j];
-					if (that.options.beforeAdd == null || that.options.beforeAdd.apply == null || that.options.beforeAdd(entity)) {
-						entity.addToWorld();
-					}
-				}
-			}).then(null, function(err) {
-				return console.error("Error updating entities: " + err);
-			});
-		} else {
-			console.warn("No entity refs in scene " + ref);
-			return PromiseUtil.createDummyPromise(config);
-=======
 		for (var key in addedEntityIds) {
 			promises.push(this._load(config.entities[key].entityRef, options));
->>>>>>> 1f386736
 		}
 
 		return RSVP.all(promises).then(function(entities) {
