define([
	'goo/loaders/handlers/ComponentHandler',
	'goo/entities/components/TransformComponent',
	'goo/math/MathUtils',
	'goo/math/Quaternion',
	'goo/util/PromiseUtil',
	'goo/util/ObjectUtil',
<<<<<<< HEAD
	'goo/util/ArrayUtil',
	'goo/util/rsvp'
], function(
=======
	'goo/util/ArrayUtil'
],
/** @lends */
function(
>>>>>>> 7544ad99
	ComponentHandler,
	TransformComponent,
	MathUtils,
	Quaternion,
	PromiseUtil,
	_,
	ArrayUtil,
	RSVP
) {
	"use strict";

<<<<<<< HEAD
	/*
	 * @class For handling loading of transform component
	 * @constructor
	 * @param {World} world The goo world
	 * @param {function} getConfig The config loader function. See {@see DynamicLoader._loadRef}.
	 * @param {function} updateObject The handler function. See {@see DynamicLoader.update}.
	 * @extends ComponentHandler
	 */
=======
	/*jshint eqeqeq: false, -W041 */
	/**
	* @class
	*/
>>>>>>> 7544ad99
	function TransformComponentHandler() {
		ComponentHandler.apply(this, arguments);
		this._type = 'TransformComponent';
	}

	TransformComponentHandler.prototype = Object.create(ComponentHandler.prototype);
	TransformComponentHandler.prototype.constructor = TransformComponentHandler;
	ComponentHandler._registerClass('transform', TransformComponentHandler);

	/*
	 * Prepare component. Set defaults on config here.
	 * @param {object} config
	 * @private
	 */
	TransformComponentHandler.prototype._prepare = function(config) {
		return _.defaults(config, {
			translation: [0, 0, 0],
			rotation: [0, 0, 0],
			scale: [1, 1, 1]
		});
	};

	/*
	 * Create transform component object based on the config.
	 * @param {Entity} entity The entity on which this component should be added.
	 * @returns {TransformComponent} the created component object
	 * @private
	 */
	TransformComponentHandler.prototype._create = function() {
		return new TransformComponent();
	};

	/*
	 * Remove engine component object. TransformComponents can't be removed, so we reset.
	 * @param {Entity} entity The entity from which this component should be removed.
	 * @private
	 */
	TransformComponentHandler.prototype._remove = function(entity) {
		var component = entity.transformComponent;
		// Reset
		component.transform.translation.setd(0, 0, 0);
		component.transform.setRotationXYZ(0, 0, 0);
		component.transform.scale.setd(1, 1, 1);

		// Detach all children
		for (var i = 0; i < component.children.length; i++) {
			var child = component.children[i];
			component.detachChild(child);
		}
		component.setUpdated();
	};

	/**
	 * Update engine transform component object based on the config.
	 * @param {Entity} entity The entity on which this component should be added.
	 * @param {object} config
	 * @param {object} options
	 * @returns {RSVP.Promise} promise that resolves with the component when loading is done.
	 */
	TransformComponentHandler.prototype.update = function(entity, config, options) {
		var that = this;

		function attachChild(component, ref) {
			return that.getConfig(ref, options).then(function(config) {
				return that.updateObject(ref, config, options);
			}).then(function(entity) {
				if (entity && entity.transformComponent) {
					component.attachChild(entity.transformComponent);
				} else {
					console.error('Failed to add child to transform component');
				}
				return component;
			});
		}

		function idInList(id, children) {
			var keys = Object.keys(children);
			for (var i = 0; i < keys.length; i++) {
				var child = children[keys[i]];
				if (id === child.id) {
					return true;
				}
			}
			return false;
		}

		return ComponentHandler.prototype.update.call(this, entity, config, options).then(function(component) {
			if (!component) {
				// Component was removed
				return;
			}

			// Translation
			component.transform.translation.seta(config.translation);
			// Rotation
			component.transform.setRotationXYZ(
				MathUtils.radFromDeg(config.rotation[0]),
				MathUtils.radFromDeg(config.rotation[1]),
				MathUtils.radFromDeg(config.rotation[2])
			);
			// Scale
			component.transform.scale.seta(config.scale);

			var promises = [];
			if (config.childRefs) {
				// Attach children
				// TODO: Watch out for circular dependencies
				var keys = Object.keys(config.childRefs);
				for (var i = 0; i < keys.length; i++) {
					var childRef = config.childRefs[keys[i]];
					promises.push(attachChild(component, childRef));
				}
				for (var i = 0; i < component.children.length; i++) {
					var child = component.children[i];
					var id = child.entity.id;
					if (!idInList(id, config.childRefs)) {
						component.detachChild(child);
					}
				}
			} else {
				// Detach all children
				for (var i = 0; i < component.children.length; i++) {
					var child = component.children[i];
					component.detachChild(child);
				}
			}

			// When all children are attached, return component
			return RSVP.all(promises).then(function() {
				component.setUpdated();
				return component;
			});
		});
	};

	return TransformComponentHandler;
});<|MERGE_RESOLUTION|>--- conflicted
+++ resolved
@@ -5,16 +5,11 @@
 	'goo/math/Quaternion',
 	'goo/util/PromiseUtil',
 	'goo/util/ObjectUtil',
-<<<<<<< HEAD
 	'goo/util/ArrayUtil',
 	'goo/util/rsvp'
-], function(
-=======
-	'goo/util/ArrayUtil'
-],
+], 
 /** @lends */
 function(
->>>>>>> 7544ad99
 	ComponentHandler,
 	TransformComponent,
 	MathUtils,
@@ -26,7 +21,6 @@
 ) {
 	"use strict";
 
-<<<<<<< HEAD
 	/*
 	 * @class For handling loading of transform component
 	 * @constructor
@@ -35,12 +29,6 @@
 	 * @param {function} updateObject The handler function. See {@see DynamicLoader.update}.
 	 * @extends ComponentHandler
 	 */
-=======
-	/*jshint eqeqeq: false, -W041 */
-	/**
-	* @class
-	*/
->>>>>>> 7544ad99
 	function TransformComponentHandler() {
 		ComponentHandler.apply(this, arguments);
 		this._type = 'TransformComponent';
