<<<<<<< HEAD
define(['goo/renderer/Loader', 'goo/renderer/Texture', 'goo/loaders/dds/DdsLoader', 'goo/util/SimpleResourceUtil', 'goo/renderer/Util',
        'goo/util/Latch'],
=======
define(['goo/loaders/Loader', 'goo/renderer/Texture', 'goo/loaders/dds/DdsLoader', 'goo/util/SimpleResourceUtil', 'goo/renderer/Util'],
>>>>>>> 3bf51ee0
	/** @lends TextureCreator */
	function (Loader, Texture, DdsLoader, SimpleResourceUtil, Util, Latch) {
	"use strict";

	/**
	 * @class Takes away the pain of creating textures of various sorts.
	 * @param {Settings} settings Texturing settings
	 */
	function TextureCreator(settings) {
		settings = settings || {};

		this.verticalFlip = settings.verticalFlip !== undefined ? settings.verticalFlip : true;
		this._loader = settings.loader !== undefined ? settings.loader : new Loader();

		this.textureLoaders = {
			'.dds' : new DdsLoader()
		};
	}

	TextureCreator.cache = {};
	TextureCreator.UNSUPPORTED_FALLBACK = '.png';

	function endsWith(str, suffix) {
		return str.indexOf(suffix, str.length - suffix.length) !== -1;
	}

	TextureCreator.clearCache = function () {
		TextureCreator.cache = {};
	};

	TextureCreator.prototype.loadTexture2D = function (imageURL, settings) {
		if (TextureCreator.cache[imageURL] !== undefined) {
			return TextureCreator.cache[imageURL];
		}

		var creator = this;
		for (var extension in this.textureLoaders) {
			if (endsWith(imageURL.toLowerCase(), extension)) {
				var loader = this.textureLoaders[extension];
//				console.log(extension + ' - ' + loader);

				if (!loader || !loader.isSupported()) {
					imageURL = imageURL.substring(0, imageURL.length - extension.length);
					imageURL += TextureCreator.UNSUPPORTED_FALLBACK;
					break;
				}

				// make a dummy texture to fill on load = similar to normal
				// path, but using arraybuffer instead
				var rVal = new Texture(Util.clone(TextureCreator.DEFAULT_TEXTURE_2D.image), settings);
				rVal.image.dataReady = false;
				rVal.a = imageURL;

				TextureCreator.cache[imageURL] = rVal;

				// from URL
				SimpleResourceUtil.loadBinaryAsArrayBuffer(imageURL, {
					onSuccess : function (/* ArrayBuffer */response) {
						loader.load(response, rVal, creator.verticalFlip, 0, response.byteLength);
						console.info("Loaded image: " + imageURL);
						// callLoadCallback(url);
					},
					onError : function (t) {
						console.warn("Error loading texture: " + imageURL + " | " + t);
					}
				});

				// return standin while we wait for texture to load.
				return rVal;
			}
		}

<<<<<<< HEAD
		var img = new Loader().loadImage(imageURL);
		var texture = new Texture(img, settings);
=======
		if (TextureCreator.cache[imageURL] !== undefined) {
			return TextureCreator.cache[imageURL];
		}

		// Create a texture
		var texture = new Texture();
>>>>>>> 3bf51ee0

		// Load the actual image
		this._loader.loadImage(imageURL).then(function(data) {
			texture.setImage(data);
			TextureCreator.cache[imageURL] = texture;
		});

		console.info("Loaded image: " + imageURL);

		return texture;
	};

	TextureCreator.prototype.loadTextureVideo = function (videoURL) {
		if (TextureCreator.cache[videoURL] !== undefined) {
			return TextureCreator.cache[videoURL];
		}

		var video = document.createElement('video');
		video.loop = true;

		video.addEventListener('error', function () {
			console.warn('Couldn\'t load video URL [' + videoURL + ']');
		}, false);

		var texture = new Texture(video, {
			wrapS: 'EdgeClamp',
			wrapT: 'EdgeClamp',
		});

		texture.readyCallback = function () {
            if (video.readyState >= 3) {
                console.log('Video ready: ' + video.videoWidth + ', ' + video.videoHeight);
				video.width = video.videoWidth;
				video.height = video.videoHeight;

                // set minification filter based on pow2
                if (Util.isPowerOfTwo(video.width) === false
                        || Util.isPowerOfTwo(video.height) === false) {
            		texture.generateMipmaps = false;
            		texture.minFilter = 'BilinearNoMipMaps';
                }

                video.play();

                video.dataReady = true;
                return true;
            }
            return false;
		};
		texture.updateCallback = function () {
			return !video.paused;
		};

		video.crossOrigin = 'anonymous';

		video.src = videoURL;

		TextureCreator.cache[videoURL] = texture;

		return texture;
	};

	TextureCreator.prototype.loadTextureWebCam = function () {
		var video = document.createElement('video');
		video.autoplay = true;
		video.loop = true;

		var texture = new Texture(video, {
			wrapS: 'EdgeClamp',
			wrapT: 'EdgeClamp',
		});

		texture.readyCallback = function () {
			if (video.readyState >= 3) {
				console.log('WebCam video ready: ' + video.videoWidth + ', ' + video.videoHeight);
				video.width = video.videoWidth;
				video.height = video.videoHeight;

				// set minification filter based on pow2
				if (Util.isPowerOfTwo(video.width) === false || Util.isPowerOfTwo(video.height) === false) {
					texture.generateMipmaps = false;
					texture.minFilter = 'BilinearNoMipMaps';
				}

				video.dataReady = true;
				return true;
			}
			return false;
		};
		texture.updateCallback = function () {
			return !video.paused;
		};

		// Webcam video
		window.URL = window.URL || window.webkitURL;
		navigator.getUserMedia = navigator.getUserMedia || navigator.webkitGetUserMedia || navigator.mozGetUserMedia || navigator.msGetUserMedia;
		navigator.getUserMedia({
			video: true
		}, function (stream) {
			video.src = window.URL.createObjectURL(stream);
		}, function (error) {
			console.warn('Unable to capture WebCam. Please reload the page.');
		});

		return texture;
	};

	/**
	 * 
	 * @param {Array} imageDataArray Array containing images, image elements or image urls. [left, right, bottom, top, back, front]
	 * @returns {Texture} cubemap
	 */
	TextureCreator.prototype.loadTextureCube = function (imageDataArray, settings) {
		var texture = new Texture(null, settings);
		texture.variant = 'CUBE';
		var images = [];

		var latch = new Latch(6, function () {
			var w = images[0].width;
			var h = images[0].height;
			for (var i=0;i<6;i++) {
				var img = images[i];
				if (w !== img.width || h !== img.height) {
					texture.generateMipmaps = false;
					texture.minFilter = 'BilinearNoMipMaps';
					console.error('Images not all the same size!');
				}
			}
			
			texture.setImage(images);
			texture.image.dataReady = true;
			texture.image.width = w;
			texture.image.height = h;
		});

		for ( var i = 0; i < imageDataArray.length; i++) {
			(function (index) {
				var queryImage = imageDataArray[index];
				if (typeof queryImage === 'string') {
					new Loader().loadImage(queryImage, {
						onSuccess: function (image) {
							images[index] = image;
							latch.countDown();
						},
						onError: function (message) {
							console.error(message);
						}
					});
				} else {
					images[index] = queryImage;
					latch.countDown();
				}
			})(i);
		}

		return texture;
	};

	// TODO: add Object.freeze?
	var colorInfo = new Uint8Array([255, 255, 255, 255]);
	TextureCreator.DEFAULT_TEXTURE_2D = new Texture(colorInfo, null, 1, 1);
	TextureCreator.DEFAULT_TEXTURE_CUBE = new Texture([colorInfo, colorInfo, colorInfo, colorInfo, colorInfo, colorInfo], null, 1, 1);
	TextureCreator.DEFAULT_TEXTURE_CUBE.variant = 'CUBE';

	return TextureCreator;
});<|MERGE_RESOLUTION|>--- conflicted
+++ resolved
@@ -1,9 +1,10 @@
-<<<<<<< HEAD
-define(['goo/renderer/Loader', 'goo/renderer/Texture', 'goo/loaders/dds/DdsLoader', 'goo/util/SimpleResourceUtil', 'goo/renderer/Util',
-        'goo/util/Latch'],
-=======
-define(['goo/loaders/Loader', 'goo/renderer/Texture', 'goo/loaders/dds/DdsLoader', 'goo/util/SimpleResourceUtil', 'goo/renderer/Util'],
->>>>>>> 3bf51ee0
+define([
+	'goo/loaders/Loader',
+	'goo/renderer/Texture',
+	'goo/loaders/dds/DdsLoader',
+	'goo/util/SimpleResourceUtil',
+	'goo/renderer/Util',
+	'goo/util/Latch'],
 	/** @lends TextureCreator */
 	function (Loader, Texture, DdsLoader, SimpleResourceUtil, Util, Latch) {
 	"use strict";
@@ -76,17 +77,12 @@
 			}
 		}
 
-<<<<<<< HEAD
-		var img = new Loader().loadImage(imageURL);
-		var texture = new Texture(img, settings);
-=======
 		if (TextureCreator.cache[imageURL] !== undefined) {
 			return TextureCreator.cache[imageURL];
 		}
 
 		// Create a texture
 		var texture = new Texture();
->>>>>>> 3bf51ee0
 
 		// Load the actual image
 		this._loader.loadImage(imageURL).then(function(data) {
