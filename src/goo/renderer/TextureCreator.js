define([
	'goo/renderer/Texture',
	'goo/renderer/RendererUtils',
<<<<<<< HEAD
=======
	'goo/math/MathUtils',
>>>>>>> f56fad17
	'goo/loaders/handlers/TextureHandler',
	'goo/util/Ajax',
	'goo/util/StringUtils',
	'goo/util/PromiseUtils',
	'goo/util/rsvp'
], function (
	Texture,
	RendererUtils,
<<<<<<< HEAD
=======
	MathUtils,
>>>>>>> f56fad17
	TextureHandler,
	Ajax,
	StringUtils,
	PromiseUtils,
	RSVP
) {
	'use strict';

	//! AT: shouldn't this stay in util?

	/**
	 * Takes away the pain of creating textures of various sorts.
	 * @param {Settings} settings Texturing settings
	 */
	function TextureCreator() {
		var ajax = this.ajax = new Ajax();
		this.textureHandler = new TextureHandler(
			{},
			function (ref, options) {
				return ajax.load(ref, options ? options.noCache : false);
			},
			function () {},
			function (ref, options) {
				return ajax.load(ref, options ? options.noCache : false);
			}
		);
	}

	//! AT: unused?
	TextureCreator.UNSUPPORTED_FALLBACK = '.png';
	TextureCreator.clearCache = function () {};

	/**
	 * Releases any references to cached objects
	 */
	TextureCreator.prototype.clear = function () {
		this.ajax.clear();
		this.textureHandler.clear();
	};

	/**
	 * Creates a texture and loads an image into it.
	 * @param {string} imageUrl
	 * @param {Object} settings passed to the {Texture} constructor
	 * @returns {RSVP.Promise} Returns a promise that will resolve with the created Texture.
	 * @example
	 * new TextureCreator().loadTexture2D('goo.jpg').then(function (texture) {
	 *     material.setTexture('DIFFUSE_MAP', texture);
	 * }, function () {
	 *     console.error('Error loading image.');
	 * });
	 */
	TextureCreator.prototype.loadTexture2D = function (imageUrl, settings) {
		var id = StringUtils.createUniqueId('texture');
		settings = settings || {};
		settings.imageRef = imageUrl;

		var texture = this.textureHandler._create();
		this.textureHandler._objects.set(id, texture);
		return this.textureHandler.update(id, settings);
	};

	/**
	 * Creates a texture and loads a video into it
	 * @param {string} videoURL
	 * @param {Object} [options]
	 * @param {boolean} [options.loop=true]
	 * @param {boolean} [options.autoPlay=true]
	 * @param {boolean} [options.wrapS='EdgeClamp']
	 * @param {boolean} [options.wrapT='EdgeClamp']
	 * @returns {RSVP.Promise} Returns a promise that will resolve with the created Texture.
	 * @example
	 * new TextureCreator().loadTexture2D('goo.mp4').then(function (texture) {
	 *     material.setTexture('DIFFUSE_MAP', texture);
	 * }, function () {
	 *     console.error('Error loading video texture.');
	 * });
	 */
	TextureCreator.prototype.loadTextureVideo = function (videoURL, options) {
		var id = StringUtils.createUniqueId('texture');
		options = options || {};
		options.imageRef = videoURL;
		options.loop = options.loop !== undefined ? options.loop : true;
		options.wrapS = options.wrapS !== undefined ? options.wrapS : 'EdgeClamp';
		options.wrapT = options.wrapT !== undefined ? options.wrapT : 'EdgeClamp';
		options.autoPlay = options.autoPlay !== undefined ? options.autoPlay : true;
		options.texture = options.texture !== undefined ? options.texture : { dontwait: true };

		var texture = this.textureHandler._create();
		this.textureHandler._objects.set(id, texture);

		return this.textureHandler.update(id, options, options);
	};

	/**
	 * Creates a video texture streamed from the webcam.
	 * @returns {RSVP.Promise} A promise that will resolve with the created Texture.
	 * @example
	 * new TextureCreator().loadTextureWebCam().then(function (texture) {
	 *     material.setTexture('DIFFUSE_MAP', texture);
	 * }, function () {
	 *     console.error('Error loading webcam texture.');
	 * });
	 */
	TextureCreator.prototype.loadTextureWebCam = function () {

		return PromiseUtils.createPromise(function (resolve, reject) {
			var video = document.createElement('video');
			video.autoplay = true;
			video.loop = true;

			var texture = new Texture(video, {
				wrapS: 'EdgeClamp',
				wrapT: 'EdgeClamp'
			});

			texture.readyCallback = function () {
				if (video.readyState >= 3) {
					video.width = video.videoWidth;
					video.height = video.videoHeight;

					// set minification filter based on pow2
					if (!(MathUtils.isPowerOfTwo(video.width) && MathUtils.isPowerOfTwo(video.height))) {
						texture.generateMipmaps = false;
						texture.minFilter = 'BilinearNoMipMaps';
					}

					video.dataReady = true;

					return true;
				}

				return false;
			};

			texture.updateCallback = function () {
				return !video.paused;
			};

			// Webcam video
			window.URL = window.URL || window.webkitURL;
			navigator.getUserMedia = navigator.getUserMedia || navigator.webkitGetUserMedia || navigator.mozGetUserMedia || navigator.msGetUserMedia;
			if (navigator.getUserMedia) {
				navigator.getUserMedia({
					video: true
				}, function (stream) {
					video.src = window.URL.createObjectURL(stream);
					resolve(texture);
				}, reject);
			} else {
				reject(new Error('No support for WebCam getUserMedia found!'));
			}
		});
	};

	/**
	 * Loads an array of six images into a Texture.
	 * @param {Array} imageDataArray Array containing images, image elements or image urls. [left, right, bottom, top, back, front]
	 * @param {Object} settings Settings object to pass to the Texture constructor
	 * @returns {RSVP.Promise} A promise that will resolve with the resulting Texture
	 */
	TextureCreator.prototype.loadTextureCube = function (imageDataArray, settings) {
		var texture = new Texture(null, settings);
		texture.variant = 'CUBE';

		var promises = imageDataArray.map(function (queryImage) {
			return PromiseUtils.createPromise(function (resolve, reject) {
				if (typeof queryImage === 'string') {
					this.ajax._loadImage(queryImage).then(resolve, reject);
				} else {
					resolve(queryImage);
				}
			}.bind(this));
		}.bind(this));

		return RSVP.all(promises).then(function (images) {
			return PromiseUtils.createPromise(function (resolve, reject) {
				var width = images[0].width;
				var height = images[0].height;
				for (var i = 0; i < 6; i++) {
					var image = images[i];
					if (width !== image.width || height !== image.height) {
						texture.generateMipmaps = false;
						texture.minFilter = 'BilinearNoMipMaps';
						reject(new Error('The images passed to loadTextureCube() must be of the same size!'));
						return;
					}
				}

				texture.setImage(images);
				texture.image.dataReady = true;
				texture.image.width = width;
				texture.image.height = height;

				resolve(texture);
			});
		});
	};

	//! AT: unused
	TextureCreator._globalCallback = null;
	TextureCreator._finishedLoading = function (image) {
		if (TextureCreator._globalCallback) {
			try {
				TextureCreator._globalCallback(image);
			} catch (e) {
				console.error('Error in texture callback:', e);
			}
		}
	};

	// Add Object.freeze when fast enough in browsers
	var colorInfo = new Uint8Array([255, 255, 255, 255]);
	TextureCreator.DEFAULT_TEXTURE_2D = new Texture(colorInfo, null, 1, 1);
	TextureCreator.DEFAULT_TEXTURE_CUBE = new Texture([colorInfo, colorInfo, colorInfo, colorInfo, colorInfo, colorInfo], null, 1, 1);
	TextureCreator.DEFAULT_TEXTURE_CUBE.variant = 'CUBE';

	return TextureCreator;
});<|MERGE_RESOLUTION|>--- conflicted
+++ resolved
@@ -1,10 +1,6 @@
 define([
 	'goo/renderer/Texture',
-	'goo/renderer/RendererUtils',
-<<<<<<< HEAD
-=======
 	'goo/math/MathUtils',
->>>>>>> f56fad17
 	'goo/loaders/handlers/TextureHandler',
 	'goo/util/Ajax',
 	'goo/util/StringUtils',
@@ -12,11 +8,7 @@
 	'goo/util/rsvp'
 ], function (
 	Texture,
-	RendererUtils,
-<<<<<<< HEAD
-=======
 	MathUtils,
->>>>>>> f56fad17
 	TextureHandler,
 	Ajax,
 	StringUtils,
