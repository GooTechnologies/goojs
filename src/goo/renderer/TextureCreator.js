define([
	'goo/renderer/Texture',
	'goo/renderer/RendererUtils',
	'goo/loaders/handlers/TextureHandler',
	'goo/util/Ajax',
	'goo/util/StringUtil',
	'goo/util/PromiseUtil',
	'goo/util/rsvp'
], function (
	Texture,
	RendererUtils,
	TextureHandler,
	Ajax,
	StringUtil,
	PromiseUtil,
	RSVP
) {
	'use strict';

	//! AT: shouldn't this stay in util?

	/**
	 * Takes away the pain of creating textures of various sorts.
	 * @param {Settings} settings Texturing settings
	 */
	function TextureCreator() {
		var ajax = this.ajax = new Ajax();
		this.textureHandler = new TextureHandler(
			{},
			function (ref, options) {
				return ajax.load(ref, options ? options.noCache : false);
			},
			function () {},
			function (ref, options) {
				return ajax.load(ref, options ? options.noCache : false);
			}
		);
	}

	//! AT: unused?
	TextureCreator.UNSUPPORTED_FALLBACK = '.png';
	TextureCreator.clearCache = function () {};

	/**
	 * Releases any references to cached objects
	 */
	TextureCreator.prototype.clear = function () {
		this.ajax.clear();
		this.textureHandler.clear();
	};

	/**
	 * Creates a texture and loads an image into it.
	 * @param {string} imageUrl
	 * @param {Object} settings passed to the {Texture} constructor
	 * @returns {RSVP.Promise} Returns a promise that will resolve with the created Texture.
	 * @example
	 * new TextureCreator().loadTexture2D('goo.jpg').then(function (texture) {
	 *     material.setTexture('DIFFUSE_MAP', texture);
	 * }, function () {
	 *     console.error('Error loading image.');
	 * });
	 */
	TextureCreator.prototype.loadTexture2D = function (imageUrl, settings) {
		var id = StringUtil.createUniqueId('texture');
		settings = settings || {};
		settings.imageRef = imageUrl;

		var texture = this.textureHandler._create();
		this.textureHandler._objects.set(id, texture);
		return this.textureHandler.update(id, settings);
	};

	/**
	 * Creates a texture and loads a video into it
	 * @param {string} videoURL
	 * @param {Object} [options]
	 * @param {boolean} [options.loop=true]
	 * @param {boolean} [options.autoPlay=true]
	 * @param {boolean} [options.wrapS='EdgeClamp']
	 * @param {boolean} [options.wrapT='EdgeClamp']
	 * @returns {RSVP.Promise} Returns a promise that will resolve with the created Texture.
	 * @example
	 * new TextureCreator().loadTexture2D('goo.mp4').then(function (texture) {
	 *     material.setTexture('DIFFUSE_MAP', texture);
	 * }, function () {
	 *     console.error('Error loading video texture.');
	 * });
	 */
	TextureCreator.prototype.loadTextureVideo = function (videoURL, options) {
		var id = StringUtil.createUniqueId('texture');
		options = options || {};
		options.imageRef = videoURL;
		options.loop = options.loop !== undefined ? options.loop : true;
		options.wrapS = options.wrapS !== undefined ? options.wrapS : 'EdgeClamp';
		options.wrapT = options.wrapT !== undefined ? options.wrapT : 'EdgeClamp';
		options.autoPlay = options.autoPlay !== undefined ? options.autoPlay : true;
		options.texture = options.texture !== undefined ? options.texture : { dontwait: true };

		var texture = this.textureHandler._create();
		this.textureHandler._objects.set(id, texture);

		return this.textureHandler.update(id, options, options);
	};

	/**
	 * Creates a video texture streamed from the webcam.
	 * @returns {RSVP.Promise} A promise that will resolve with the created Texture.
	 * @example
	 * new TextureCreator().loadTextureWebCam().then(function (texture) {
	 *     material.setTexture('DIFFUSE_MAP', texture);
	 * }, function () {
	 *     console.error('Error loading webcam texture.');
	 * });
	 */
	TextureCreator.prototype.loadTextureWebCam = function () {

		return PromiseUtil.createPromise(function (resolve, reject) {
			var video = document.createElement('video');
			video.autoplay = true;
			video.loop = true;

			var texture = new Texture(video, {
				wrapS: 'EdgeClamp',
				wrapT: 'EdgeClamp'
			});

			texture.readyCallback = function () {
				if (video.readyState >= 3) {
					video.width = video.videoWidth;
					video.height = video.videoHeight;

<<<<<<< HEAD
				// set minification filter based on pow2
				if (RendererUtils.isPowerOfTwo(video.width) === false || RendererUtils.isPowerOfTwo(video.height) === false) {
					texture.generateMipmaps = false;
					texture.minFilter = 'BilinearNoMipMaps';
=======
					// set minification filter based on pow2
					if (!(Util.isPowerOfTwo(video.width) && Util.isPowerOfTwo(video.height))) {
						texture.generateMipmaps = false;
						texture.minFilter = 'BilinearNoMipMaps';
					}

					video.dataReady = true;

					return true;
>>>>>>> defde4e1
				}

				return false;
			};

			texture.updateCallback = function () {
				return !video.paused;
			};

			// Webcam video
			window.URL = window.URL || window.webkitURL;
			navigator.getUserMedia = navigator.getUserMedia || navigator.webkitGetUserMedia || navigator.mozGetUserMedia || navigator.msGetUserMedia;
			if (navigator.getUserMedia) {
				navigator.getUserMedia({
					video: true
				}, function (stream) {
					video.src = window.URL.createObjectURL(stream);
					resolve(texture);
				}, reject);
			} else {
				reject(new Error('No support for WebCam getUserMedia found!'));
			}
		});
	};

	/**
	 * Loads an array of six images into a Texture.
	 * @param {Array} imageDataArray Array containing images, image elements or image urls. [left, right, bottom, top, back, front]
	 * @param {Object} settings Settings object to pass to the Texture constructor
	 * @returns {RSVP.Promise} A promise that will resolve with the resulting Texture
	 */
	TextureCreator.prototype.loadTextureCube = function (imageDataArray, settings) {
		var texture = new Texture(null, settings);
		texture.variant = 'CUBE';

		var promises = imageDataArray.map(function (queryImage) {
			return PromiseUtil.createPromise(function (resolve, reject) {
				if (typeof queryImage === 'string') {
					this.ajax._loadImage(queryImage).then(resolve, reject);
				} else {
					resolve(queryImage);
				}
			}.bind(this));
		}.bind(this));

		return RSVP.all(promises).then(function (images) {
			return PromiseUtil.createPromise(function (resolve, reject) {
				var width = images[0].width;
				var height = images[0].height;
				for (var i = 0; i < 6; i++) {
					var image = images[i];
					if (width !== image.width || height !== image.height) {
						texture.generateMipmaps = false;
						texture.minFilter = 'BilinearNoMipMaps';
						reject(new Error('The images passed to loadTextureCube() must be of the same size!'));
						return;
					}
				}

				texture.setImage(images);
				texture.image.dataReady = true;
				texture.image.width = width;
				texture.image.height = height;

				resolve(texture);
			});
		});
	};

	//! AT: unused
	TextureCreator._globalCallback = null;
	TextureCreator._finishedLoading = function (image) {
		if (TextureCreator._globalCallback) {
			try {
				TextureCreator._globalCallback(image);
			} catch (e) {
				console.error('Error in texture callback:', e);
			}
		}
	};

	// Add Object.freeze when fast enough in browsers
	var colorInfo = new Uint8Array([255, 255, 255, 255]);
	TextureCreator.DEFAULT_TEXTURE_2D = new Texture(colorInfo, null, 1, 1);
	TextureCreator.DEFAULT_TEXTURE_CUBE = new Texture([colorInfo, colorInfo, colorInfo, colorInfo, colorInfo, colorInfo], null, 1, 1);
	TextureCreator.DEFAULT_TEXTURE_CUBE.variant = 'CUBE';

	return TextureCreator;
});<|MERGE_RESOLUTION|>--- conflicted
+++ resolved
@@ -130,12 +130,6 @@
 					video.width = video.videoWidth;
 					video.height = video.videoHeight;
 
-<<<<<<< HEAD
-				// set minification filter based on pow2
-				if (RendererUtils.isPowerOfTwo(video.width) === false || RendererUtils.isPowerOfTwo(video.height) === false) {
-					texture.generateMipmaps = false;
-					texture.minFilter = 'BilinearNoMipMaps';
-=======
 					// set minification filter based on pow2
 					if (!(Util.isPowerOfTwo(video.width) && Util.isPowerOfTwo(video.height))) {
 						texture.generateMipmaps = false;
@@ -145,7 +139,6 @@
 					video.dataReady = true;
 
 					return true;
->>>>>>> defde4e1
 				}
 
 				return false;
