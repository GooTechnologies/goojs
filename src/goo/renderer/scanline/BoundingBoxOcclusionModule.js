--- conflicted
+++ resolved
@@ -590,12 +590,9 @@
 
         BoundingBoxOcclusionModule.prototype._screenSpaceTransformTriangleData = function() {
             // TODO : Transform only the positions going to be rendered.
-<<<<<<< HEAD
             var maxPos = triangleData.positions.length;
-=======
 	          // REVIEW: Another confusing for loop, where j is increased
 	          // both in the for statement and at the end of the loop.
->>>>>>> 30ed77e4
             for (var j = 0; j < maxPos; j++) {
                 triangleData.positions[j] = (triangleData.positions[j] + 1.0) * this._halfClipX;
                 j++;
