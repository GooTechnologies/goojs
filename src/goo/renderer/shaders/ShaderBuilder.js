define([
	'goo/renderer/MeshData',
	'goo/renderer/light/PointLight',
	'goo/renderer/light/DirectionalLight',
	'goo/renderer/light/SpotLight',
	'goo/renderer/Texture',
	'goo/math/MathUtils',
	'goo/util/TangentGenerator'
],
/** @lends */
function(
	MeshData,
	PointLight,
	DirectionalLight,
	SpotLight,
	Texture,
	MathUtils,
	TangentGenerator
) {
	'use strict';

	/**
	 * @class Builds shaders
	 */
	function ShaderBuilder() {
	}

	var defaultLight = new DirectionalLight();
	defaultLight.translation.setd(10, 10, 10);
	defaultLight.direction.setd(1, 1, 1).normalize();
	ShaderBuilder.defaultLight = defaultLight;

	ShaderBuilder.SKYBOX = null;
	ShaderBuilder.SKYSPHERE = null;
	ShaderBuilder.ENVIRONMENT_TYPE = 0;
	ShaderBuilder.GLOBAL_AMBIENT = [0, 0, 0];
	ShaderBuilder.CLEAR_COLOR = [0.3, 0.3, 0.3, 1];
	ShaderBuilder.USE_FOG = false;
	ShaderBuilder.FOG_SETTINGS = [0, 10000];
	ShaderBuilder.FOG_COLOR = [1, 1, 1];

	ShaderBuilder.uber = {
		processor: function (shader, shaderInfo) {
			var attributeMap = shaderInfo.meshData.attributeMap;
			var material = shaderInfo.material;
			var textureMaps = material._textureMaps;

			shader.defines = shader.defines || {};

			shader.uniforms.clearColor = ShaderBuilder.CLEAR_COLOR;

			if (material.uniforms.reflectivity || material.uniforms.refractivity) {
				shader.defines.REFLECTIVE = true;
			} else if (shader.defines.REFLECTIVE !== undefined) {
				delete shader.defines.REFLECTIVE;
			}

			if (ShaderBuilder.SKYBOX && (material.uniforms.reflectivity || material.uniforms.refractivity)) {
				material.setTexture('ENVIRONMENT_CUBE', ShaderBuilder.SKYBOX);
			} else if (material.getTexture('ENVIRONMENT_CUBE')) {
				material.removeTexture('ENVIRONMENT_CUBE');
			}
			if (ShaderBuilder.SKYSPHERE && (material.uniforms.reflectivity || material.uniforms.refractivity)) {
				material.setTexture('ENVIRONMENT_SPHERE', ShaderBuilder.SKYSPHERE);
				shader.defines.ENVIRONMENT_TYPE = ShaderBuilder.ENVIRONMENT_TYPE;
			} else if (material.getTexture('ENVIRONMENT_SPHERE')) {
				material.removeTexture('ENVIRONMENT_SPHERE');
			}

			var keys = Object.keys(attributeMap);
			for (var i = 0, l = keys.length; i < l; i++) {
				var attribute = keys[i];
				if (!shader.defines[attribute]) {
					shader.defines[attribute] = true;
				}
			}

			var keys = Object.keys(textureMaps);
			for (var i = 0, l = keys.length; i < l; i++) {
				var type = keys[i];
				if (textureMaps[type] === undefined || textureMaps[type] === null) {
					continue;
				}

				if (type === 'SHADOW_MAP') {
					continue;
				}

				if (!shader.defines[type]) {
					shader.defines[type] = true;
				}
			}

			shader.uniforms.offsetRepeat = shader.uniforms.offsetRepeat || [0, 0, 1, 1];
			if (textureMaps.DIFFUSE_MAP) {
				var offset = textureMaps.DIFFUSE_MAP.offset;
				var repeat = textureMaps.DIFFUSE_MAP.repeat;
				shader.uniforms.offsetRepeat[0] = offset.data[0];
				shader.uniforms.offsetRepeat[1] = offset.data[1];
				shader.uniforms.offsetRepeat[2] = repeat.data[0];
				shader.uniforms.offsetRepeat[3] = repeat.data[1];
				shader.uniforms.lodBias = textureMaps.DIFFUSE_MAP.lodBias;
			} else {
				shader.uniforms.offsetRepeat[0] = 0;
				shader.uniforms.offsetRepeat[1] = 0;
				shader.uniforms.offsetRepeat[2] = 1;
				shader.uniforms.offsetRepeat[3] = 1;
				shader.uniforms.lodBias = 0;
			}

			// Exclude in a nicer way
			var keys = Object.keys(shader.defines);
			for (var i = 0, l = keys.length; i < l; i++) {
				var attribute = keys[i];
				if (attribute === 'MAX_POINT_LIGHTS' ||
					attribute === 'MAX_DIRECTIONAL_LIGHTS' ||
					attribute === 'MAX_SPOT_LIGHTS' ||
					attribute === 'SHADOW_TYPE' ||
					attribute === 'JOINT_COUNT' ||
					attribute === 'WEIGHTS' ||
					attribute === 'PHYSICALLY_BASED_SHADING' ||
					attribute === 'ENVIRONMENT_TYPE' ||
					attribute === 'REFLECTIVE' ||
					attribute === 'WRAP_AROUND') {
					continue;
				}
				if (!attributeMap[attribute] && !textureMaps[attribute]) {
					delete shader.defines[attribute];
				}
			}

			// discard
			if (material.uniforms.discardThreshold >= 0.0) {
				shader.defines.DISCARD = true;
			} else if (shader.defines.DISCARD !== undefined) {
				delete shader.defines.DISCARD;
			}

			// fog
			if (ShaderBuilder.USE_FOG) {
				shader.defines.FOG = true;
				shader.uniforms.fogSettings = ShaderBuilder.FOG_SETTINGS;
				shader.uniforms.fogColor = ShaderBuilder.FOG_COLOR;
			} else if (shader.defines.FOG !== undefined) {
				delete shader.defines.FOG;
			}

			shader.defines.SKIP_SPECULAR = true;

			//TODO: Hacky?
			if (shader.defines.NORMAL && shader.defines.NORMAL_MAP && !shaderInfo.meshData.getAttributeBuffer(MeshData.TANGENT)) {
				TangentGenerator.addTangentBuffer(shaderInfo.meshData);
			}
		}
	};

	var lightDefines = [];

	ShaderBuilder.light = {
		processor: function (shader, shaderInfo) {
			var uniforms = shader.uniforms;
			uniforms.materialAmbient = uniforms.materialAmbient || 'AMBIENT';
			uniforms.materialEmissive = uniforms.materialEmissive || 'EMISSIVE';
			uniforms.materialDiffuse = uniforms.materialDiffuse || 'DIFFUSE';
			uniforms.materialSpecular = uniforms.materialSpecular || 'SPECULAR';
			uniforms.materialSpecularPower = uniforms.materialSpecularPower || 'SPECULAR_POWER';
			uniforms.globalAmbient = ShaderBuilder.GLOBAL_AMBIENT;

			shader.defines = shader.defines || {};

			var lights = shaderInfo.lights;
			for (var i = 0; i < lights.length; i++) {
				var light = lights[i];

				if (light instanceof PointLight) {
					uniforms['pointLight' + i] = uniforms['pointLight' + i] || [];
					uniforms['pointLightColor' + i] = uniforms['pointLightColor' + i] || [];

					var pointLightN = uniforms['pointLight' + i];
					var translation = light.translation.data;
					pointLightN[0] = translation[0];
					pointLightN[1] = translation[1];
					pointLightN[2] = translation[2];
					pointLightN[3] = light.range;

					var pointLightColorN = uniforms['pointLightColor' + i];
					var color = light.color.data;
					pointLightColorN[0] = color[0] * light.intensity;
					pointLightColorN[1] = color[1] * light.intensity;
					pointLightColorN[2] = color[2] * light.intensity;
					pointLightColorN[3] = light.specularIntensity;

					lightDefines.push('P');
				} else if (light instanceof DirectionalLight) {
					uniforms['directionalLightDirection' + i] = uniforms['directionalLightDirection' + i] || [];
					uniforms['directionalLightColor' + i] = uniforms['directionalLightColor' + i] || [];

					var directionalLightDir = uniforms['directionalLightDirection' + i];
					var direction = light.direction.data;
					directionalLightDir[0] = direction[0];
					directionalLightDir[1] = direction[1];
					directionalLightDir[2] = direction[2];

					var directionalLightColorN = uniforms['directionalLightColor' + i];
					var color = light.color.data;
					directionalLightColorN[0] = color[0] * light.intensity;
					directionalLightColorN[1] = color[1] * light.intensity;
					directionalLightColorN[2] = color[2] * light.intensity;
					directionalLightColorN[3] = light.specularIntensity;

					lightDefines.push('D');
				} else if (light instanceof SpotLight) {
					uniforms['spotLight'+i] = [light.translation.data[0], light.translation.data[1], light.translation.data[2], light.range];
					uniforms['spotLightColor'+i] = [light.color.data[0] * light.intensity, light.color.data[1] * light.intensity, light.color.data[2] * light.intensity, light.specularIntensity];
					uniforms['spotLightDirection'+i] = [light.direction.data[0], light.direction.data[1], light.direction.data[2]];

					uniforms['spotLightAngle'+i] = Math.cos(light.angle * MathUtils.DEG_TO_RAD / 2);
					uniforms['spotLightPenumbra'+i] = light.penumbra !== undefined ? Math.sin(light.penumbra * MathUtils.DEG_TO_RAD / 4) : 0;
					lightDefines.push('S');
				}

				var useLightCookie = light.lightCookie instanceof Texture;
				if ((useLightCookie || (light.shadowCaster && shaderInfo.renderable.meshRendererComponent &&
					shaderInfo.renderable.meshRendererComponent.receiveShadows)) && light.shadowSettings.shadowData) {
					var shadowData = light.shadowSettings.shadowData;

					if (light.shadowCaster) {
						uniforms['shadowMaps'+i]	= 'SHADOW_MAP'+i;
						shaderInfo.material.setTexture('SHADOW_MAP'+i, shadowData.shadowResult);
					}
					if (useLightCookie) {
						uniforms['lightCookie'+i] = 'LIGHT_COOKIE'+i;
						shaderInfo.material.setTexture('LIGHT_COOKIE'+i, light.lightCookie);
						lightDefines.push('C');
						shader.defines.COOKIE = true;
					} else {
						delete shader.defines.COOKIE;
					}

					var matrix = shadowData.lightCamera.getViewProjectionMatrix().data;
					var mat = uniforms['shadowLightMatrices'+i] = uniforms['shadowLightMatrices'+i] || [];
					for (var j = 0; j < 16; j++) {
						mat[j] = matrix[j];
					}

					if (light.shadowCaster) {
						var translationData = shadowData.lightCamera.translation.data;
						var pos = uniforms['shadowLightPositions'+i] = uniforms['shadowLightPositions'+i] || [];
						pos[0] = translationData[0];
						pos[1] = translationData[1];
						pos[2] = translationData[2];

						uniforms['cameraScales'+i] = 1.0 / (shadowData.lightCamera.far - shadowData.lightCamera.near);
						uniforms['shadowDarkness'+i] = light.shadowSettings.darkness;

						if (light.shadowSettings.shadowType === 'PCF') {
							var sizes = uniforms['shadowMapSizes'+i] = uniforms['shadowMapSizes'+i] || [];
							sizes[0] = light.shadowSettings.resolution[0];
							sizes[1] = light.shadowSettings.resolution[1];
						}

						lightDefines.push('H', light.shadowSettings.shadowType === 'PCF' ? 1 : light.shadowSettings.shadowType === 'VSM' ? 2 : 0);
					}
				}
			}

			shader.defines.LIGHT = lightDefines.join('');
			lightDefines.length = 0;
		},
		builder: function (shader, shaderInfo) {
			var prevertex = [];
			var vertex = [];
			var prefragment = [];
			var fragment = [];

			prevertex.push(
				'const mat4 ScaleMatrix = mat4(0.5, 0.0, 0.0, 0.0, 0.0, 0.5, 0.0, 0.0, 0.0, 0.0, 0.5, 0.0, 0.5, 0.5, 0.5, 1.0);'
			);

			prefragment.push(
				'uniform vec4 materialAmbient;',
				'uniform vec4 materialEmissive;',
				'uniform vec4 materialDiffuse;',
				'uniform vec4 materialSpecular;',
				'uniform float materialSpecularPower;',
				'uniform vec3 globalAmbient;',
				'uniform vec2 wrapSettings;',

				// 'float VsmFixLightBleed(in float pMax, in float amount) {',
					// 'return clamp((pMax - amount) / (1.0 - amount), 0.0, 1.0);',
				// '}',

				'float ChebychevInequality(in vec2 moments, in float t) {',
					'if ( t <= moments.x ) return 1.0;',
					'float variance = moments.y - (moments.x * moments.x);',
					'variance = max(variance, 0.02);',
					'float d = t - moments.x;',
					'return variance / (variance + d * d);',
				'}'
			);

			fragment.push(
				'#if defined(SPECULAR_MAP) && defined(TEXCOORD0)',
					'float specularStrength = texture2D(specularMap, texCoord0).x;',
				'#else',
					'float specularStrength = 1.0;',
				'#endif',

				'vec3 totalDiffuse = vec3(0.0);',
				'vec3 totalSpecular = vec3(0.0);'
			);

			var lights = shaderInfo.lights;
			for (var i = 0; i < lights.length; i++) {
				var light = lights[i];

				fragment.push(
					'{',
						'float shadow = 1.0;',
						'vec3 normalizedViewPosition = normalize(viewPosition);'
				);

				var useLightCookie = light.lightCookie instanceof Texture;
				if (useLightCookie || (light.shadowCaster &&
					shaderInfo.renderable.meshRendererComponent &&
					shaderInfo.renderable.meshRendererComponent.receiveShadows)
				) {
					prevertex.push(
						'uniform mat4 shadowLightMatrices'+i+';',
						'varying vec4 shadowLightDepths'+i+';'
					);

					vertex.push(
						'shadowLightDepths'+i+' = ScaleMatrix * shadowLightMatrices'+i+' * worldPos;'
					);

					if (light.shadowCaster) {
						prefragment.push(
							'uniform sampler2D shadowMaps'+i+';',
							'uniform vec3 shadowLightPositions'+i+';',
							'uniform float cameraScales'+i+';',
							'uniform float shadowDarkness'+i+';'
						);
					}
					if (useLightCookie) {
						prefragment.push(
							'uniform sampler2D lightCookie'+i+';'
						);
					}
					//TODO!!!

					prefragment.push(
						'varying vec4 shadowLightDepths'+i+';'
					);

					if (light.shadowCaster && light.shadowSettings.shadowType === 'PCF') {
						prefragment.push(
							'uniform vec2 shadowMapSizes'+i+';'
						);
					}

					fragment.push(
						'vec3 depth = shadowLightDepths'+i+'.xyz / shadowLightDepths'+i+'.w;'
					);

					if (light.shadowCaster) {
						fragment.push(
							'depth.z = length(vWorldPos.xyz - shadowLightPositions'+i+') * cameraScales'+i+';',

							'if (depth.x >= 0.0 && depth.x <= 1.0 && depth.y >= 0.0 && depth.y <= 1.0 && shadowLightDepths'+i+'.z >= 0.0 && depth.z <= 1.0) {'
						);
								if (light.shadowSettings.shadowType === 'PCF') {
									fragment.push(
									'depth.z *= 0.96;',
									'float shadowPcf = 0.0;',
									'const float shadowDelta = 1.0 / 9.0;',
									'float xPixelOffset = 1.0 / shadowMapSizes'+i+'.x;',
									'float yPixelOffset = 1.0 / shadowMapSizes'+i+'.y;',

									'float dx0 = -1.25 * xPixelOffset;',
									'float dy0 = -1.25 * yPixelOffset;',
									'float dx1 = 1.25 * xPixelOffset;',
									'float dy1 = 1.25 * yPixelOffset;',

									'float fDepth = 0.0;',

									'fDepth = texture2D(shadowMaps'+i+', depth.xy + vec2(dx0, dy0)).r;',
									'if (fDepth < depth.z) shadowPcf += shadowDelta;',
									'fDepth = texture2D(shadowMaps'+i+', depth.xy + vec2(0.0, dy0)).r;',
									'if (fDepth < depth.z) shadowPcf += shadowDelta;',
									'fDepth = texture2D(shadowMaps'+i+', depth.xy + vec2(dx1, dy0)).r;',
									'if (fDepth < depth.z) shadowPcf += shadowDelta;',
									'fDepth = texture2D(shadowMaps'+i+', depth.xy + vec2(dx0, 0.0)).r;',
									'if (fDepth < depth.z) shadowPcf += shadowDelta;',
									'fDepth =  texture2D(shadowMaps'+i+', depth.xy).r;',
									'if (fDepth < depth.z) shadowPcf += shadowDelta;',
									'fDepth = texture2D(shadowMaps'+i+', depth.xy + vec2(dx1, 0.0)).r;',
									'if (fDepth < depth.z) shadowPcf += shadowDelta;',
									'fDepth = texture2D(shadowMaps'+i+', depth.xy + vec2(dx0, dy1)).r;',
									'if (fDepth < depth.z) shadowPcf += shadowDelta;',
									'fDepth = texture2D(shadowMaps'+i+', depth.xy + vec2(0.0, dy1)).r;',
									'if (fDepth < depth.z) shadowPcf += shadowDelta;',
									'fDepth = texture2D(shadowMaps'+i+', depth.xy + vec2(dx1, dy1)).r;',
									'if (fDepth < depth.z) shadowPcf += shadowDelta;',
									'shadow = mix(1.0, 1.0 - shadowPcf, shadowDarkness'+i+');'
									//'shadow = (1.0 - shadowPcf) * (1.0 - shadowDarkness'+i+') + shadowDarkness'+i+';'
									);
								} else if (light.shadowSettings.shadowType === 'VSM') {
									fragment.push(
									'vec4 texel = texture2D(shadowMaps'+i+', depth.xy);',
									'vec2 moments = vec2(texel.x, texel.y);',
									'shadow = ChebychevInequality(moments, depth.z);',
									// 'shadow = VsmFixLightBleed(shadow, 0.5);',
									'shadow = pow(shadow, shadowDarkness'+i+' * 8.0);'
									);
								} else {
									fragment.push(
									'depth.z *= 0.96;',
									'float shadowDepth = texture2D(shadowMaps'+i+', depth.xy).x;',
									'if ( depth.z > shadowDepth ) shadow = 1.0 - shadowDarkness'+i+';'
									);
								}
						fragment.push(
							'}',
							'shadow = clamp(shadow, 0.0, 1.0);'
						);
					}
				}

				if (light instanceof PointLight) {
					prefragment.push(
						'uniform vec4 pointLight'+i+';',
						'uniform vec4 pointLightColor'+i+';'
					);

					fragment.push(
						'vec3 lVector = normalize(pointLight'+i+'.xyz - vWorldPos.xyz);',
						'float lDistance = 1.0 - min((length(pointLight'+i+'.xyz - vWorldPos.xyz) / pointLight'+i+'.w), 1.0);',

						'float dotProduct = dot(N, lVector);',

						'float pointDiffuseWeightFull = max(dotProduct, 0.0);',
<<<<<<< HEAD
						'float pointDiffuseWeightHalf = max(wrapSettings.x * dotProduct + (1.0 - wrapSettings.x), 0.0);',
=======
						'float pointDiffuseWeightHalf = max(mix(dotProduct, 1.0, wrapSettings.x), 0.0);',
>>>>>>> d78638d2
						'vec3 pointDiffuseWeight = mix(vec3(pointDiffuseWeightFull), vec3(pointDiffuseWeightHalf), wrapSettings.y);',

						'totalDiffuse += materialDiffuse.rgb * pointLightColor'+i+'.rgb * pointDiffuseWeight * lDistance * shadow;',

						'vec3 pointHalfVector = normalize(lVector + normalizedViewPosition);',
						'float pointDotNormalHalf = max(dot(N, pointHalfVector), 0.0);',
						'float pointSpecularWeight = pointLightColor'+i+'.a * specularStrength * max(pow(pointDotNormalHalf, materialSpecularPower), 0.0);',

						'#ifdef PHYSICALLY_BASED_SHADING',
							'float specularNormalization = (materialSpecularPower + 2.0001 ) / 8.0;',
							'vec3 schlick = materialSpecular.rgb + vec3(1.0 - materialSpecular.rgb) * pow(1.0 - dot(lVector, pointHalfVector), 5.0);',
							'totalSpecular += schlick * pointLightColor'+i+'.rgb * pointSpecularWeight * pointDiffuseWeight * lDistance * specularNormalization * shadow;',
						'#else',
							'totalSpecular += materialSpecular.rgb * pointLightColor'+i+'.rgb * pointSpecularWeight * pointDiffuseWeight * lDistance * shadow;',
						'#endif'
					);
				} else if (light instanceof DirectionalLight) {
					prefragment.push(
						'uniform vec4 directionalLightColor'+i+';',
						'uniform vec3 directionalLightDirection'+i+';'
					);

					fragment.push(
						'vec3 dirVector = normalize(-directionalLightDirection'+i+');',
						'float dotProduct = dot(N, dirVector);',

						'float dirDiffuseWeightFull = max(dotProduct, 0.0);',
<<<<<<< HEAD
						'float dirDiffuseWeightHalf = max(wrapSettings.x * dotProduct + (1.0 - wrapSettings.x), 0.0);',
=======
						'float dirDiffuseWeightHalf = max(mix(dotProduct, 1.0, wrapSettings.x), 0.0);',
>>>>>>> d78638d2
						'vec3 dirDiffuseWeight = mix(vec3(dirDiffuseWeightFull), vec3(dirDiffuseWeightHalf), wrapSettings.y);',

						'vec3 cookie = vec3(1.0);'
					);
					if (useLightCookie) {
						fragment.push(
							'vec4 cookieTex = texture2D(lightCookie'+i+', depth.xy);',
							'cookie = cookieTex.rgb * cookieTex.a;'
						);
					}
					fragment.push(
						'totalDiffuse += materialDiffuse.rgb * directionalLightColor'+i+'.rgb * dirDiffuseWeight * shadow * cookie;',

						'vec3 dirHalfVector = normalize(dirVector + normalizedViewPosition);',
						'float dirDotNormalHalf = max(dot(N, dirHalfVector), 0.0);',
						'float dirSpecularWeight = directionalLightColor'+i+'.a * specularStrength * max(pow(dirDotNormalHalf, materialSpecularPower), 0.0);',

						'#ifdef PHYSICALLY_BASED_SHADING',
							'float specularNormalization = (materialSpecularPower + 2.0001) / 8.0;',
							'vec3 schlick = materialSpecular.rgb + vec3(1.0 - materialSpecular.rgb) * pow(1.0 - dot(dirVector, dirHalfVector), 5.0);',
							'totalSpecular += schlick * directionalLightColor'+i+'.rgb * dirSpecularWeight * dirDiffuseWeight * specularNormalization * shadow * cookie;',
						'#else',
							'totalSpecular += materialSpecular.rgb * directionalLightColor'+i+'.rgb * dirSpecularWeight * dirDiffuseWeight * shadow * cookie;',
						'#endif'
					);
				} else if (light instanceof SpotLight) {
					prefragment.push(
						'uniform vec4 spotLightColor'+i+';',
						'uniform vec4 spotLight'+i+';',
						'uniform vec3 spotLightDirection'+i+';',
						'uniform float spotLightAngle'+i+';',
						'uniform float spotLightPenumbra'+i+';'
					);

					fragment.push(
						'vec3 lVector = normalize(spotLight'+i+'.xyz - vWorldPos.xyz);',
						'float lDistance = 1.0 - min((length(spotLight'+i+'.xyz - vWorldPos.xyz) / spotLight'+i+'.w), 1.0);',

						'float spotEffect = dot(normalize(-spotLightDirection'+i+'), lVector);',

						'if (spotEffect > spotLightAngle'+i+') {',
							'if (spotLightPenumbra'+i+' > 0.0) {',
								'spotEffect = (spotEffect - spotLightAngle'+i+') / spotLightPenumbra'+i+';',
								'spotEffect = clamp(spotEffect, 0.0, 1.0);',
							'} else {',
								'spotEffect = 1.0;',
							'}',

							'float dotProduct = dot(N, lVector);',

							'float spotDiffuseWeightFull = max(dotProduct, 0.0);',
<<<<<<< HEAD
							'float spotDiffuseWeightHalf = max(wrapSettings.x * dotProduct + (1.0 - wrapSettings.x), 0.0);',
=======
							'float spotDiffuseWeightHalf = max(mix(dotProduct, 1.0, wrapSettings.x), 0.0);',
>>>>>>> d78638d2
							'vec3 spotDiffuseWeight = mix(vec3(spotDiffuseWeightFull), vec3(spotDiffuseWeightHalf), wrapSettings.y);',

							'vec3 cookie = vec3(1.0);'
					);
					if (useLightCookie) {
						fragment.push(
							'cookie = texture2D(lightCookie'+i+', depth.xy).rgb;'
						);
					}
					fragment.push(
							'totalDiffuse += materialDiffuse.rgb * spotLightColor'+i+'.rgb * spotDiffuseWeight * lDistance * spotEffect * shadow * cookie;',

							'vec3 spotHalfVector = normalize(lVector + normalizedViewPosition);',
							'float spotDotNormalHalf = max(dot(N, spotHalfVector), 0.0);',
							'float spotSpecularWeight = spotLightColor'+i+'.a * specularStrength * max(pow(spotDotNormalHalf, materialSpecularPower), 0.0);',

							'#ifdef PHYSICALLY_BASED_SHADING',
								'float specularNormalization = (materialSpecularPower + 2.0001) / 8.0;',
								'vec3 schlick = materialSpecular.rgb + vec3(1.0 - materialSpecular.rgb) * pow(1.0 - dot(lVector, spotHalfVector), 5.0);',
								'totalSpecular += schlick * spotLightColor'+i+'.rgb * spotSpecularWeight * spotDiffuseWeight * lDistance * specularNormalization * spotEffect * shadow * cookie;',
							'#else',
								'totalSpecular += materialSpecular.rgb * spotLightColor'+i+'.rgb * spotSpecularWeight * spotDiffuseWeight * lDistance * spotEffect * shadow * cookie;',
							'#endif',
						'}'
					);
				}

				fragment.push(
					'}'
				);
			}

			fragment.push(
				'#if defined(EMISSIVE_MAP) && defined(TEXCOORD0)',
					'vec3 emissive = vec3(0.0);',
				'#else',
					'vec3 emissive = materialEmissive.rgb;',
				'#endif',

				'#ifdef SKIP_SPECULAR',
					'final_color.xyz = final_color.xyz * (emissive + totalDiffuse + globalAmbient + materialAmbient.rgb);',
				'#else',
					'final_color.xyz = final_color.xyz * (emissive + totalDiffuse + globalAmbient + materialAmbient.rgb) + totalSpecular;',
				'#endif',

				'#if defined(EMISSIVE_MAP) && defined(TEXCOORD0)',
					'final_color.rgb += texture2D(emissiveMap, texCoord0).rgb * materialEmissive.rgb;',
				'#endif'
			);

			ShaderBuilder.light.prevertex = prevertex.join('\n');
			ShaderBuilder.light.vertex = vertex.join('\n');
			ShaderBuilder.light.prefragment = prefragment.join('\n');
			ShaderBuilder.light.fragment = fragment.join('\n');
		}
	};

	ShaderBuilder.animation = {
		processor: function(shader, shaderInfo) {
			var pose = shaderInfo.currentPose;
			shader.defines = shader.defines || {};
			if (pose) {
				if (!shader.uniforms.jointPalette) {
					shader.uniforms.jointPalette = ShaderBuilder.animation.jointPalette;
				}
				shader.defines.JOINT_COUNT = Math.max(shaderInfo.meshData.paletteMap.length * 3, 80);
			} else {
				delete shader.defines.JOINT_COUNT;
			}
		},
		jointPalette: function (shaderInfo) {
			var skMesh = shaderInfo.meshData;
			var pose = shaderInfo.currentPose;
			if (pose) {
				var palette = pose._matrixPalette;
				var store = skMesh.store;
				if (!store) {
					store = new Float32Array(skMesh.paletteMap.length*12);
					skMesh.store = store;
				}
				var refMat;
				for (var index = 0; index < skMesh.paletteMap.length; index++) {
					refMat = palette[skMesh.paletteMap[index]];
					for (var i = 0; i < 12; i++) {
						store[index * 12 + i] = refMat.data[ShaderBuilder.animation.order[i]];
					}
					/*
					for (var row = 0; row < 3; row++) {
						for (var col = 0; col < 4; col++) {
							// Transposed, so we can pad with translation
							store[index * 12 + row * 4 + col] = refMat.data[col * 4 + row];
						}
					}*/
				}
				return store;
			}
		},
		order: [
			0,4,8,12,
			1,5,9,13,
			2,6,10,14
		],
		prevertex: [
			'#ifdef JOINTIDS',
			'attribute vec4 vertexJointIDs;',
			'#endif',
			'#ifdef WEIGHTS',
			'attribute vec4 vertexWeights;',
			'#endif',
			'#ifdef JOINT_COUNT',
			'uniform vec4 jointPalette[JOINT_COUNT];',
			'#endif'
		].join('\n'),
		vertex: [
			'#if defined(JOINT_COUNT) && defined(WEIGHTS) && defined(JOINTIDS)',

			'int x = 3*int(vertexJointIDs.x);',
			'int y = 3*int(vertexJointIDs.y);',
			'int z = 3*int(vertexJointIDs.z);',
			'int w = 3*int(vertexJointIDs.w);',

			'mat4 mat = mat4(0.0, 0.0, 0.0, 0.0, 0.0, 0.0, 0.0, 0.0, 0.0, 0.0, 0.0, 0.0, 0.0, 0.0, 0.0, 0.0);',

			'mat += mat4(',
			'	jointPalette[x+0].x, jointPalette[x+1].x, jointPalette[x+2].x, 0,',
			'	jointPalette[x+0].y, jointPalette[x+1].y, jointPalette[x+2].y, 0,',
			'	jointPalette[x+0].z, jointPalette[x+1].z, jointPalette[x+2].z, 0,',
			'	jointPalette[x+0].w, jointPalette[x+1].w, jointPalette[x+2].w, 1',
			') * vertexWeights.x;',
			'mat += mat4(',
			'	jointPalette[y+0].x, jointPalette[y+1].x, jointPalette[y+2].x, 0,',
			'	jointPalette[y+0].y, jointPalette[y+1].y, jointPalette[y+2].y, 0,',
			'	jointPalette[y+0].z, jointPalette[y+1].z, jointPalette[y+2].z, 0,',
			'	jointPalette[y+0].w, jointPalette[y+1].w, jointPalette[y+2].w, 1',
			') * vertexWeights.y;',
			'mat += mat4(',
			'	jointPalette[z+0].x, jointPalette[z+1].x, jointPalette[z+2].x, 0,',
			'	jointPalette[z+0].y, jointPalette[z+1].y, jointPalette[z+2].y, 0,',
			'	jointPalette[z+0].z, jointPalette[z+1].z, jointPalette[z+2].z, 0,',
			'	jointPalette[z+0].w, jointPalette[z+1].w, jointPalette[z+2].w, 1',
			') * vertexWeights.z;',
			'mat += mat4(',
			'	jointPalette[w+0].x, jointPalette[w+1].x, jointPalette[w+2].x, 0,',
			'	jointPalette[w+0].y, jointPalette[w+1].y, jointPalette[w+2].y, 0,',
			'	jointPalette[w+0].z, jointPalette[w+1].z, jointPalette[w+2].z, 0,',
			'	jointPalette[w+0].w, jointPalette[w+1].w, jointPalette[w+2].w, 1',
			') * vertexWeights.w;',

			'wMatrix = wMatrix * mat / mat[3][3];',
			'#ifdef NORMAL',
				'nMatrix = nMatrix * mat / mat[3][3];',
			'#endif',
			'#endif'
		].join('\n')
	};
	return ShaderBuilder;
});<|MERGE_RESOLUTION|>--- conflicted
+++ resolved
@@ -121,6 +121,9 @@
 					attribute === 'PHYSICALLY_BASED_SHADING' ||
 					attribute === 'ENVIRONMENT_TYPE' ||
 					attribute === 'REFLECTIVE' ||
+					attribute === 'DISCARD' ||
+					attribute === 'FOG' ||
+					attribute === 'SKIP_SPECULAR' ||
 					attribute === 'WRAP_AROUND') {
 					continue;
 				}
@@ -264,7 +267,10 @@
 				}
 			}
 
-			shader.defines.LIGHT = lightDefines.join('');
+			var lightStr = lightDefines.join('');
+			if (shader.defines.LIGHT !== lightStr) {
+				shader.defines.LIGHT = lightStr;
+			}
 			lightDefines.length = 0;
 		},
 		builder: function (shader, shaderInfo) {
@@ -440,11 +446,7 @@
 						'float dotProduct = dot(N, lVector);',
 
 						'float pointDiffuseWeightFull = max(dotProduct, 0.0);',
-<<<<<<< HEAD
-						'float pointDiffuseWeightHalf = max(wrapSettings.x * dotProduct + (1.0 - wrapSettings.x), 0.0);',
-=======
 						'float pointDiffuseWeightHalf = max(mix(dotProduct, 1.0, wrapSettings.x), 0.0);',
->>>>>>> d78638d2
 						'vec3 pointDiffuseWeight = mix(vec3(pointDiffuseWeightFull), vec3(pointDiffuseWeightHalf), wrapSettings.y);',
 
 						'totalDiffuse += materialDiffuse.rgb * pointLightColor'+i+'.rgb * pointDiffuseWeight * lDistance * shadow;',
@@ -472,11 +474,7 @@
 						'float dotProduct = dot(N, dirVector);',
 
 						'float dirDiffuseWeightFull = max(dotProduct, 0.0);',
-<<<<<<< HEAD
-						'float dirDiffuseWeightHalf = max(wrapSettings.x * dotProduct + (1.0 - wrapSettings.x), 0.0);',
-=======
 						'float dirDiffuseWeightHalf = max(mix(dotProduct, 1.0, wrapSettings.x), 0.0);',
->>>>>>> d78638d2
 						'vec3 dirDiffuseWeight = mix(vec3(dirDiffuseWeightFull), vec3(dirDiffuseWeightHalf), wrapSettings.y);',
 
 						'vec3 cookie = vec3(1.0);'
@@ -528,11 +526,7 @@
 							'float dotProduct = dot(N, lVector);',
 
 							'float spotDiffuseWeightFull = max(dotProduct, 0.0);',
-<<<<<<< HEAD
-							'float spotDiffuseWeightHalf = max(wrapSettings.x * dotProduct + (1.0 - wrapSettings.x), 0.0);',
-=======
 							'float spotDiffuseWeightHalf = max(mix(dotProduct, 1.0, wrapSettings.x), 0.0);',
->>>>>>> d78638d2
 							'vec3 spotDiffuseWeight = mix(vec3(spotDiffuseWeightFull), vec3(spotDiffuseWeightHalf), wrapSettings.y);',
 
 							'vec3 cookie = vec3(1.0);'
