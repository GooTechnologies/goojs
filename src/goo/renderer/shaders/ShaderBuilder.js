--- conflicted
+++ resolved
@@ -457,7 +457,6 @@
 		].join('\n')
 	};
 
-<<<<<<< HEAD
 	ShaderBuilder.animation = {
 		processor: function(shader, shaderInfo) {
 			var pose = shaderInfo.meshData.currentPose;
@@ -536,14 +535,5 @@
 			}
 		}
 	};
-
-=======
-	// Latest version of converter creates shaders that depend on an "animation" processor.
-	ShaderBuilder.animation = {
-		processor: function (/*shader, shaderInfo*/) {
-			// I suppose we should do something animation related here
-		}
-	};
->>>>>>> 11887c49
 	return ShaderBuilder;
 });