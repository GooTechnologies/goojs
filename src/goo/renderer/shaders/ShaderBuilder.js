<<<<<<< HEAD
var Capabilities = require('../../renderer/Capabilities');
var MeshData = require('../../renderer/MeshData');
var PointLight = require('../../renderer/light/PointLight');
var DirectionalLight = require('../../renderer/light/DirectionalLight');
var SpotLight = require('../../renderer/light/SpotLight');
var Texture = require('../../renderer/Texture');
var MathUtils = require('../../math/MathUtils');
var TangentGenerator = require('../../util/TangentGenerator');

=======
define([
	'goo/renderer/Capabilities',
	'goo/renderer/MeshData',
	'goo/renderer/light/PointLight',
	'goo/renderer/light/DirectionalLight',
	'goo/renderer/light/SpotLight',
	'goo/renderer/shaders/ShaderFragment',
	'goo/renderer/Texture',
	'goo/math/MathUtils',
	'goo/util/TangentGenerator'
], function (
	Capabilities,
	MeshData,
	PointLight,
	DirectionalLight,
	SpotLight,
	ShaderFragment,
	Texture,
	MathUtils,
	TangentGenerator
) {
>>>>>>> 213a4e5d
	'use strict';

	/**
	 * Builds shaders
	 */
	function ShaderBuilder() {}

	var defaultLight = new DirectionalLight();
	defaultLight.translation.setDirect(10, 10, 10);
	defaultLight.direction.setDirect(1, 1, 1).normalize();
	ShaderBuilder.defaultLight = defaultLight;

	ShaderBuilder.SKYBOX = null;
	ShaderBuilder.SKYSPHERE = null;
	ShaderBuilder.ENVIRONMENT_TYPE = 0;
	ShaderBuilder.GLOBAL_AMBIENT = [0, 0, 0];
	ShaderBuilder.CLEAR_COLOR = [0.3, 0.3, 0.3, 1];
	ShaderBuilder.USE_FOG = false;
	ShaderBuilder.FOG_SETTINGS = [0, 10000];
	ShaderBuilder.FOG_COLOR = [1, 1, 1];

	ShaderBuilder.uber = {
		defines: function (shader, attributeMap) {
			var keys = Object.keys(attributeMap);
			for (var i = 0, l = keys.length; i < l; i++) {
				shader.setDefine(keys[i], true);
			}
		},

		txMaps: function (shader, textureMaps) {
			var keys = Object.keys(textureMaps);
			for (var i = 0, l = keys.length; i < l; i++) {
				var type = keys[i];
				if (textureMaps[type] === undefined || textureMaps[type] === null) {
					continue;
				}

				if (type === 'SHADOW_MAP') {
					continue;
				}

				shader.setDefine(type, true);
			}
		},

		reflectivity: function (shader, material) {
			if (material.uniforms.reflectivity || material.uniforms.refractivity) {
				shader.setDefine('REFLECTIVE', true);
			} else {
				shader.removeDefine('REFLECTIVE');
			}
			shader.setDefine('REFLECTION_TYPE', material.uniforms.reflectionType !== undefined ? material.uniforms.reflectionType : 0);
		},

		sky: function (shader, material) {
			if (material.getTexture('LOCAL_ENVIRONMENT')) {
				material.setTexture('ENVIRONMENT_SPHERE', material.getTexture('LOCAL_ENVIRONMENT'));
				shader.setDefine('ENVIRONMENT_TYPE', 0);
				if (material.getTexture('ENVIRONMENT_CUBE')) {
					material.removeTexture('ENVIRONMENT_CUBE');
				}
			} else {
				if (ShaderBuilder.SKYBOX && (material.uniforms.reflectivity || material.uniforms.refractivity)) {
					material.setTexture('ENVIRONMENT_CUBE', ShaderBuilder.SKYBOX);
				} else if (material.getTexture('ENVIRONMENT_CUBE')) {
					material.removeTexture('ENVIRONMENT_CUBE');
				}
				if (ShaderBuilder.SKYSPHERE && (material.uniforms.reflectivity || material.uniforms.refractivity)) {
					material.setTexture('ENVIRONMENT_SPHERE', ShaderBuilder.SKYSPHERE);
					shader.setDefine('ENVIRONMENT_TYPE', ShaderBuilder.ENVIRONMENT_TYPE);
				} else if (material.getTexture('ENVIRONMENT_SPHERE')) {
					material.removeTexture('ENVIRONMENT_SPHERE');
				}
			}
		},

		uniforms: function (shader, textureMaps) {
			if (textureMaps.DIFFUSE_MAP) {
				var offset = textureMaps.DIFFUSE_MAP.offset;
				var repeat = textureMaps.DIFFUSE_MAP.repeat;
				shader.uniforms.offsetRepeat[0] = offset.x;
				shader.uniforms.offsetRepeat[1] = offset.y;
				shader.uniforms.offsetRepeat[2] = repeat.x;
				shader.uniforms.offsetRepeat[3] = repeat.y;
				shader.uniforms.lodBias = textureMaps.DIFFUSE_MAP.lodBias;
			} else {
				shader.uniforms.offsetRepeat[0] = 0;
				shader.uniforms.offsetRepeat[1] = 0;
				shader.uniforms.offsetRepeat[2] = 1;
				shader.uniforms.offsetRepeat[3] = 1;
				shader.uniforms.lodBias = 0;
			}
		},

		attributes: function (shader, attributeMap, textureMaps) {
			// Exclude in a nicer way
			var keys = Object.keys(shader.defines);
			for (var i = 0, l = keys.length; i < l; i++) {
				var attribute = keys[i];
				if (attribute === 'SHADOW_TYPE' ||
					attribute === 'JOINT_COUNT' ||
					attribute === 'WEIGHTS' ||
					attribute === 'PHYSICALLY_BASED_SHADING' ||
					attribute === 'ENVIRONMENT_TYPE' ||
					attribute === 'REFLECTIVE' ||
					attribute === 'DISCARD' ||
					attribute === 'OPACITY' ||
					attribute === 'FOG' ||
					attribute === 'REFLECTION_TYPE' ||
					attribute === 'SKIP_SPECULAR' ||
					attribute === 'LIGHT' ||
					attribute === 'COOKIE' ||
					attribute === 'TRANSPARENCY_BW' ||
					attribute === 'WRAP_AROUND') {
					continue;
				}
				if (!attributeMap[attribute] && !textureMaps[attribute]) {
					shader.removeDefine(attribute);
				}
			}
		},

		discard: function (shader, material) {
			// discard
			if (material.uniforms.discardThreshold >= 0.0) {
				shader.setDefine('DISCARD', true);
			} else {
				shader.removeDefine('DISCARD');
			}
		},

		opacity: function (shader, material) {
			// opacity
			var opacity = material.uniforms.opacity;
			if (opacity !== undefined && opacity < 1.0) {
				shader.setDefine('OPACITY', true);
			} else {
				shader.removeDefine('OPACITY');
			}

			// Alpha or "Black and white" transparency
			if (material.uniforms.useBWTransparency === true) {
				shader.setDefine('TRANSPARENCY_BW', true);
			} else {
				shader.removeDefine('TRANSPARENCY_BW');
			}
		},

		fog: function (shader) {
			// fog
			if (ShaderBuilder.USE_FOG) {
				shader.setDefine('FOG', true);
				shader.uniforms.fogSettings = ShaderBuilder.FOG_SETTINGS;
				shader.uniforms.fogColor = ShaderBuilder.FOG_COLOR;
			} else {
				shader.removeDefine('FOG');
			}
		},

		normalTangents: function (shader, shaderInfo) {
			//TODO: Hacky?
			if (shader.hasDefine('NORMAL') && shader.hasDefine('NORMAL_MAP') && !shaderInfo.meshData.getAttributeBuffer(MeshData.TANGENT)) {
				TangentGenerator.addTangentBuffer(shaderInfo.meshData);
			}
		},

		processor: function (shader, shaderInfo) {
			var attributeMap = shaderInfo.meshData.attributeMap;
			var material = shaderInfo.material;
			var textureMaps = material._textureMaps;

			shader.uniforms.clearColor = ShaderBuilder.CLEAR_COLOR;

			ShaderBuilder.uber.reflectivity(shader, material);
			ShaderBuilder.uber.sky(shader, material);


			ShaderBuilder.uber.defines(shader, attributeMap);
			ShaderBuilder.uber.txMaps(shader, textureMaps);


			ShaderBuilder.uber.uniforms(shader, textureMaps);
			ShaderBuilder.uber.attributes(shader, attributeMap, textureMaps);

			ShaderBuilder.uber.discard(shader, material);
			ShaderBuilder.uber.opacity(shader, material);

			ShaderBuilder.uber.fog(shader);

			shader.setDefine('SKIP_SPECULAR', true);
			ShaderBuilder.uber.normalTangents(shader, shaderInfo);
		}
	};

	var lightDefines = [];

	ShaderBuilder.light = {
		pointLight: function (light, uniforms, pointIndex) {
			var uniform = uniforms.pointLights = uniforms.pointLights || [];

			var ind = pointIndex * 8; // 2 vec4 = 8 floats

			var translation = light.translation;
			uniform[ind + 0] = translation.x;
			uniform[ind + 1] = translation.y;
			uniform[ind + 2] = translation.z;
			uniform[ind + 3] = light.range;

			var color = light.color;
			uniform[ind + 4] = color.x * light.intensity;
			uniform[ind + 5] = color.y * light.intensity;
			uniform[ind + 6] = color.z * light.intensity;
			uniform[ind + 7] = light.specularIntensity;

			lightDefines.push('P');
		},
		directionalLight: function (light, uniforms, directionalIndex) {
			var uniform = uniforms.directionalLights = uniforms.directionalLights || [];

			var ind = directionalIndex * 8; // 2 vec4 = 8 floats

			var direction = light.direction;
			uniform[ind + 0] = direction.x;
			uniform[ind + 1] = direction.y;
			uniform[ind + 2] = direction.z;
			uniform[ind + 3] = 0; // padding

			var color = light.color;
			uniform[ind + 4] = color.x * light.intensity;
			uniform[ind + 5] = color.y * light.intensity;
			uniform[ind + 6] = color.z * light.intensity;
			uniform[ind + 7] = light.specularIntensity;

			lightDefines.push('D');
		},
		spotLight: function (light, uniforms, spotIndex) {
			var uniform = uniforms.spotLights = uniforms.spotLights || [];

			var ind = spotIndex * 16; // 4 vec4 = 16 floats
			uniform[ind + 0] = light.translation.x;
			uniform[ind + 1] = light.translation.y;
			uniform[ind + 2] = light.translation.z;
			uniform[ind + 3] = light.range;

			uniform[ind + 4] = light.color.x * light.intensity;
			uniform[ind + 5] = light.color.y * light.intensity;
			uniform[ind + 6] = light.color.z * light.intensity;
			uniform[ind + 7] = light.specularIntensity;

			uniform[ind + 8] = light.direction.x;
			uniform[ind + 9] = light.direction.y;
			uniform[ind + 10] = light.direction.z;
			uniform[ind + 11] = 0; // padding

			uniform[ind + 12] = Math.cos(light.angle * MathUtils.DEG_TO_RAD / 2);
			uniform[ind + 13] = light.penumbra !== undefined ? Math.sin(light.penumbra * MathUtils.DEG_TO_RAD / 4) : 0;
			uniform[ind + 14] = 0; // padding
			uniform[ind + 15] = 0; // padding

			lightDefines.push('S');
		},
		shadows: function (light, uniforms, i, shader, shaderInfo, shadowIndex) {
			var useLightCookie = light.lightCookie instanceof Texture;
	
			if ((useLightCookie || light.shadowCaster) && light.shadowSettings.shadowData) {
				var shadowData = light.shadowSettings.shadowData;

				if (light.shadowCaster) {
					uniforms['shadowMaps' + i] = 'SHADOW_MAP' + i;
					shaderInfo.material.setTexture('SHADOW_MAP' + i, shadowData.shadowResult);

					var uniform = uniforms.shadowData = uniforms.shadowData || [];

					var ind = shadowIndex * 8;

					var translationData = shadowData.lightCamera.translation;
					uniform[ind + 0] = translationData.x;
					uniform[ind + 1] = translationData.y;
					uniform[ind + 2] = translationData.z;
					uniform[ind + 3] = light.shadowSettings.shadowOffset;

					uniform[ind + 4] = shadowData.cameraScale;
					uniform[ind + 5] = light.shadowSettings.darkness;
					if (light.shadowSettings.shadowType === 'PCF') {
						uniform[ind + 6] = light.shadowSettings.resolution[0];
						uniform[ind + 7] = light.shadowSettings.resolution[1];
					} else {
						uniform[ind + 6] = 0;
						uniform[ind + 7] = 0;
					}

					shadowIndex++;

					lightDefines.push('H', light.shadowSettings.shadowType === 'PCF' ? 1 : light.shadowSettings.shadowType === 'VSM' ? 2 : 0);
				}

				if (useLightCookie) {
					uniforms['lightCookie' + i] = 'LIGHT_COOKIE' + i;
					shaderInfo.material.setTexture('LIGHT_COOKIE' + i, light.lightCookie);
					lightDefines.push('C');
					shader.setDefine('COOKIE', true);
				} else {
					shader.removeDefine('COOKIE');
				}

				uniforms['shadowLightMatrices' + i] = shadowData.vpm;
			}

			return shadowIndex;
		},
		processor: function (shader, shaderInfo) {
			var uniforms = shader.uniforms;
			uniforms.totalAmbient = uniforms.totalAmbient || [0.1, 0.1, 0.1];
			shaderInfo.material.uniforms.totalAmbient = shaderInfo.material.uniforms.totalAmbient || [0.1, 0.1, 0.1];
			var materialAmbient = shaderInfo.material.uniforms.materialAmbient || uniforms.materialAmbient || [0.1, 0.1, 0.1, 1.0];
			var totalAmbient = shaderInfo.material.uniforms.totalAmbient;
			if (shaderInfo.material.multiplyAmbient) {
				totalAmbient[0] = materialAmbient[0] * ShaderBuilder.GLOBAL_AMBIENT[0];
				totalAmbient[1] = materialAmbient[1] * ShaderBuilder.GLOBAL_AMBIENT[1];
				totalAmbient[2] = materialAmbient[2] * ShaderBuilder.GLOBAL_AMBIENT[2];
			} else {
				totalAmbient[0] = materialAmbient[0] + ShaderBuilder.GLOBAL_AMBIENT[0];
				totalAmbient[1] = materialAmbient[1] + ShaderBuilder.GLOBAL_AMBIENT[1];
				totalAmbient[2] = materialAmbient[2] + ShaderBuilder.GLOBAL_AMBIENT[2];
			}

			var receiveShadows = shaderInfo.renderable &&
				shaderInfo.renderable.meshRendererComponent &&
				shaderInfo.renderable.meshRendererComponent.receiveShadows;
			if (receiveShadows) {
				shader.setDefine('RECEIVE_SHADOW', true);
			} else {
				shader.removeDefine('RECEIVE_SHADOW');
			}

			if (!shader.frameStart) {
				var lights = shaderInfo.lights;
				for (var i = 0; i < lights.length; i++) {
					var light = lights[i];
					var useLightCookie = light.lightCookie instanceof Texture;

					if ((useLightCookie || light.shadowCaster) && light.shadowSettings.shadowData) {
						var shadowData = light.shadowSettings.shadowData;

						if (light.shadowCaster) {
							shaderInfo.material.setTexture('SHADOW_MAP' + i, shadowData.shadowResult);
						}
						if (useLightCookie) {
							shaderInfo.material.setTexture('LIGHT_COOKIE' + i, light.lightCookie);
						}
					} else {
						shaderInfo.material.removeTexture('SHADOW_MAP' + i);
						shaderInfo.material.removeTexture('LIGHT_COOKIE' + i);
					}
				}

				return;
			}

			// code below only has to be once per frame
			uniforms.materialEmissive = uniforms.materialEmissive || 'EMISSIVE';
			uniforms.materialDiffuse = uniforms.materialDiffuse || 'DIFFUSE';
			uniforms.materialSpecular = uniforms.materialSpecular || 'SPECULAR';

			var pointIndex = 0;
			var directionalIndex = 0;
			var spotIndex = 0;
			var shadowIndex = 0;

			var lights = shaderInfo.lights;
			if (lights.length > 0) {
				for (var i = 0; i < lights.length; i++) {
					var light = lights[i];

					if (light instanceof PointLight) {
						ShaderBuilder.light.pointLight(light, uniforms, pointIndex);
						pointIndex++;
					} else if (light instanceof DirectionalLight) {
						ShaderBuilder.light.directionalLight(light, uniforms, directionalIndex);
						directionalIndex++;
					} else if (light instanceof SpotLight) {
						ShaderBuilder.light.spotLight(light, uniforms, spotIndex);
						spotIndex++;
					}

					shadowIndex = ShaderBuilder.light.shadows(light, uniforms, i, shader, shaderInfo, shadowIndex);
				}

				var lightStr = lightDefines.join('');
				shader.setDefine('LIGHT', lightStr);
				lightDefines.length = 0;
			} else {
				shader.removeDefine('LIGHT');
			}
		},
		builder: function (shader, shaderInfo) {
			var prevertex = [];
			var vertex = [];
			var prefragment = [];
			var fragment = [];

			prevertex.push(
				'const mat4 ScaleMatrix = mat4(0.5, 0.0, 0.0, 0.0, 0.0, 0.5, 0.0, 0.0, 0.0, 0.0, 0.5, 0.0, 0.5, 0.5, 0.5, 1.0);'
			);

			prefragment.push(
				'uniform vec3 totalAmbient;',

				'uniform vec4 materialEmissive;',
				'uniform vec4 materialDiffuse;',
				'uniform vec4 materialSpecular;',
				'uniform vec2 wrapSettings;',

				// 'float VsmFixLightBleed(in float pMax, in float amount) {',
				// 	'return clamp((pMax - amount) / (1.0 - amount), 0.0, 1.0);',
				// '}',

				'float ChebychevInequality(in vec2 moments, in float t) {',
					'if ( t <= moments.x ) return 1.0;',
					'float variance = moments.y - (moments.x * moments.x);',
					'variance = max(variance, 0.02);',
					'float d = t - moments.x;',
					'return variance / (variance + d * d);',
				'}'
			);

			fragment.push(
				'#if defined(SPECULAR_MAP) && defined(TEXCOORD0)',
					'float specularStrength = texture2D(specularMap, texCoord0).x;',
				'#else',
					'float specularStrength = 1.0;',
				'#endif',

				'vec3 totalDiffuse = vec3(0.0);',
				'vec3 totalSpecular = vec3(0.0);'
			);

			var lights = shaderInfo.lights;
			if (lights.length > 0) {
				fragment.push(
					'vec3 normalizedViewPosition = normalize(viewPosition);'
				);

				var pointIndex = 0;
				var directionalIndex = 0;
				var spotIndex = 0;
				var shadowIndex = 0;

				for (var i = 0; i < lights.length; i++) {
					var light = lights[i];
					if (light instanceof PointLight) {
						pointIndex++;
					} else if (light instanceof DirectionalLight) {
						directionalIndex++;
					} else if (light instanceof SpotLight) {
						spotIndex++;
					}

					if (light.lightCookie instanceof Texture || light.shadowCaster) {
						shadowIndex++;
					}
				}
				if (pointIndex > 0) {
					prefragment.push(
						'uniform vec4 pointLights[' + (pointIndex * 2) + '];'
					);
				}
				if (directionalIndex > 0) {
					prefragment.push(
						'uniform vec4 directionalLights[' + (directionalIndex * 2) + '];'
					);
				}
				if (spotIndex > 0) {
					prefragment.push(
						'uniform vec4 spotLights[' + (spotIndex * 4) + '];'
					);
				}
				if (shadowIndex > 0) {
					prefragment.push(
						ShaderFragment.methods.unpackDepth,
						'uniform vec4 shadowData[' + (shadowIndex * 2) + '];',
						'float texture2DCompare(sampler2D depths, vec2 uv, float compare) {',
							'return step(unpackDepth(texture2D(depths, uv)), compare);',
						'}'
					);
				}

				pointIndex = 0;
				directionalIndex = 0;
				spotIndex = 0;
				shadowIndex = 0;

				for (var i = 0; i < lights.length; i++) {
					var light = lights[i];

					fragment.push(
						'{',
							'float shadow = 1.0;'
					);

					var useLightCookie = light.lightCookie instanceof Texture;
					if (light.shadowCaster || useLightCookie) {
						prevertex.push(
							'uniform mat4 shadowLightMatrices' + i + ';',
							'varying vec4 shadowLightDepths' + i + ';'
						);

						vertex.push(
							'shadowLightDepths' + i + ' = ScaleMatrix * shadowLightMatrices' + i + ' * worldPos;'
						);

						if (light.shadowCaster) {
							prefragment.push(
								'uniform sampler2D shadowMaps' + i + ';'
							);
							fragment.push(
								'float shadowOffset' + i + ' = shadowData[' + (shadowIndex * 2 + 0) + '].w;',
								'float shadowDarkness' + i + ' = shadowData[' + (shadowIndex * 2 + 1) + '].y;'
							);
							if (light.shadowSettings.shadowType === 'PCF') {
								fragment.push(
									'vec2 shadowMapSizes' + i + ' = shadowData[' + (shadowIndex * 2 + 1) + '].zw;'
								);
							} else if (light.shadowSettings.shadowType === 'VSM') {
								fragment.push(
									'vec3 shadowLightPositions' + i + ' = shadowData[' + (shadowIndex * 2 + 0) + '].xyz;',
									'float cameraScales' + i + ' = shadowData[' + (shadowIndex * 2 + 1) + '].x;'
								);
							}
						}
						if (useLightCookie) {
							prefragment.push(
								'uniform sampler2D lightCookie' + i + ';'
							);
						}

						prefragment.push(
							'varying vec4 shadowLightDepths' + i + ';'
						);

						fragment.push(
							'vec3 depth = shadowLightDepths' + i + '.xyz / shadowLightDepths' + i + '.w;'
						);

						if (light.shadowCaster) {
							shadowIndex++;
							fragment.push(
								'#ifdef RECEIVE_SHADOW',
								'depth.z += shadowOffset' + i + ';',
								'if (depth.x >= 0.0 && depth.x <= 1.0 && depth.y >= 0.0 && depth.y <= 1.0 && shadowLightDepths' + i + '.z >= 0.0 && depth.z <= 1.0) {'
							);
							if (light.shadowSettings.shadowType === 'PCF') {
								fragment.push(
									'float xPixelOffset = 1.0 / shadowMapSizes' + i + '.x;',
									'float yPixelOffset = 1.0 / shadowMapSizes' + i + '.y;',
									'float shadowRadius = 1.25;',

									'float dx0 = -shadowRadius * xPixelOffset;',
									'float dy0 = -shadowRadius * yPixelOffset;',
									'float dx1 = shadowRadius * xPixelOffset;',
									'float dy1 = shadowRadius * yPixelOffset;',

									'shadow = 1.0 - (',
										'texture2DCompare(shadowMaps' + i + ', depth.xy + vec2(dx0, dy0), depth.z) +',
										'texture2DCompare(shadowMaps' + i + ', depth.xy + vec2(0.0, dy0), depth.z) +',
										'texture2DCompare(shadowMaps' + i + ', depth.xy + vec2(dx1, dy0), depth.z) +',
										'texture2DCompare(shadowMaps' + i + ', depth.xy + vec2(dx0, 0.0), depth.z) +',
										'texture2DCompare(shadowMaps' + i + ', depth.xy, depth.z) +',
										'texture2DCompare(shadowMaps' + i + ', depth.xy + vec2(dx1, 0.0), depth.z) +',
										'texture2DCompare(shadowMaps' + i + ', depth.xy + vec2(dx0, dy1), depth.z) +',
										'texture2DCompare(shadowMaps' + i + ', depth.xy + vec2(0.0, dy1), depth.z) +',
										'texture2DCompare(shadowMaps' + i + ', depth.xy + vec2(dx1, dy1), depth.z)',
									') * (shadowDarkness' + i + ' / 9.0);'
								);
							} else if (light.shadowSettings.shadowType === 'VSM') {
								fragment.push(
									'depth.z = length(vWorldPos.xyz - shadowLightPositions' + i + ') * cameraScales' + i + ';',
									'vec4 texel = texture2D(shadowMaps' + i + ', depth.xy);',
									'vec2 moments = vec2(texel.x, texel.y);',
									'shadow = ChebychevInequality(moments, depth.z);',
									// 'shadow = VsmFixLightBleed(shadow, 0.5);'
									'shadow = pow(shadow, shadowDarkness' + i + ' * 8.0);'
								);
							} else {
								fragment.push(
									'shadow = 1.0 - texture2DCompare(shadowMaps' + i + ', depth.xy, depth.z) * shadowDarkness' + i + ';'
								);
							}
							fragment.push(
								'} else {',
									'shadow = 1.0;',
								'}',
								'shadow = clamp(shadow, 0.0, 1.0);',
								'#endif'
							);
						}
					}

					if (light instanceof PointLight) {
						fragment.push(
							'vec4 pointLight' + i + ' = pointLights[' + (pointIndex * 2 + 0) + '];',
							'vec4 pointLightColor' + i + ' = pointLights[' + (pointIndex * 2 + 1) + '];'
						);

						fragment.push(
							'vec3 lVector = normalize(pointLight' + i + '.xyz - vWorldPos.xyz);',
							'float lDistance = 1.0 - min((length(pointLight' + i + '.xyz - vWorldPos.xyz) / pointLight' + i + '.w), 1.0);',

							'float dotProduct = dot(N, lVector);',

							'float pointDiffuseWeightFull = max(dotProduct, 0.0);',
							'float pointDiffuseWeightHalf = max(mix(dotProduct, 1.0, wrapSettings.x), 0.0);',
							'vec3 pointDiffuseWeight = mix(vec3(pointDiffuseWeightFull), vec3(pointDiffuseWeightHalf), wrapSettings.y);',

							'totalDiffuse += materialDiffuse.rgb * pointLightColor' + i + '.rgb * pointDiffuseWeight * lDistance * shadow;',

							'vec3 pointHalfVector = normalize(lVector + normalizedViewPosition);',
							'float pointDotNormalHalf = max(dot(N, pointHalfVector), 0.0);',
							'float pointSpecularWeight = pointLightColor' + i + '.a * specularStrength * max(pow(pointDotNormalHalf, materialSpecular.a), 0.0);',

							'#ifdef PHYSICALLY_BASED_SHADING',
								'float specularNormalization = (materialSpecular.a + 2.0001 ) / 8.0;',
								'vec3 schlick = materialSpecular.rgb + vec3(1.0 - materialSpecular.rgb) * pow(1.0 - dot(lVector, pointHalfVector), 5.0);',
								'totalSpecular += schlick * pointLightColor' + i + '.rgb * pointSpecularWeight * pointDiffuseWeight * lDistance * specularNormalization * shadow;',
							'#else',
								'totalSpecular += materialSpecular.rgb * pointLightColor' + i + '.rgb * pointSpecularWeight * pointDiffuseWeight * lDistance * shadow;',
							'#endif'
						);

						pointIndex++;
					} else if (light instanceof DirectionalLight) {
						fragment.push(
							'vec3 directionalLightDirection' + i + ' = directionalLights[' + (directionalIndex * 2 + 0) + '].xyz;',
							'vec4 directionalLightColor' + i + ' = directionalLights[' + (directionalIndex * 2 + 1) + '];'
						);

						fragment.push(
							'vec3 dirVector = normalize(-directionalLightDirection' + i + ');',
							'float dotProduct = dot(N, dirVector);',

							'float dirDiffuseWeightFull = max(dotProduct, 0.0);',
							'float dirDiffuseWeightHalf = max(mix(dotProduct, 1.0, wrapSettings.x), 0.0);',
							'vec3 dirDiffuseWeight = mix(vec3(dirDiffuseWeightFull), vec3(dirDiffuseWeightHalf), wrapSettings.y);',

							'vec3 cookie = vec3(1.0);'
						);
						if (useLightCookie) {
							fragment.push(
								'vec4 cookieTex = texture2D(lightCookie' + i + ', depth.xy);',
								'cookie = cookieTex.rgb * cookieTex.a;'
							);
						}
						fragment.push(
							'totalDiffuse += materialDiffuse.rgb * directionalLightColor' + i + '.rgb * dirDiffuseWeight * shadow * cookie;',

							'vec3 dirHalfVector = normalize(dirVector + normalizedViewPosition);',
							'float dirDotNormalHalf = max(dot(N, dirHalfVector), 0.0);',
							'float dirSpecularWeight = directionalLightColor' + i + '.a * specularStrength * max(pow(dirDotNormalHalf, materialSpecular.a), 0.0);',

							'#ifdef PHYSICALLY_BASED_SHADING',
								'float specularNormalization = (materialSpecular.a + 2.0001) / 8.0;',
								'vec3 schlick = materialSpecular.rgb + vec3(1.0 - materialSpecular.rgb) * pow(1.0 - dot(dirVector, dirHalfVector), 5.0);',
								'totalSpecular += schlick * directionalLightColor' + i + '.rgb * dirSpecularWeight * dirDiffuseWeight * specularNormalization * shadow * cookie;',
							'#else',
								'totalSpecular += materialSpecular.rgb * directionalLightColor' + i + '.rgb * dirSpecularWeight * dirDiffuseWeight * shadow * cookie;',
							'#endif'
						);

						directionalIndex++;
					} else if (light instanceof SpotLight) {
						fragment.push(
							'vec4 spotLight' + i + ' = spotLights[' + (spotIndex * 4 + 0) + '];',
							'vec4 spotLightColor' + i + ' = spotLights[' + (spotIndex * 4 + 1) + '];',
							'vec3 spotLightDirection' + i + ' = spotLights[' + (spotIndex * 4 + 2) + '].xyz;',
							'float spotLightAngle' + i + ' = spotLights[' + (spotIndex * 4 + 3) + '].x;',
							'float spotLightPenumbra' + i + ' = spotLights[' + (spotIndex * 4 + 3) + '].y;'
						);

						fragment.push(
							'vec3 lVector = normalize(spotLight' + i + '.xyz - vWorldPos.xyz);',
							'float lDistance = 1.0 - min((length(spotLight' + i + '.xyz - vWorldPos.xyz) / spotLight' + i + '.w), 1.0);',

							'float spotEffect = dot(normalize(-spotLightDirection' + i + '), lVector);',

							'if (spotEffect > spotLightAngle' + i + ') {',
								'if (spotLightPenumbra' + i + ' > 0.0) {',
									'spotEffect = (spotEffect - spotLightAngle' + i + ') / spotLightPenumbra' + i + ';',
									'spotEffect = clamp(spotEffect, 0.0, 1.0);',
								'} else {',
									'spotEffect = 1.0;',
								'}',

								'float dotProduct = dot(N, lVector);',

								'float spotDiffuseWeightFull = max(dotProduct, 0.0);',
								'float spotDiffuseWeightHalf = max(mix(dotProduct, 1.0, wrapSettings.x), 0.0);',
								'vec3 spotDiffuseWeight = mix(vec3(spotDiffuseWeightFull), vec3(spotDiffuseWeightHalf), wrapSettings.y);',

								'vec3 cookie = vec3(1.0);'
						);
						if (useLightCookie) {
							fragment.push(
								'vec4 cookieTex = texture2D(lightCookie' + i + ', depth.xy);',
								'cookie = cookieTex.rgb * cookieTex.a;'
							);
						}
						fragment.push(
								'totalDiffuse += materialDiffuse.rgb * spotLightColor' + i + '.rgb * spotDiffuseWeight * lDistance * spotEffect * shadow * cookie;',

								'vec3 spotHalfVector = normalize(lVector + normalizedViewPosition);',
								'float spotDotNormalHalf = max(dot(N, spotHalfVector), 0.0);',
								'float spotSpecularWeight = spotLightColor' + i + '.a * specularStrength * max(pow(spotDotNormalHalf, materialSpecular.a), 0.0);',

								'#ifdef PHYSICALLY_BASED_SHADING',
									'float specularNormalization = (materialSpecular.a + 2.0001) / 8.0;',
									'vec3 schlick = materialSpecular.rgb + vec3(1.0 - materialSpecular.rgb) * pow(1.0 - dot(lVector, spotHalfVector), 5.0);',
									'totalSpecular += schlick * spotLightColor' + i + '.rgb * spotSpecularWeight * spotDiffuseWeight * lDistance * specularNormalization * spotEffect * shadow * cookie;',
								'#else',
									'totalSpecular += materialSpecular.rgb * spotLightColor' + i + '.rgb * spotSpecularWeight * spotDiffuseWeight * lDistance * spotEffect * shadow * cookie;',
								'#endif',
							'}'
						);

						spotIndex++;
					}

					fragment.push(
						'}'
					);
				}
			}

			fragment.push(
				'#if defined(EMISSIVE_MAP) && defined(TEXCOORD0)',
					'vec3 emissive = vec3(0.0);',
				'#else',
					'vec3 emissive = materialEmissive.rgb;',
				'#endif',

				// '#if defined(MULTIPLY_AMBIENT)',
				// 	'vec3 ambient = globalAmbient * materialAmbient.rgb;',
				// '#else',
				// 	'vec3 ambient = globalAmbient + materialAmbient.rgb;',
				// '#endif',

				'#ifdef SKIP_SPECULAR',
					'final_color.xyz = final_color.xyz * (emissive + totalDiffuse + totalAmbient);',
				'#else',
					'final_color.xyz = final_color.xyz * (emissive + totalDiffuse + totalAmbient) + totalSpecular;',
				'#endif',

				'#if defined(EMISSIVE_MAP) && defined(TEXCOORD0)',
					'final_color.rgb += texture2D(emissiveMap, texCoord0).rgb * materialEmissive.rgb;',
				'#endif'
			);

			ShaderBuilder.light.prevertex = prevertex.join('\n');
			ShaderBuilder.light.vertex = vertex.join('\n');
			ShaderBuilder.light.prefragment = prefragment.join('\n');
			ShaderBuilder.light.fragment = fragment.join('\n');
		}
	};

	ShaderBuilder.animation = {
		processor: function (shader, shaderInfo) {
			var pose = shaderInfo.currentPose;
			if (pose) {
				if (!shader.uniforms.jointPalette) {
					shader.uniforms.jointPalette = ShaderBuilder.animation.jointPalette;
				}
				// var maxUniforms = Math.floor(Math.max(Capabilities.maxVertexUniformVectors - 10, 0)); // Just estimate available
				// shader.setDefine('JOINT_COUNT', Math.min(shaderInfo.meshData.paletteMap.length * 3, maxUniforms));
				shader.setDefine('JOINT_COUNT', shaderInfo.meshData.paletteMap.length * 3);
			} else {
				shader.removeDefine('JOINT_COUNT');
			}
		},
		jointPalette: function (shaderInfo) {
			var skMesh = shaderInfo.meshData;
			var pose = shaderInfo.currentPose;
			if (pose) {
				var palette = pose._matrixPalette;
				var store = skMesh.store;
				if (!store) {
					store = new Float32Array(skMesh.paletteMap.length * 12);
					skMesh.store = store;
				}
				var refMat;
				for (var index = 0; index < skMesh.paletteMap.length; index++) {
					refMat = palette[skMesh.paletteMap[index]];
					for (var i = 0; i < 12; i++) {
						store[index * 12 + i] = refMat.data[ShaderBuilder.animation.order[i]];
					}
					/*
					for (var row = 0; row < 3; row++) {
						for (var col = 0; col < 4; col++) {
							// Transposed, so we can pad with translation
							store[index * 12 + row * 4 + col] = refMat.data[col * 4 + row];
						}
					}*/
				}
				return store;
			}
		},
		order: [
			0, 4, 8, 12,
			1, 5, 9, 13,
			2, 6, 10, 14
		],
		prevertex: [
			'#ifdef JOINTIDS',
			'attribute vec4 vertexJointIDs;',
			'#endif',
			'#ifdef WEIGHTS',
			'attribute vec4 vertexWeights;',
			'#endif',
			'#ifdef JOINT_COUNT',
			'uniform vec4 jointPalette[JOINT_COUNT];',
			'#endif'
		].join('\n'),
		vertex: [
			'#if defined(JOINT_COUNT) && defined(WEIGHTS) && defined(JOINTIDS)',

			'int x = 3*int(vertexJointIDs.x);',
			'int y = 3*int(vertexJointIDs.y);',
			'int z = 3*int(vertexJointIDs.z);',
			'int w = 3*int(vertexJointIDs.w);',

			'mat4 mat = mat4(0.0, 0.0, 0.0, 0.0, 0.0, 0.0, 0.0, 0.0, 0.0, 0.0, 0.0, 0.0, 0.0, 0.0, 0.0, 0.0);',

			'mat += mat4(',
			'	jointPalette[x+0].x, jointPalette[x+1].x, jointPalette[x+2].x, 0,',
			'	jointPalette[x+0].y, jointPalette[x+1].y, jointPalette[x+2].y, 0,',
			'	jointPalette[x+0].z, jointPalette[x+1].z, jointPalette[x+2].z, 0,',
			'	jointPalette[x+0].w, jointPalette[x+1].w, jointPalette[x+2].w, 1',
			') * vertexWeights.x;',
			'mat += mat4(',
			'	jointPalette[y+0].x, jointPalette[y+1].x, jointPalette[y+2].x, 0,',
			'	jointPalette[y+0].y, jointPalette[y+1].y, jointPalette[y+2].y, 0,',
			'	jointPalette[y+0].z, jointPalette[y+1].z, jointPalette[y+2].z, 0,',
			'	jointPalette[y+0].w, jointPalette[y+1].w, jointPalette[y+2].w, 1',
			') * vertexWeights.y;',
			'mat += mat4(',
			'	jointPalette[z+0].x, jointPalette[z+1].x, jointPalette[z+2].x, 0,',
			'	jointPalette[z+0].y, jointPalette[z+1].y, jointPalette[z+2].y, 0,',
			'	jointPalette[z+0].z, jointPalette[z+1].z, jointPalette[z+2].z, 0,',
			'	jointPalette[z+0].w, jointPalette[z+1].w, jointPalette[z+2].w, 1',
			') * vertexWeights.z;',
			'mat += mat4(',
			'	jointPalette[w+0].x, jointPalette[w+1].x, jointPalette[w+2].x, 0,',
			'	jointPalette[w+0].y, jointPalette[w+1].y, jointPalette[w+2].y, 0,',
			'	jointPalette[w+0].z, jointPalette[w+1].z, jointPalette[w+2].z, 0,',
			'	jointPalette[w+0].w, jointPalette[w+1].w, jointPalette[w+2].w, 1',
			') * vertexWeights.w;',

			'wMatrix = wMatrix * mat / mat[3][3];',
			'#ifdef NORMAL',
				'nMatrix = nMatrix * mat3(mat) / mat[3][3];',
			'#endif',
			'#endif'
		].join('\n')
	};
	module.exports = ShaderBuilder;<|MERGE_RESOLUTION|>--- conflicted
+++ resolved
@@ -1,4 +1,3 @@
-<<<<<<< HEAD
 var Capabilities = require('../../renderer/Capabilities');
 var MeshData = require('../../renderer/MeshData');
 var PointLight = require('../../renderer/light/PointLight');
@@ -7,30 +6,8 @@
 var Texture = require('../../renderer/Texture');
 var MathUtils = require('../../math/MathUtils');
 var TangentGenerator = require('../../util/TangentGenerator');
-
-=======
-define([
-	'goo/renderer/Capabilities',
-	'goo/renderer/MeshData',
-	'goo/renderer/light/PointLight',
-	'goo/renderer/light/DirectionalLight',
-	'goo/renderer/light/SpotLight',
-	'goo/renderer/shaders/ShaderFragment',
-	'goo/renderer/Texture',
-	'goo/math/MathUtils',
-	'goo/util/TangentGenerator'
-], function (
-	Capabilities,
-	MeshData,
-	PointLight,
-	DirectionalLight,
-	SpotLight,
-	ShaderFragment,
-	Texture,
-	MathUtils,
-	TangentGenerator
-) {
->>>>>>> 213a4e5d
+var ShaderFragment = require('../../renderer/shaders/ShaderFragment');
+
 	'use strict';
 
 	/**
@@ -294,7 +271,7 @@
 		},
 		shadows: function (light, uniforms, i, shader, shaderInfo, shadowIndex) {
 			var useLightCookie = light.lightCookie instanceof Texture;
-	
+
 			if ((useLightCookie || light.shadowCaster) && light.shadowSettings.shadowData) {
 				var shadowData = light.shadowSettings.shadowData;
 
