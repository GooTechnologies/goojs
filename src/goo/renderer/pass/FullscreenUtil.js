--- conflicted
+++ resolved
@@ -1,6 +1,8 @@
 define([
 	'goo/renderer/pass/FullscreenUtils'
-], function (FullscreenUtils) {
+], function (
+	FullscreenUtils
+) {
 	'use strict';
 
 	/**
@@ -10,22 +12,5 @@
 	 * @group renderer/pass
 	 * @deprecated Deprecated as of 0.14.x and scheduled for removal in 0.16.0; The class has been renamed to `goo/util/FullscreenUtils`
 	 */
-<<<<<<< HEAD
-	function FullscreenUtil() {}
-
-	var camera = new Camera();
-	camera.projectionMode = Camera.Parallel;
-	camera.setFrustum(0, 1, -1, 1, 1, -1);
-	camera._left.copy(Vector3.UNIT_X).negate();
-	camera._up.copy(Vector3.UNIT_Y);
-	camera._direction.copy(Vector3.UNIT_Z);
-	camera.onFrameChange();
-	FullscreenUtil.camera = camera;
-
-	FullscreenUtil.quad = new Quad(2, 2);
-
-	return FullscreenUtil;
-=======
 	return FullscreenUtils;
->>>>>>> f56fad17
 });