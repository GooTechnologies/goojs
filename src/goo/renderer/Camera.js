define([
	'goo/math/Vector2',
	'goo/math/Vector3',
	'goo/math/Vector4',
	'goo/math/Matrix4',
	'goo/math/Plane',
	'goo/math/MathUtils',
	'goo/math/Ray',
	'goo/renderer/bounds/BoundingBox',
	'goo/renderer/bounds/BoundingSphere',
	'goo/renderer/bounds/BoundingVolume'
], function (
	Vector2,
	Vector3,
	Vector4,
	Matrix4,
	Plane,
	MathUtils,
	Ray,
	BoundingBox,
	BoundingSphere,
	BoundingVolume
) {
	'use strict';

	/**
	 * This class represents a view into a 3D scene and how that view should map to a 2D rendering surface.
	 * @param {number} [fov=45] The full vertical angle of view, in degrees.
	 * @param {number} [aspect=1] Aspect ratio of the 3D canvas used.
	 * @param {number} [near=1] Near plane clip distance.
	 * @param {number} [far=1000] Far plane clip distance.
	 */

	function Camera(fov, aspect, near, far) {
		fov = typeof fov !== 'undefined' ? fov : 45;
		aspect = typeof aspect !== 'undefined' ? aspect : 1;
		near = typeof near !== 'undefined' ? near : 1;
		far = typeof far !== 'undefined' ? far : 1000;

		// These need an onFrameChange() after being modified
		this.translation = new Vector3(0, 0, 0);
		this._left = new Vector3(-1, 0, 0);
		this._up = new Vector3(0, 1, 0);
		this._direction = new Vector3(0, 0, -1);

		// These need an onFrustumChange() after being modified
		this._frustumNear = this.near = 1.0;
		this._frustumFar = this.far = 2.0;
		this._frustumLeft = this.left = -0.5;
		this._frustumRight = this.right = 0.5;
		this._frustumTop = this.top = 0.5;
		this._frustumBottom = this.bottom = -0.5;

		// Used to speed up world-plane normal calculation in onFrameChange. Only calculated when frustum values are changed
		this._coeffLeft = new Vector2();
		this._coeffRight = new Vector2();
		this._coeffBottom = new Vector2();
		this._coeffTop = new Vector2();

		// These need an onViewPortChange() after being modified
		this._viewPortLeft = 0.0;
		this._viewPortRight = 1.0;
		this._viewPortTop = 1.0;
		this._viewPortBottom = 0.0;

		this._worldPlane = [];
		for (var i = 0; i < Camera.FRUSTUM_PLANES; i++) {
			this._worldPlane[i] = new Plane();
		}

		this.projectionMode = Camera.Perspective;
		this.lockedRatio = false;
		this.aspect = aspect;

		this._updateMVMatrix = true;
		this._updateInverseMVMatrix = true;
		this._updatePMatrix = true;
		this._updateMVPMatrix = true;
		this._updateInverseMVPMatrix = true;

		// NB: These matrices are column-major.
		this.modelView = new Matrix4();
		this.modelViewInverse = new Matrix4();
		this.projection = new Matrix4();
		this.modelViewProjection = new Matrix4();
		this.modelViewProjectionInverse = new Matrix4();

		//! AT: unused?
		this._planeState = 0;
		this._clipPlane = new Vector4();
		this._qCalc = new Vector4();

		this._corners = [];
		for (var i = 0; i < 8; i++) {
			this._corners.push(new Vector3());
		}
		this._extents = new Vector3();

		// Temp decl
		this.vNearPlaneCenter = new Vector3();
		this.vFarPlaneCenter = new Vector3();

		this.calcLeft = new Vector3();
		this.calcUp = new Vector3();

		this.changedProperties = true;

		this.setFrustumPerspective(fov, aspect, near, far);
		this.onFrameChange();

		// #ifdef DEBUG
		Object.seal(this);
		// #endif
	}

	var newDirection = new Vector3(); // tmp

	// Planes of the frustum
	Camera.LEFT_PLANE = 0;
	Camera.RIGHT_PLANE = 1;
	Camera.BOTTOM_PLANE = 2;
	Camera.TOP_PLANE = 3;
	Camera.FAR_PLANE = 4;
	Camera.NEAR_PLANE = 5;
	Camera.FRUSTUM_PLANES = 6;

	//! schteppe: Why not capital letters for the following?

	/**
	 * Projection mode for perspective frustum
	 */
	Camera.Perspective = 0;
	/**
	 * Projection mode for parallel/ortographic frustum
	 */
	Camera.Parallel = 1;
	Camera.Custom = 2;

	/**
	 * Intersection response from camera.intersect
	 */
	Camera.Outside = 0;
	/**
	 * Intersection response from camera.intersect
	 */
	Camera.Inside = 1;
	/**
	 * Intersection response from camera.intersect
	 */
	Camera.Intersects = 2;

	/**
	 * Ensure our up, left and direction are unit-length vectors.
	 */
	Camera.prototype.normalize = function () {
		this._left.normalize();
		this._up.normalize();
		this._direction.normalize();
		this.onFrameChange();
	};

	/**
	 * Sets the projection mode of the camera. (Camera.Perspective / Camera.Parallel)
	 *
	 * @param {ProjectionMode} projectionMode The new projection mode - Camera.Perspective or Camera.Parallel
	 */
	Camera.prototype.setProjectionMode = function (projectionMode) {
		this.projectionMode = projectionMode;
		this.update();
	};

	/**
	 * Sets the frustum plane values of this camera using the given perspective values.
	 *
	 * @param {number} fov The full angle of view on the Y axis, in degrees.
	 * @param {number} aspect The aspect ratio of our view (generally in [0, 1]). Often this is canvas width / canvas height.
	 * @param {number} near Near plane value
	 * @param {number} far Far plane value
	 */
	Camera.prototype.setFrustumPerspective = function (fov, aspect, near, far) {
		if (fov !== undefined && fov !== null) {
			this.fov = fov;
		}
		if (aspect !== undefined && aspect !== null) {
			this.aspect = aspect;
		}
		if (near !== undefined && near !== null) {
			this.near = near;
		}
		if (far !== undefined && far !== null) {
			this.far = far;
		}

		if (this.fov !== undefined) {
			var h = Math.tan(this.fov * MathUtils.DEG_TO_RAD * 0.5) * this.near;
			var w = h * this.aspect;
			this._frustumLeft = -w;
			this._frustumRight = w;
			this._frustumBottom = -h;
			this._frustumTop = h;
			this._frustumNear = this.near;
			this._frustumFar = this.far;

			// handle invalid frustum-far
			if (this._frustumFar - this._frustumNear < MathUtils.EPSILON) {
				this._frustumFar = this._frustumNear + MathUtils.EPSILON;
			}

			this.onFrustumChange();
		}
	};

	/**
	 * Sets the frustum plane values of this camera using the given values.
	 *
	 * @param {number} near
	 * @param {number} far
	 * @param {number} left
	 * @param {number} right
	 * @param {number} top
	 * @param {number} bottom
	 */
	Camera.prototype.setFrustum = function (near, far, left, right, top, bottom, aspect) {
		if (near !== undefined && near !== null) {
			this.near = near;
		}
		if (far !== undefined && far !== null) {
			this.far = far;
		}

		if (left !== undefined && left !== null) {
			this.left = left;
		}
		if (right !== undefined && right !== null) {
			this.right = right;
		}
		if (top !== undefined && top !== null) {
			this.top = top;
		}
		if (bottom !== undefined && bottom !== null) {
			this.bottom = bottom;
		}
		if (aspect !== undefined && aspect !== null) {
			this.aspect = aspect;
		}

		this._frustumNear = this.near;
		this._frustumFar = this.far;
		this._frustumLeft = this.left * this.aspect;
		this._frustumRight = this.right * this.aspect;
		this._frustumTop = this.top;
		this._frustumBottom = this.bottom;

		// handle invalid frustum-far
		if (this._frustumFar - this._frustumNear < MathUtils.EPSILON) {
			this._frustumFar = this._frustumNear + MathUtils.EPSILON;
		}

		this.onFrustumChange();
	};

	/**
	 * Copy the settings of a source camera to this camera.
	 *
	 * @param {Camera} source
	 */
	Camera.prototype.copy = function (source) {
		this.translation.set(source.translation);
		this._left.set(source._left);
		this._up.set(source._up);
		this._direction.set(source._direction);

		this.fov = source.fov;
		this.aspect = source.aspect;

		this.near = source.near;
		this.far = source.far;
		this.left = source.left;
		this.right = source.right;
		this.top = source.top;
		this.bottom = source.bottom;

		this._frustumLeft = source._frustumLeft;
		this._frustumRight = source._frustumRight;
		this._frustumBottom = source._frustumBottom;
		this._frustumTop = source._frustumTop;
		this._frustumNear = source._frustumNear;
		this._frustumFar = source._frustumFar;

		this.projectionMode = source.projectionMode;

		this.onFrustumChange();
		this.onFrameChange();

		return this;
	};

	/**
	 * Sets the location and the left, up and direction axes of the camera.
	 *
	 * @param {Vector3} location
	 * @param {Vector3} left
	 * @param {Vector3} up
	 * @param {Vector3} direction
	 */
	Camera.prototype.setFrame = function (location, left, up, direction) {
		this._left.set(left);
		this._up.set(up);
		this._direction.set(direction);
		this.translation.set(location);

		this.onFrameChange();
	};

	/**
	 * A convenience method for auto-setting the frame based on a world position the user desires the camera to look at. It points the camera towards
	 * the given position using the difference between that position and the current camera location as a direction vector and the general
	 * worldUpVector to compute up and left camera vectors.
	 *
	 * @param {Vector3} pos Where to look at in terms of world coordinates.
	 * @param {Vector3} worldUpVector A vector indicating the up direction of the world. (often Vector3.UNIT_Y or Vector3.UNIT_Z).
	 */
	Camera.prototype.lookAt = function (pos, worldUpVector) {
		newDirection.set(pos).sub(this.translation).normalize();

		// check to see if we haven't really updated camera -- no need to call
		// sets.
		if (newDirection.equals(this._direction)) {
			return;
		}
		this._direction.set(newDirection);

		this._up.set(worldUpVector).normalize();
		if (this._up.equals(Vector3.ZERO)) {
			this._up.set(Vector3.UNIT_Y);
		}
		this._left.set(this._up).cross(this._direction).normalize();
		if (this._left.equals(Vector3.ZERO)) {
			if (this._direction.x !== 0.0) {
				this._left.setDirect(this._direction.y, -this._direction.x, 0);
			} else {
				this._left.setDirect(0, this._direction.z, -this._direction.y);
			}
		}
		this._up.set(this._direction).cross(this._left).normalize();

		this.onFrameChange();
	};

	/**
	 * Forces all aspect of the camera to be updated from internal values, and sets all dirty flags to true so that the next apply() call will fully
	 * set this camera to the render context.
	 */
	Camera.prototype.update = function () {
		this.onFrustumChange();
		this.onFrameChange();
	};

	/**
	 * Checks a bounding volume against the planes of this camera's frustum and returns if it is completely inside of, outside of, or intersecting.
	 * Example returns are Camera.Inside, Camera.Outside or Camera.Intersects.
	 *
	 * @param {BoundingVolume} bound The BoundingVolume to check for culling.
	 * @returns {number} Intersection type.
	 */
	Camera.prototype.contains = function (bound) {
		if (!bound) {
			return Camera.Inside;
		}

		var rVal = Camera.Inside;

		for (var planeCounter = Camera.FRUSTUM_PLANES - 1; planeCounter >= 0; planeCounter--) {
			switch (bound.whichSide(this._worldPlane[planeCounter])) {
				case BoundingVolume.Inside:
					return Camera.Outside;
				case BoundingVolume.Outside:
					break;
				case BoundingVolume.Intersects:
					rVal = Camera.Intersects;
					break;
			}
		}

		return rVal;
	};

	/**
	 * Updates internal frustum coefficient values to reflect the current frustum plane values.
	 * This is an optimization to move normalization/rotation of plane normals out to be done
	 * only when the frustum values change.
	 */
	Camera.prototype.onFrustumChange = function () {
		if (this.projectionMode === Camera.Perspective) {
			this._coeffLeft.setDirect(-this._frustumNear, -this._frustumLeft).normalize();
			this._coeffRight.setDirect(this._frustumNear, this._frustumRight).normalize();
			this._coeffBottom.setDirect(this._frustumNear, -this._frustumBottom).normalize();
			this._coeffTop.setDirect(-this._frustumNear, this._frustumTop).normalize();
		} else if (this.projectionMode === Camera.Parallel) {
			if (this._frustumRight > this._frustumLeft) {
				this._coeffLeft.setDirect(-1, 0);
				this._coeffRight.setDirect(1, 0);
			} else {
				this._coeffLeft.setDirect(1, 0);
				this._coeffRight.setDirect(-1, 0);
			}

			if (this._frustumTop > this._frustumBottom) {
				this._coeffBottom.setDirect(-1, 0);
				this._coeffTop.setDirect(1, 0);
			} else {
				this._coeffBottom.setDirect(1, 0);
				this._coeffTop.setDirect(-1, 0);
			}
		}

		this._updatePMatrix = true;
		this._updateMVPMatrix = true;
		this._updateInverseMVMatrix = true;
		this._updateInverseMVPMatrix = true;

		this.changedProperties = true;
	};

	/**
	 * Updates the values of the world planes associated with this camera.
	 */
	Camera.prototype.onFrameChange = function () {
		var plane;

		// left plane
		plane = this._worldPlane[Camera.LEFT_PLANE];
<<<<<<< HEAD
		plane.normal.x = this._left.x * this._coeffLeft[0] + this._direction.x * this._coeffLeft[1];
		plane.normal.y = this._left.y * this._coeffLeft[0] + this._direction.y * this._coeffLeft[1];
		plane.normal.z = this._left.z * this._coeffLeft[0] + this._direction.z * this._coeffLeft[1];
		plane.constant = this.translation.dot(plane.normal);

		// right plane
		plane = this._worldPlane[Camera.RIGHT_PLANE];
		plane.normal.x = this._left.x * this._coeffRight[0] + this._direction.x * this._coeffRight[1];
		plane.normal.y = this._left.y * this._coeffRight[0] + this._direction.y * this._coeffRight[1];
		plane.normal.z = this._left.z * this._coeffRight[0] + this._direction.z * this._coeffRight[1];
		plane.constant = this.translation.dot(plane.normal);

		// bottom plane
		plane = this._worldPlane[Camera.BOTTOM_PLANE];
		plane.normal.x = this._up.x * this._coeffBottom[0] + this._direction.x * this._coeffBottom[1];
		plane.normal.y = this._up.y * this._coeffBottom[0] + this._direction.y * this._coeffBottom[1];
		plane.normal.z = this._up.z * this._coeffBottom[0] + this._direction.z * this._coeffBottom[1];
		plane.constant = this.translation.dot(plane.normal);

		// top plane
		plane = this._worldPlane[Camera.TOP_PLANE];
		plane.normal.x = this._up.x * this._coeffTop[0] + this._direction.x * this._coeffTop[1];
		plane.normal.y = this._up.y * this._coeffTop[0] + this._direction.y * this._coeffTop[1];
		plane.normal.z = this._up.z * this._coeffTop[0] + this._direction.z * this._coeffTop[1];
		plane.constant = this.translation.dot(plane.normal);
=======
		plane.normal.x = this._left.x * this._coeffLeft.x + this._direction.x * this._coeffLeft.y;
		plane.normal.y = this._left.y * this._coeffLeft.x + this._direction.y * this._coeffLeft.y;
		plane.normal.z = this._left.z * this._coeffLeft.x + this._direction.z * this._coeffLeft.y;
		plane.constant = this.translation.dotVector(plane.normal);

		// right plane
		plane = this._worldPlane[Camera.RIGHT_PLANE];
		plane.normal.x = this._left.x * this._coeffRight.x + this._direction.x * this._coeffRight.y;
		plane.normal.y = this._left.y * this._coeffRight.x + this._direction.y * this._coeffRight.y;
		plane.normal.z = this._left.z * this._coeffRight.x + this._direction.z * this._coeffRight.y;
		plane.constant = this.translation.dotVector(plane.normal);

		// bottom plane
		plane = this._worldPlane[Camera.BOTTOM_PLANE];
		plane.normal.x = this._up.x * this._coeffBottom.x + this._direction.x * this._coeffBottom.y;
		plane.normal.y = this._up.y * this._coeffBottom.x + this._direction.y * this._coeffBottom.y;
		plane.normal.z = this._up.z * this._coeffBottom.x + this._direction.z * this._coeffBottom.y;
		plane.constant = this.translation.dotVector(plane.normal);

		// top plane
		plane = this._worldPlane[Camera.TOP_PLANE];
		plane.normal.x = this._up.x * this._coeffTop.x + this._direction.x * this._coeffTop.y;
		plane.normal.y = this._up.y * this._coeffTop.x + this._direction.y * this._coeffTop.y;
		plane.normal.z = this._up.z * this._coeffTop.x + this._direction.z * this._coeffTop.y;
		plane.constant = this.translation.dotVector(plane.normal);
>>>>>>> 45433821

		if (this.projectionMode === Camera.Parallel) {
			if (this._frustumRight > this._frustumLeft) {
				this._worldPlane[Camera.LEFT_PLANE].constant += this._frustumLeft;
				this._worldPlane[Camera.RIGHT_PLANE].constant -= this._frustumRight;
			} else {
				this._worldPlane[Camera.LEFT_PLANE].constant -= this._frustumLeft;
				this._worldPlane[Camera.RIGHT_PLANE].constant += this._frustumRight;
			}

			if (this._frustumBottom > this._frustumTop) {
				this._worldPlane[Camera.TOP_PLANE].constant += this._frustumTop;
				this._worldPlane[Camera.BOTTOM_PLANE].constant -= this._frustumBottom;
			} else {
				this._worldPlane[Camera.TOP_PLANE].constant -= this._frustumTop;
				this._worldPlane[Camera.BOTTOM_PLANE].constant += this._frustumBottom;
			}
		}

		var dirDotLocation = this._direction.dot(this.translation);

		// far plane
		plane = this._worldPlane[Camera.FAR_PLANE];
		plane.normal.x = -this._direction.x;
		plane.normal.y = -this._direction.y;
		plane.normal.z = -this._direction.z;
		plane.constant = -(dirDotLocation + this._frustumFar);

		// near plane
		plane = this._worldPlane[Camera.NEAR_PLANE];
		plane.normal.x = this._direction.x;
		plane.normal.y = this._direction.y;
		plane.normal.z = this._direction.z;
		plane.constant = dirDotLocation + this._frustumNear;

		this._updateMVMatrix = true;
		this._updateMVPMatrix = true;
		this._updateInverseMVMatrix = true;
		this._updateInverseMVPMatrix = true;
	};

	/**
	 * Updates the value of our projection matrix.
	 */
	Camera.prototype.updateProjectionMatrix = function () {
		if (this.projectionMode === Camera.Parallel) {
			this.projection.setIdentity();

			var d = this.projection.data;
			d[0] = 2.0 / (this._frustumRight - this._frustumLeft);
			d[5] = 2.0 / (this._frustumTop - this._frustumBottom);
			d[10] = -2.0 / (this._frustumFar - this._frustumNear);
			d[12] = -(this._frustumRight + this._frustumLeft) / (this._frustumRight - this._frustumLeft);
			d[13] = -(this._frustumTop + this._frustumBottom) / (this._frustumTop - this._frustumBottom);
			d[14] = -(this._frustumFar + this._frustumNear) / (this._frustumFar - this._frustumNear);
		} else if (this.projectionMode === Camera.Perspective) {
			this.projection.setIdentity();

			var d = this.projection.data;
			d[0] = 2.0 * this._frustumNear / (this._frustumRight - this._frustumLeft);
			d[5] = 2.0 * this._frustumNear / (this._frustumTop - this._frustumBottom);
			d[8] = (this._frustumRight + this._frustumLeft) / (this._frustumRight - this._frustumLeft);
			d[9] = (this._frustumTop + this._frustumBottom) / (this._frustumTop - this._frustumBottom);
			d[10] = -(this._frustumFar + this._frustumNear) / (this._frustumFar - this._frustumNear);
			d[11] = -1.0;
			d[14] = -(2.0 * this._frustumFar * this._frustumNear) / (this._frustumFar - this._frustumNear);
			d[15] = -0.0;
		}
	};

	/**
	 * Updates the value of our model view matrix.
	 */
	Camera.prototype.updateModelViewMatrix = function () {
		this.modelView.setIdentity();

		var d = this.modelView.data;

		d[0] = -this._left.x;
		d[4] = -this._left.y;
		d[8] = -this._left.z;

		d[1] = this._up.x;
		d[5] = this._up.y;
		d[9] = this._up.z;

		d[2] = -this._direction.x;
		d[6] = -this._direction.y;
		d[10] = -this._direction.z;

		d[12] = this._left.dot(this.translation);
		d[13] = -this._up.dot(this.translation);
		d[14] = this._direction.dot(this.translation);
	};

	/**
	 * Calculate a Pick Ray using the given screen position at the near plane of this camera and the camera's position in space.
	 *
	 * @param {number} screenX The screen x position.
	 * @param {number} screenY The screen y position.
	 * @param {number} screenWidth The screen width.
	 * @param {number} screenHeight The screen height.
	 * @param {Ray} [store] The Ray to store the result in. If null, a new Ray is created and returned.
	 * @returns {Ray} The resulting Ray.
	 */
	Camera.prototype.getPickRay = function (screenX, screenY, screenWidth, screenHeight, store) {
		if (!store) {
			store = new Ray();
		}
		this.getWorldCoordinates(screenX, screenY, screenWidth, screenHeight, 0, store.origin);
		this.getWorldCoordinates(screenX, screenY, screenWidth, screenHeight, 0.3, store.direction).sub(store.origin).normalize();
		return store;
	};

	/**
	 * Converts a local x, y screen position and depth value to world coordinates based on the current settings of this camera.
	 * This function calls getWorldCoordinates after converting zDepth to screen space.
	 *
	 * @param {number} screenX The screen x position.
	 * @param {number} screenY The screen y position.
	 * @param {number} screenWidth The screen width.
	 * @param {number} screenHeight The screen height.
	 * @param {number} zDepth The depth into the camera view in world distance.
	 * @param {Vector3} [store] Use to avoid object creation. if not null, the results are stored in the given vector and returned. Otherwise, a new vector is
	 *            created.
	 * @returns {Vector3} Vector containing the world coordinates.
	 */
	Camera.prototype.getWorldPosition = function (screenX, screenY, screenWidth, screenHeight, zDepth, store) {
		if (this.projectionMode === Camera.Parallel) {
			zDepth = ((zDepth - this.near) / (this.far - this.near));
		} else {
			// http://www.sjbaker.org/steve/omniv/love_your_z_buffer.html
			zDepth = (this.far / (this.far - this.near)) + ((this.far * this.near / (this.near - this.far)) / zDepth);
		}
		return this.getWorldCoordinates(screenX, screenY, screenWidth, screenHeight, zDepth, store);
	};

	/**
	 * Converts a local x, y screen position and depth value to world coordinates based on the current settings of this camera.
	 *
	 * @param {number} screenX The screen x position (x=0 is the leftmost coordinate of the screen).
	 * @param {number} screenY The screen y position (y=0 is the top of the screen).
	 * @param {number} screenWidth The screen width.
	 * @param {number} screenHeight The screen height.
	 * @param {number} zDepth The {@link http://www.sjbaker.org/steve/omniv/love_your_z_buffer.html non linear depth} between 0 and 1 into the camera view. 0 indicates the near plane of the camera and 1 indicates the far plane.
	 * @param {Vector3} [store] Use to avoid object creation. If not null, the results are stored in the given vector and returned. Otherwise, a new vector is
	 *            created.
	 * @returns {Vector3} Vector containing the world coordinates.
	 */
	Camera.prototype.getWorldCoordinates = function (screenX, screenY, screenWidth, screenHeight, zDepth, store) {
		if (!store) {
			store = new Vector3();
		}
		this.checkInverseModelViewProjection();
		var position = new Vector4();

		var x = (screenX / screenWidth - this._viewPortLeft) / (this._viewPortRight - this._viewPortLeft) * 2 - 1;
		var y = ((screenHeight - screenY) / screenHeight - this._viewPortBottom) / (this._viewPortTop - this._viewPortBottom) * 2 - 1;

		/*
		var aspect = this.aspect / (screenWidth / screenHeight);
		if (aspect > 1) {
			y *= aspect;
		} else if (aspect < 1) {
			x /= aspect;
		}
		*/

		position.setDirect(x, y, zDepth * 2 - 1, 1);
		position.applyPost(this.modelViewProjectionInverse);
		if (position.w !== 0.0) {
			position.scale(1.0 / position.w);
		}
		store.x = position.x;
		store.y = position.y;
		store.z = position.z;

		return store;
	};

	/**
	 * Converts a position in world coordinate space to an x, y screen position and non linear depth value using the current settings of this camera.
	 *
	 * @param {Vector3} worldPos The position in world space to retrieve screen coordinates for.
	 * @param {number} screenWidth The screen width.
	 * @param {number} screenHeight The screen height.
	 * @param {Vector3} [store] Use to avoid object creation. if not null, the results are stored in the given vector and returned. Otherwise, a new vector is
	 *            created.
	 * @returns {Vector3} Vector containing the screen coordinates as x and y and the distance as a non linear value between the near (0) and far (1) planes.
	 */
	Camera.prototype.getScreenCoordinates = function (worldPosition, screenWidth, screenHeight, store) {
		store = this.getNormalizedDeviceCoordinates(worldPosition, store);

		/*
		var aspect = this.aspect / (screenWidth / screenHeight);
		if (aspect > 1) {
			store.y /= aspect;
		} else if (aspect < 1) {
			store.x *= aspect;
		}
		*/

		store.x = (store.x + 1) * (this._viewPortRight - this._viewPortLeft) / 2 * screenWidth;
		store.y = (1 - store.y) * (this._viewPortTop - this._viewPortBottom) / 2 * screenHeight;
		store.z = (store.z + 1) / 2;

		return store;
	};

	/**
	 * Converts a position in world coordinate space to a x, y, z frustum position using the current settings of this camera.
	 *
	 * @param {Vector3} worldPos the position in space to retrieve frustum coordinates for.
	 * @param {Vector3} [store] Use to avoid object creation. if not null, the results are stored in the given vector and returned.
	 *        Otherwise, a new vector is created.
	 * @returns {Vector3} Vector containing the x, y and z frustum position.
	 */
	Camera.prototype.getFrustumCoordinates = function (worldPosition, store) {
		store = this.getNormalizedDeviceCoordinates(worldPosition, store);

		store.x = (store.x + 1) * (this._frustumRight - this._frustumLeft) / 2 + this._frustumLeft;
		store.y = (store.y + 1) * (this._frustumTop - this._frustumBottom) / 2 + this._frustumBottom;
		store.z = (store.z + 1) * (this._frustumFar - this._frustumNear) / 2 + this._frustumNear;

		return store;
	};

	/**
	 * Converts a position in world coordinate space to normalized device coordinates by applying the modelViewProjection from this camera.
	 *
	 * @param {Vector3} worldPos The position in space to retrieve coordinates for.
	 * @param {Vector3} [store] Use to avoid object creation. If not null, the results are stored in the given vector and returned.
	 *        Otherwise, a new vector is created.
	 * @returns {Vector3} Vector containing the x, y and z normalized device coordinates.
	 */
	Camera.prototype.getNormalizedDeviceCoordinates = function (worldPosition, store) {
		if (!store) {
			store = new Vector3();
		}
		this.checkModelViewProjection();
		var position = new Vector4();
		position.setDirect(worldPosition.x, worldPosition.y, worldPosition.z, 1);
		position.applyPost(this.modelViewProjection);
		if (position.w !== 0.0) {
			position.scale(1.0 / position.w);
		}
		store.x = position.x;
		store.y = position.y;
		store.z = position.z;

		return store;
	};

	/**
	 * Update the modelView matrix if necessary.
	 */
	Camera.prototype.checkModelView = function () {
		if (this._updateMVMatrix) {
			this.updateModelViewMatrix();
			this._updateMVMatrix = false;
		}
	};

	/**
	 * Update the projection matrix if necessary.
	 */
	Camera.prototype.checkProjection = function () {
		if (this._updatePMatrix) {
			this.updateProjectionMatrix();
			this._updatePMatrix = false;
		}
	};

	/**
	 * Update the modelViewProjection matrix if necessary.
	 */
	Camera.prototype.checkModelViewProjection = function () {
		if (this._updateMVPMatrix) {
			this.checkModelView();
			this.checkProjection();
			// because these are transposed, we need to flip order
			this.modelViewProjection.mul2(this.getProjectionMatrix(), this.getViewMatrix());
			this._updateMVPMatrix = false;
		}
	};

	/**
	 * Update the inverse modelView matrix if necessary.
	 */
	Camera.prototype.checkInverseModelView = function () {
		if (this._updateInverseMVMatrix) {
			this.checkModelView();
			this.modelViewInverse.copy(this.modelView).invert();
			//Matrix4.invert(this.modelView, this.modelViewInverse);
			this._updateInverseMVMatrix = false;
		}
	};

	/**
	 * Update the inverse modelViewProjection matrix if necessary.
	 */
	Camera.prototype.checkInverseModelViewProjection = function () {
		if (this._updateInverseMVPMatrix) {
			this.checkModelViewProjection();
			this.modelViewProjectionInverse.copy(this.modelViewProjection).invert();
			//Matrix4.invert(this.modelViewProjection, this.modelViewProjectionInverse);
			this._updateInverseMVPMatrix = false;
		}
	};

	/**
	 * @returns {Matrix4} The modelView matrix.
	 */
	Camera.prototype.getViewMatrix = function () {
		this.checkModelView();
		return this.modelView;
	};

	/**
	 * @returns {Matrix4} The projection matrix.
	 */
	Camera.prototype.getProjectionMatrix = function () {
		this.checkProjection();
		return this.projection;
	};

	/**
	 * @returns {Matrix4} The modelViewProjection matrix.
	 */
	Camera.prototype.getViewProjectionMatrix = function () {
		this.checkModelViewProjection();
		return this.modelViewProjection;
	};

	/**
	 * @returns {Matrix4} The modelViewInverse matrix.
	 */
	Camera.prototype.getViewInverseMatrix = function () {
		this.checkInverseModelView();
		return this.modelViewInverse;
	};

	/**
	 * @returns {Matrix4} The modelViewProjectionInverse matrix.
	 */
	Camera.prototype.getViewProjectionInverseMatrix = function () {
		this.checkInverseModelViewProjection();
		return this.modelViewProjectionInverse;
	};

	/**
	 * Compress this camera's near and far frustum planes to be smaller if possible,
	 * using the given bounds as a measure.
	 * @param {BoundingVolume} sceneBounds The scene bounds.
	 */
	Camera.prototype.pack = function (sceneBounds) {
		var center = sceneBounds.center;
		var corners = this._corners;
		var extents = this._extents;

		for (var i = 0; i < corners.length; i++) {
			corners[i].set(center);
		}

		if (sceneBounds instanceof BoundingBox) {
			extents.setDirect(sceneBounds.xExtent, sceneBounds.yExtent, sceneBounds.zExtent);
		} else if (sceneBounds instanceof BoundingSphere) {
			extents.setDirect(sceneBounds.radius, sceneBounds.radius, sceneBounds.radius);
		}

		corners[0].addDirect(extents.x, extents.y, extents.z);
		corners[1].addDirect(extents.x, -extents.y, extents.z);
		corners[2].addDirect(extents.x, extents.y, -extents.z);
		corners[3].addDirect(extents.x, -extents.y, -extents.z);
		corners[4].addDirect(-extents.x, extents.y, extents.z);
		corners[5].addDirect(-extents.x, -extents.y, extents.z);
		corners[6].addDirect(-extents.x, extents.y, -extents.z);
		corners[7].addDirect(-extents.x, -extents.y, -extents.z);

		var mvMatrix = this.getViewMatrix();
		var optimalCameraNear = Number.MAX_VALUE;
		var optimalCameraFar = -Number.MAX_VALUE;
		var position = new Vector4();
		for (var i = 0; i < corners.length; i++) {
			position.setDirect(corners[i].x, corners[i].y, corners[i].z, 1);
			position.applyPre(mvMatrix);

			optimalCameraNear = Math.min(-position.z, optimalCameraNear);
			optimalCameraFar = Math.max(-position.z, optimalCameraFar);
		}

		optimalCameraNear = Math.min(Math.max(this._frustumNear, optimalCameraNear), this._frustumFar);
		optimalCameraFar = Math.max(optimalCameraNear, Math.min(this._frustumFar, optimalCameraFar));

		var change = optimalCameraNear / this._frustumNear;
		this._frustumLeft = this._frustumLeft * change;
		this._frustumRight = this._frustumRight * change;
		this._frustumTop = this._frustumTop * change;
		this._frustumBottom = this._frustumBottom * change;

		this._frustumNear = optimalCameraNear;
		this._frustumFar = optimalCameraFar;
	};

	Camera.prototype.calculateFrustumCorners = function (fNear, fFar) {
		fNear = fNear !== undefined ? fNear : this._frustumNear;
		fFar = fFar !== undefined ? fFar : this._frustumFar;

		var fNearPlaneHeight = (this._frustumTop - this._frustumBottom) * fNear * 0.5 / this._frustumNear;
		var fNearPlaneWidth = (this._frustumRight - this._frustumLeft) * fNear * 0.5 / this._frustumNear;

		var fFarPlaneHeight = (this._frustumTop - this._frustumBottom) * fFar * 0.5 / this._frustumNear;
		var fFarPlaneWidth = (this._frustumRight - this._frustumLeft) * fFar * 0.5 / this._frustumNear;

		if (this.projectionMode === Camera.Parallel) {
			fNearPlaneHeight = (this._frustumTop - this._frustumBottom) * 0.5;
			fNearPlaneWidth = (this._frustumRight - this._frustumLeft) * 0.5;

			fFarPlaneHeight = (this._frustumTop - this._frustumBottom) * 0.5;
			fFarPlaneWidth = (this._frustumRight - this._frustumLeft) * 0.5;
		}

		var vNearPlaneCenter = this.vNearPlaneCenter;
		var vFarPlaneCenter = this.vFarPlaneCenter;

		var direction = this.calcLeft;

		direction.set(this._direction).scale(fNear);
		vNearPlaneCenter.set(this.translation).add(direction);
		direction.set(this._direction).scale(fFar);
		vFarPlaneCenter.set(this.translation).add(direction);

		var left = this.calcLeft;
		var up = this.calcUp;

		left.set(this._left).scale(fNearPlaneWidth);
		up.set(this._up).scale(fNearPlaneHeight);
		this._corners[0].set(vNearPlaneCenter).sub(left).sub(up);
		this._corners[1].set(vNearPlaneCenter).add(left).sub(up);
		this._corners[2].set(vNearPlaneCenter).add(left).add(up);
		this._corners[3].set(vNearPlaneCenter).sub(left).add(up);

		left.set(this._left).scale(fFarPlaneWidth);
		up.set(this._up).scale(fFarPlaneHeight);
		this._corners[4].set(vFarPlaneCenter).sub(left).sub(up);
		this._corners[5].set(vFarPlaneCenter).add(left).sub(up);
		this._corners[6].set(vFarPlaneCenter).add(left).add(up);
		this._corners[7].set(vFarPlaneCenter).sub(left).add(up);

		return this._corners;
	};

	/**
	 * Clip using an oblique frustum different from the the view frustum
	 * @param {Vector4} clipPlane Clipping plane. (nx, ny, nz, constant)
	 */
	Camera.prototype.setToObliqueMatrix = function (clipPlane) {
		var transformedClipPlane = this._clipPlane.set(clipPlane);

		// bring the clip-plane into camera space which is needed for the calculation
		transformedClipPlane.w = 0;
		transformedClipPlane.applyPost(this.getViewMatrix());
		transformedClipPlane.w = this.translation.y * clipPlane.y - clipPlane.w;

		// calculate oblique camera projection matrix
		this._updatePMatrix = true;
		var projection = this.getProjectionMatrix();

		this._qCalc.setDirect(
			(MathUtils.sign(transformedClipPlane.x) + projection[8]) / projection[0],
			(MathUtils.sign(transformedClipPlane.y) + projection[9]) / projection[5],
			-1,
			(1.0 + projection[10]) / projection[14]
		);

		transformedClipPlane.scale(2.0 / transformedClipPlane.dot(this._qCalc));

		projection[2] = transformedClipPlane.x;
		projection[6] = transformedClipPlane.y;
		projection[10] = transformedClipPlane.z + 1.0;
		projection[14] = transformedClipPlane.w;

		this._updateMVPMatrix = true;
		this._updateInverseMVPMatrix = true;
	};

	Camera.prototype.clone = function () {
		var clone = new Camera(this.fov, this.aspect, this.near, this.far);
		clone.copy(this);
		return clone;
	};

	return Camera;
});<|MERGE_RESOLUTION|>--- conflicted
+++ resolved
@@ -430,59 +430,32 @@
 
 		// left plane
 		plane = this._worldPlane[Camera.LEFT_PLANE];
-<<<<<<< HEAD
-		plane.normal.x = this._left.x * this._coeffLeft[0] + this._direction.x * this._coeffLeft[1];
-		plane.normal.y = this._left.y * this._coeffLeft[0] + this._direction.y * this._coeffLeft[1];
-		plane.normal.z = this._left.z * this._coeffLeft[0] + this._direction.z * this._coeffLeft[1];
-		plane.constant = this.translation.dot(plane.normal);
-
-		// right plane
-		plane = this._worldPlane[Camera.RIGHT_PLANE];
-		plane.normal.x = this._left.x * this._coeffRight[0] + this._direction.x * this._coeffRight[1];
-		plane.normal.y = this._left.y * this._coeffRight[0] + this._direction.y * this._coeffRight[1];
-		plane.normal.z = this._left.z * this._coeffRight[0] + this._direction.z * this._coeffRight[1];
-		plane.constant = this.translation.dot(plane.normal);
-
-		// bottom plane
-		plane = this._worldPlane[Camera.BOTTOM_PLANE];
-		plane.normal.x = this._up.x * this._coeffBottom[0] + this._direction.x * this._coeffBottom[1];
-		plane.normal.y = this._up.y * this._coeffBottom[0] + this._direction.y * this._coeffBottom[1];
-		plane.normal.z = this._up.z * this._coeffBottom[0] + this._direction.z * this._coeffBottom[1];
-		plane.constant = this.translation.dot(plane.normal);
-
-		// top plane
-		plane = this._worldPlane[Camera.TOP_PLANE];
-		plane.normal.x = this._up.x * this._coeffTop[0] + this._direction.x * this._coeffTop[1];
-		plane.normal.y = this._up.y * this._coeffTop[0] + this._direction.y * this._coeffTop[1];
-		plane.normal.z = this._up.z * this._coeffTop[0] + this._direction.z * this._coeffTop[1];
-		plane.constant = this.translation.dot(plane.normal);
-=======
+
 		plane.normal.x = this._left.x * this._coeffLeft.x + this._direction.x * this._coeffLeft.y;
 		plane.normal.y = this._left.y * this._coeffLeft.x + this._direction.y * this._coeffLeft.y;
 		plane.normal.z = this._left.z * this._coeffLeft.x + this._direction.z * this._coeffLeft.y;
-		plane.constant = this.translation.dotVector(plane.normal);
+		plane.constant = this.translation.dot(plane.normal);
 
 		// right plane
 		plane = this._worldPlane[Camera.RIGHT_PLANE];
 		plane.normal.x = this._left.x * this._coeffRight.x + this._direction.x * this._coeffRight.y;
 		plane.normal.y = this._left.y * this._coeffRight.x + this._direction.y * this._coeffRight.y;
 		plane.normal.z = this._left.z * this._coeffRight.x + this._direction.z * this._coeffRight.y;
-		plane.constant = this.translation.dotVector(plane.normal);
+		plane.constant = this.translation.dot(plane.normal);
 
 		// bottom plane
 		plane = this._worldPlane[Camera.BOTTOM_PLANE];
 		plane.normal.x = this._up.x * this._coeffBottom.x + this._direction.x * this._coeffBottom.y;
 		plane.normal.y = this._up.y * this._coeffBottom.x + this._direction.y * this._coeffBottom.y;
 		plane.normal.z = this._up.z * this._coeffBottom.x + this._direction.z * this._coeffBottom.y;
-		plane.constant = this.translation.dotVector(plane.normal);
+		plane.constant = this.translation.dot(plane.normal);
 
 		// top plane
 		plane = this._worldPlane[Camera.TOP_PLANE];
 		plane.normal.x = this._up.x * this._coeffTop.x + this._direction.x * this._coeffTop.y;
 		plane.normal.y = this._up.y * this._coeffTop.x + this._direction.y * this._coeffTop.y;
 		plane.normal.z = this._up.z * this._coeffTop.x + this._direction.z * this._coeffTop.y;
-		plane.constant = this.translation.dotVector(plane.normal);
->>>>>>> 45433821
+		plane.constant = this.translation.dot(plane.normal);
 
 		if (this.projectionMode === Camera.Parallel) {
 			if (this._frustumRight > this._frustumLeft) {
