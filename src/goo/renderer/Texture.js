--- conflicted
+++ resolved
@@ -1,18 +1,11 @@
 define([
 	'goo/math/Vector2',
-<<<<<<< HEAD
-	'goo/util/PromiseUtil',
-	'goo/util/ObjectUtil'
+	'goo/util/PromiseUtils',
+	'goo/util/ObjectUtils'
 ], function (
 	Vector2,
-	PromiseUtil,
-	ObjectUtil
-=======
-	'goo/util/PromiseUtils'
-], function (
-	Vector2,
-	PromiseUtils
->>>>>>> f56fad17
+	PromiseUtils,
+	ObjectUtils
 ) {
 	'use strict';
 
@@ -81,7 +74,7 @@
 
 		settings = settings || {};
 
-		ObjectUtil.copyOptions(this, settings, {
+		ObjectUtils.copyOptions(this, settings, {
 			wrapS: 'Repeat',
 			wrapT: 'Repeat',
 			magFilter: 'Bilinear',
