/*jshint bitwise: false*/
var Capabilities = require('../renderer/Capabilities');
var RendererRecord = require('../renderer/RendererRecord');
var RendererUtils = require('../renderer/RendererUtils');
var TextureCreator = require('../renderer/TextureCreator');
var RenderTarget = require('../renderer/pass/RenderTarget');
var Vector4 = require('../math/Vector4');
var Entity = require('../entities/Entity');
var Texture = require('../renderer/Texture');
var DdsLoader = require('../loaders/dds/DdsLoader');
var DdsUtils = require('../loaders/dds/DdsUtils');
var Material = require('../renderer/Material');
var Transform = require('../math/Transform');
var RenderQueue = require('../renderer/RenderQueue');
var ShaderLib = require('../renderer/shaders/ShaderLib');
var ShadowHandler = require('../renderer/shadow/ShadowHandler');
var RenderStats = require('../renderer/RenderStats');
var SystemBus = require('../entities/SystemBus');
var TaskScheduler = require('../renderer/TaskScheduler');
var RenderInfo = require('../renderer/RenderInfo');
var MathUtils = require('../math/MathUtils');

var STUB_METHOD = function () {};

/**
 * The renderer handles displaying of graphics data to a render context.
 * It accepts an object containing the settings for the renderer.
 *
 * @param {Object} parameters Renderer settings.
 * @param {boolean} [parameters.alpha=false] Enables the possibility to render non-opaque pixels.
 * @param {boolean} [parameters.premultipliedAlpha=true] Whether the colors are premultiplied with the alpha channel.
 * @param {boolean} [parameters.antialias=true] Enables antialiasing.
 * @param {boolean} [parameters.stencil=false] Enables the stencil buffer.
 * @param {boolean} [parameters.preserveDrawingBuffer=false]
 * @param {boolean} [parameters.useDevicePixelRatio=false] Take into account the device pixel ratio (for retina screens etc).
 * @param {canvas} [parameters.canvas] If not supplied, Renderer will create a new canvas.
 * @param {function(string)} [parameters.onError] Called with message when error occurs.
 */
function Renderer(parameters) {
	parameters = parameters || {};

	var _canvas = parameters.canvas;
	if (_canvas === undefined) {
		_canvas = document.createElement('canvas');
		_canvas.width = 500;
		_canvas.height = 500;
	}
	_canvas.screencanvas = true; // CocoonJS support
	this.domElement = _canvas;

	this._alpha = parameters.alpha !== undefined ? parameters.alpha : false;
	this._premultipliedAlpha = parameters.premultipliedAlpha !== undefined ? parameters.premultipliedAlpha : true;
	this._antialias = parameters.antialias !== undefined ? parameters.antialias : true;
	this._stencil = parameters.stencil !== undefined ? parameters.stencil : false;
	this._preserveDrawingBuffer = parameters.preserveDrawingBuffer !== undefined ? parameters.preserveDrawingBuffer : false;
	this._useDevicePixelRatio = parameters.useDevicePixelRatio !== undefined ? parameters.useDevicePixelRatio : false;
	this._onError = parameters.onError;

	this._contextSettings = {
		alpha: this._alpha,
		premultipliedAlpha: this._premultipliedAlpha,
		antialias: this._antialias,
		stencil: this._stencil,
		preserveDrawingBuffer: this._preserveDrawingBuffer
	};

	/** @type {WebGLRenderingContext} */
	this.context = null;
	this.establishContext();

	this._setupContextLost();

	if (parameters.debug) {
		this.setupDebugging(parameters);
	}

	/** @type {RendererRecord} */
	this.rendererRecord = new RendererRecord();

	this.maxTextureSize = !isNaN(parameters.maxTextureSize) ? Math.min(parameters.maxTextureSize, Capabilities.maxTexureSize) : Capabilities.maxTexureSize;
	this.maxCubemapSize = !isNaN(parameters.maxTextureSize) ? Math.min(parameters.maxTextureSize, Capabilities.maxCubemapSize) : Capabilities.maxCubemapSize;

	/** Can be one of: <ul><li>lowp</li><li>mediump</li><li>highp</li></ul>
	 * If the shader doesn't specify a precision, a string declaring this precision will be added.
	 * @type {string}
	 */
	this.shaderPrecision = parameters.shaderPrecision || 'highp';
	if (this.shaderPrecision === 'highp' && Capabilities.vertexShaderHighpFloat.precision > 0 && Capabilities.fragmentShaderHighpFloat.precision > 0) {
		this.shaderPrecision = 'highp';
	} else if (this.shaderPrecision !== 'lowp' && Capabilities.vertexShaderMediumpFloat.precision > 0 && Capabilities.fragmentShaderMediumpFloat.precision > 0) {
		this.shaderPrecision = 'mediump';
	} else {
		this.shaderPrecision = 'lowp';
	}

	/**
	 * Used to scale down/up the pixels in the canvas. If you set downScale=2, you will get half the number of pixels in X and Y. Default is 1.
	 * @type {number}
	 */
	this.downScale = parameters.downScale || 1;

	//! AT: why are there 2 clear colors?
	// Default setup
	/**
	 * Current clear color of the scene. Use .setClearColor() to set it.
	 * @type {Vector4}
	 * @readonly
	 */
	this.clearColor = new Vector4();
	// You need 64 bits for number equality
	this._clearColor = new Vector4();
	this.setClearColor(0.3, 0.3, 0.3, 1.0);


	/** @type {number} */
	this.viewportX = 0;
	/** @type {number} */
	this.viewportY = 0;
	/** @type {number} */
	this.viewportWidth = 0;
	/** @type {number} */
	this.viewportHeight = 0;
	/** @type {number} */
	this.currentWidth = 0;
	/** @type {number} */
	this.currentHeight = 0;
	/**
	 * @type {number}
	 * @readonly
	 */
	this.devicePixelRatio = 1;

	//this.overrideMaterial = null;
	this._overrideMaterials = [];
	this._mergedMaterial = new Material('Merged Material');

	this.renderQueue = new RenderQueue();

	this.info = new RenderStats();

	this.shadowHandler = new ShadowHandler();

	// Hardware picking
	this.hardwarePicking = null;

	SystemBus.addListener('goo.setClearColor', function (color) {
		this.setClearColor.apply(this, color);
	}.bind(this));

	// ---
	//! AT: ugly fix for the resizing style-less canvas to 1 px for desktop
	// apparently this is the only way to find out the user zoom level

	if (document.createElementNS) {
		this.svg = document.createElementNS('http://www.w3.org/2000/svg', 'svg');
		this.svg.setAttribute('xmlns', 'http://www.w3.org/2000/svg');
		this.svg.setAttribute('version', '1.1');
		this.svg.style.position = 'absolute';
		this.svg.style.display = 'none';
		document.body.appendChild(this.svg);
	} else {
		//! AT: placeholder to avoid another conditional below in checkResize
		this.svg = { currentScale: 1 };
	}

	// Dan: Since GooRunner.clear() wipes all listeners from SystemBus,
	//      this needs to be re-added here again for each new GooRunner/Renderer
	//      cycle.
	SystemBus.addListener('goo.setCurrentCamera', function (newCam) {
		Renderer.mainCamera = newCam.camera;
		this.checkResize(Renderer.mainCamera);
	}.bind(this));

	this._definesIndices = [];

	// @ifdef DEBUG
	Object.seal(this);
	// @endif
}

/**
 *Enables debug mode on the webgl context for easier development.
 *
 * @param {Object} parameters
 * @param {boolean} parameters.validate
 */
Renderer.prototype.setupDebugging = function (parameters) {
	// XXX: This is a temporary solution to easily enable webgl debugging during development...
	var request = new XMLHttpRequest();
	request.open('GET', '/js/goo/lib/webgl-debug.js', false);
	request.onreadystatechange = function () {
		if (request.readyState === 4) {
			if (request.status >= 200 && request.status <= 299) {
				// Yes, eval is intended, sorry checkstyle
				// jshint evil:true
				window['eval'].call(window, request.responseText);
			}
		}
	};
	request.send(null);

	if (typeof (window.WebGLDebugUtils) === 'undefined') {
		console.warn('You need to include webgl-debug.js in your script definition to run in debug mode.');
	} else {
		console.log('Running in webgl debug mode.');
		if (parameters.validate) {
			console.log('Running with "undefined arguments" validation.');
			this.context = window.WebGLDebugUtils.makeDebugContext(this.context, this.onDebugError.bind(this), validateNoneOfTheArgsAreUndefined);
		} else {
			this.context = window.WebGLDebugUtils.makeDebugContext(this.context, this.onDebugError.bind(this));
		}
	}
};

/**
 *Fetches a working webgl context element and sets it to the Renderer.
 *
 */
Renderer.prototype.establishContext = function () {
	if (!!window.WebGLRenderingContext) {
		//! AT: this list may require cleanup
		var contextNames = ['experimental-webgl', 'webgl', 'moz-webgl', 'webkit-3d'];
		for (var i = 0; i < contextNames.length; i++) {
			try {
				this.context = this.domElement.getContext(contextNames[i], this._contextSettings);
				if (this.context && typeof this.context.getParameter === 'function') {
					// WebGL is supported & enabled
					break;
				}
			} catch (e) {}
		}
		if (!this.context) {
			// WebGL is supported but disabled
			throw {
				name: 'GooWebGLError',
				message: 'WebGL is supported but disabled',
				supported: true,
				enabled: false
			};
		}
	}

	var context = this.context;

	context.clearDepth(1);
	context.clearStencil(0);
	context.stencilMask(0);

	context.enable(context.DEPTH_TEST);
	context.depthFunc(context.LEQUAL);

	//! AT: is this still necessary?
	if (context.getShaderPrecisionFormat === undefined) {
		this.context.getShaderPrecisionFormat = function () {
			return {
				rangeMin: 1,
				rangeMax: 1,
				precision: 1
			};
		};
	}

	Capabilities.init(this.context);
};

/**
 * Sets up handlers for context lost/restore.
 * @private
 */
Renderer.prototype._setupContextLost = function () {
	this.domElement.addEventListener('webglcontextlost', function (event) {
		event.preventDefault();
		SystemBus.emit('goo.contextLost');
	}, false);

	this.domElement.addEventListener('webglcontextrestored', function () {
		this._restoreContext();
		SystemBus.emit('goo.contextRestored');
	}.bind(this), false);
};

/**
 * Restores the webgl context.
 * @private
 */
Renderer.prototype._restoreContext = STUB_METHOD; // will be overriden

function validateNoneOfTheArgsAreUndefined(functionName, args) {
	for (var ii = 0; ii < args.length; ++ii) {
		if (args[ii] === undefined) {
			console.error('undefined passed to gl.' + functionName + '('
				+ window.WebGLDebugUtils.glFunctionArgsToString(functionName, args) + ')');
		}
	}
}

/**
 * Outputs the webgl errors with the respective erroring function name and arguments using console.error.
 * @param {Object} err
 * @param {string} functionName
 * @param {Array} args
 */
Renderer.prototype.onDebugError = function (err, functionName, args) {
	// Based on the default error handler in WebGLDebugUtils
	// apparently we can't do args.join(',');
	var message = 'WebGL error ' + window.WebGLDebugUtils.glEnumToString(err) + ' in ' + functionName + '(';
	for (var ii = 0; ii < args.length; ++ii) {
		message += ((ii === 0) ? '' : ', ') +
			window.WebGLDebugUtils.glFunctionArgToString(functionName, ii, args[ii]);
	}
	message += ')';
	console.error(message);
	if (this._onError) {
		this._onError(message);
	}
};

Renderer.mainCamera = null;

/**
 * Checks if this.domElement.offsetWidth or Height / this.downScale is unequal to this.domElement.width or height.
 * If that is the case it will call this.setSize.
 * Also checks if the camera aspect changed and updates it by calling camera.setFrustumPerspective().
 *
 * @param {Camera} [camera] optional camera argument.
 */
Renderer.prototype.checkResize = function (camera, skipSetSize) {
	var devicePixelRatio = this.devicePixelRatio = this._useDevicePixelRatio && window.devicePixelRatio ? window.devicePixelRatio / this.svg.currentScale : 1;

	var adjustWidth, adjustHeight;
	if (navigator.isCocoonJS) {
		adjustWidth = window.innerWidth;
		adjustHeight = window.innerHeight;
	} else {
		adjustWidth = this.domElement.offsetWidth;
		adjustHeight = this.domElement.offsetHeight;
	}
	adjustWidth = Math.max(adjustWidth * devicePixelRatio / this.downScale, 1);
	adjustHeight = Math.max(adjustHeight * devicePixelRatio / this.downScale, 1);

	var fullWidth = adjustWidth;
	var fullHeight = adjustHeight;

	if (camera && camera.lockedRatio === true && camera.aspect) {
		adjustWidth = adjustHeight * camera.aspect;
	}

	var aspect = adjustWidth / adjustHeight;
	if(!skipSetSize){
		this.setSize(adjustWidth, adjustHeight, fullWidth, fullHeight);
	}

	if (camera && camera.lockedRatio === false && camera.aspect !== aspect) {
		camera.aspect = aspect;
		if (camera.projectionMode === 0) {
			camera.setFrustumPerspective();
		} else {
			camera.setFrustum();
		}
		camera.onFrameChange();
	}
};

/**
 * Sets this.domElement.width and height using the parameters.
 * Then it calls this.setViewport(0, 0, width, height);
 * Finally it resets the hardwarePicking.pickingTarget.
 *
 * @param {number} width Aspect ratio corrected width.
 * @param {number} height Aspect ratio corrected height.
 * @param {number} [fullWidth] Full viewport width.
 * @param {number} [fullHeight] Full viewport height.
 */
Renderer.prototype.setSize = function (width, height, fullWidth, fullHeight) {
	if (fullWidth === undefined) {
		fullWidth = width;
	}
	if (fullHeight === undefined) {
		fullHeight = height;
	}

	this.domElement.width = fullWidth;
	this.domElement.height = fullHeight;

	if (width > fullWidth) {
		var mult = fullWidth / width;
		width = fullWidth;
		height = fullHeight * mult;
	}

	var w = (fullWidth - width) * 0.5;
	var h = (fullHeight - height) * 0.5;

	if (w !== this.viewportX || h !== this.viewportY ||
		width !== this.viewportWidth || height !== this.viewportHeight) {
		this.setViewport(w, h, width, height);

		if (this.hardwarePicking !== null) {
			this.hardwarePicking.pickingTarget = null;
		}
	}
};

/**
 * Sets this.viewportX and viewportY to the parameters or to 0.
 * Sets this.viewportWidth and viewportHeight to the parameters or to this.domElement.width and height.
 * Finally it calls this.context.viewport(x, y, w, h) with the resulting values.
 * @param {number} [x] optional x coordinate.
 * @param {number} [y] optional y coordinate.
 * @param {number} [width] optional width coordinate.
 * @param {number} [height] optional height coordinate.
 */
Renderer.prototype.setViewport = function (x, y, width, height) {
	this.viewportX = x !== undefined ? x : 0;
	this.viewportY = y !== undefined ? y : 0;

	this.viewportWidth = width !== undefined ? width : this.domElement.width;
	this.viewportHeight = height !== undefined ? height : this.domElement.height;

	this.context.viewport(this.viewportX, this.viewportY, this.viewportWidth, this.viewportHeight);

	SystemBus.emit('goo.viewportResize', {
		x: this.viewportX,
		y: this.viewportY,
		width: this.viewportWidth,
		height: this.viewportHeight
	}, true);
};

/**
 * Set the background color of the 3D view. All colors are defined in the range 0.0 - 1.0.
 *
 * @param {number} r Red value.
 * @param {number} g Green value.
 * @param {number} b Blue value.
 * @param {number} a Alpha value.
 */
Renderer.prototype.setClearColor = function (r, g, b, a) {
	//! AT: is exact equality important here?
	if (this._clearColor.r === r &&
		this._clearColor.g === g &&
		this._clearColor.b === b &&
		this._clearColor.a === a
	) {
		return;
	}

	this._clearColor.r = r;
	this._clearColor.g = g;
	this._clearColor.b = b;
	this._clearColor.a = a;
	this.clearColor.copy(this._clearColor);
	this.context.clearColor(r, g, b, a);
};

/**
 * Binds the given BufferData's buffer, or creates a buffer and bind it if none exist.
 *
 * @param {BufferData} bufferData BufferData to bind.
 */
Renderer.prototype.bindData = function (bufferData) {
	var glBuffer = bufferData.glBuffer;
	var context = this.context;

	if (glBuffer !== null) {
		this.setBoundBuffer(glBuffer, bufferData.target);
		if (bufferData._dataNeedsRefresh) {
			context.bufferSubData(RendererUtils.getGLBufferTarget(context, bufferData.target), 0, bufferData.data);
			bufferData._dataNeedsRefresh = false;
		}
	} else {
		glBuffer = context.createBuffer();
		bufferData.glBuffer = glBuffer;

		this.rendererRecord.invalidateBuffer(bufferData.target);
		this.setBoundBuffer(glBuffer, bufferData.target);
		context.bufferData(RendererUtils.getGLBufferTarget(context, bufferData.target), bufferData.data, RendererUtils.getGLBufferUsage(context, bufferData._dataUsage));
	}
};

/**
 * Update the data buffer of an attribute at it's offset location.
 *
 * @param {ArrayBuffer} attributeData New attribute data buffer.
 * @param {number} offset The starting location offset to the attribute buffer.
 */
Renderer.prototype.updateAttributeData = function (attributeData, offset) {
	this.context.bufferSubData(this.context.ARRAY_BUFFER, offset, attributeData);
};

Renderer.prototype.setShadowType = function (type) {
	this.shadowHandler.shadowType = type;
};

/**
 * Update the shadowHandler for the provided entities and lights.
 *
 * @param {SimplePartitioner} partitioner The partitioner used to determine what gets to be shadowed.
 * @param {Array<Entity>} entities Array of all the entities to cast shadows.
 * @param {Array<Light>} lights Array of all the lights to cast shadows for.
 */
Renderer.prototype.updateShadows = function (partitioner, entities, lights) {
	this.shadowHandler.checkShadowRendering(this, partitioner, entities, lights);
};

/**
 * Preloads a texture.
 *
 * @param {WebGLRenderingContext} context
 * @param {Texture} texture
 */
Renderer.prototype.preloadTexture = function (context, texture) {
	//! schteppe: Is there any case where we want to preload a texture to another context than this.context?

	// REVIEW: Veeeeery similar to loadTexture. Merge?
	//! AT: the code will diverge; it was initially copy-pasted and adapted to suit the need, but it will have to be iterated on; adding more ifs for different code paths is not gonna make the code nicer

	// this.bindTexture(context, texture, unit, record);
	// context.activeTexture(context.TEXTURE0 + unit); // do I need this?

	//! schteppe: What if the .glTexture is not allocated yet?
	context.bindTexture(RendererUtils.getGLType(context, texture.variant), texture.glTexture);

	// set alignment to support images with width % 4 !== 0, as
	// images are not aligned
	context.pixelStorei(context.UNPACK_ALIGNMENT, texture.unpackAlignment);

	// Using premultiplied alpha
	context.pixelStorei(context.UNPACK_PREMULTIPLY_ALPHA_WEBGL, texture.premultiplyAlpha);

	// set if we want to flip on Y
	context.pixelStorei(context.UNPACK_FLIP_Y_WEBGL, texture.flipY);

	// TODO: Check for the restrictions of using npot textures
	// see: http://www.khronos.org/webgl/wiki/WebGL_and_OpenGL_Differences#Non-Power_of_Two_Texture_Support
	// TODO: Add "usesMipmaps" to check if minfilter has mipmap mode

	var image = texture.image;
	if (texture.variant === '2D') {
		if (!image) {
			context.texImage2D(context.TEXTURE_2D, 0, RendererUtils.getGLInternalFormat(context, texture.format), texture.width, texture.height, 0,
				RendererUtils.getGLInternalFormat(context, texture.format), RendererUtils.getGLDataType(context, texture.type), null);
		} else {
			if (!image.isCompressed && (texture.generateMipmaps || image.width > this.maxTextureSize || image.height > this.maxTextureSize)) {
				this.checkRescale(texture, image, image.width, image.height, this.maxTextureSize);
				image = texture.image;
			}

			if (image.isData === true) {
				if (image.isCompressed) {
					this.loadCompressedTexture(context, context.TEXTURE_2D, texture, image.data);
				} else {
					context.texImage2D(context.TEXTURE_2D, 0, RendererUtils.getGLInternalFormat(context, texture.format), image.width,
						image.height, texture.hasBorder ? 1 : 0, RendererUtils.getGLInternalFormat(context, texture.format), RendererUtils.getGLDataType(context, texture.type), image.data);
				}
			} else {
				context.texImage2D(context.TEXTURE_2D, 0, RendererUtils.getGLInternalFormat(context, texture.format), RendererUtils.getGLInternalFormat(context, texture.format), RendererUtils.getGLDataType(context, texture.type), image);
			}

			if (texture.generateMipmaps && !image.isCompressed) {
				context.generateMipmap(context.TEXTURE_2D);
			}
		}
	} else if (texture.variant === 'CUBE') {
		if (image && !image.isData && (texture.generateMipmaps || image.width > this.maxCubemapSize || image.height > this.maxCubemapSize)) {
			for (var i = 0; i < Texture.CUBE_FACES.length; i++) {
				if (image.data[i] && !image.data[i].buffer ) {
					RendererUtils.scaleImage(texture, image.data[i], image.width, image.height, this.maxCubemapSize, i);
				} else {
					// REVIEW: Hard coded background color that should be determined by Create?
					RendererUtils.getBlankImage(texture, [0.3, 0.3, 0.3, 0], image.width, image.height, this.maxCubemapSize, i);
				}
			}
			texture.image.width = Math.min(this.maxCubemapSize, MathUtils.nearestPowerOfTwo(texture.image.width));
			texture.image.height = Math.min(this.maxCubemapSize, MathUtils.nearestPowerOfTwo(texture.image.height));
			image = texture.image;
		}

		for (var faceIndex = 0; faceIndex < Texture.CUBE_FACES.length; faceIndex++) {
			var face = Texture.CUBE_FACES[faceIndex];

			if (!image) {
				context.texImage2D(RendererUtils.getGLCubeMapFace(context, face), 0, RendererUtils.getGLInternalFormat(context, texture.format), texture.width, texture.height, 0,
					RendererUtils.getGLInternalFormat(context, texture.format), RendererUtils.getGLDataType(context, texture.type), null);
			} else {
				if (image.isData === true) {
					if (image.isCompressed) {
						this.loadCompressedTexture(context, RendererUtils.getGLCubeMapFace(context, face), texture, image.data[faceIndex]);
					} else {
						context.texImage2D(RendererUtils.getGLCubeMapFace(context, face), 0, RendererUtils.getGLInternalFormat(context, texture.format), image.width,
							image.height, texture.hasBorder ? 1 : 0, RendererUtils.getGLInternalFormat(context, texture.format), RendererUtils.getGLDataType(context, texture.type), image.data[faceIndex]);
					}
				} else {
					context.texImage2D(RendererUtils.getGLCubeMapFace(context, face), 0, RendererUtils.getGLInternalFormat(context, texture.format), RendererUtils.getGLInternalFormat(context, texture.format), RendererUtils.getGLDataType(context, texture.type), image.data[faceIndex]);
				}
			}
		}

		if (image && texture.generateMipmaps && !image.isCompressed) {
			context.generateMipmap(context.TEXTURE_CUBE_MAP);
		}
	}
};

/**
 * Preloads the textures of a material.
 *
 * @private
 * @param {Material} material
 * @param {Array} queue
 */
Renderer.prototype.preloadTextures = function (material, queue) {
	var context = this.context;
	var textureKeys = Object.keys(material._textureMaps);

	// for (var i = 0; i < textureKeys.length; i++) {
	// gotta simulate lexical scoping
	textureKeys.forEach(function (textureKey) {
		var texture = material.getTexture(textureKey);

		if (texture === undefined) {
			return;
		}

		var textureList = texture;
		if (texture instanceof Array === false) {
			textureList = [texture];
		}

		// for (var j = 0; j < textureList.length; j++) {
		// gotta simulate lexical scoping
		textureList.forEach(function (texture) {
			if (!texture) { return; }
			queue.push(function () {
				if (texture instanceof RenderTarget === false &&
					(texture.image === undefined || texture.checkDataReady() === false)
				) {
					if (texture.variant === '2D') {
						texture = TextureCreator.DEFAULT_TEXTURE_2D;
					} else if (texture.variant === 'CUBE') {
						texture = TextureCreator.DEFAULT_TEXTURE_CUBE;
					}
				}

				if (texture.glTexture === null) {
					texture.glTexture = context.createTexture();
					this.preloadTexture(context, texture);
					texture.needsUpdate = false;
				} else if (texture instanceof Texture && texture.checkNeedsUpdate()) {
					this.preloadTexture(context, texture);
					texture.needsUpdate = false;
				}
			}.bind(this));
		}, this);
	}, this);
};

var preloadMaterialsRenderInfo = new RenderInfo();

/**
 * Preloads textures that come with the materials on the supplied "renderables".
 *
 * @param {Array} renderList An array of all the "renderables".
 * @returns {RSVP.Promise}
 */
Renderer.prototype.preloadMaterials = function (renderList) {
	var queue = [];
	var renderInfo = preloadMaterialsRenderInfo;
	renderInfo.reset();

	if (Array.isArray(renderList)) {
		for (var i = 0; i < renderList.length; i++) {
			var renderable = renderList[i];
			if (renderable.isSkybox && this._overrideMaterials.length > 0) {
				continue;
			}

			// this function does so much more than I need it to do
			// I only need the material of the renderable
			renderInfo.fill(renderable);

			for (var j = 0; j < renderInfo.materials.length; j++) {
				this.preloadTextures(renderInfo.materials[j], queue);
			}
		}
	} else {
		renderInfo.fill(renderList);
		for (var j = 0; j < renderInfo.materials.length; j++) {
			this.preloadTextures(renderInfo.materials[j], queue);
		}
	}

	return TaskScheduler.each(queue);
};

/**
 * Preprocesses a shader and compiles it.
 *
 * @private
 * @param {Material} material
 * @param {RenderInfo} renderInfo
 */
Renderer.prototype.precompileShader = function (material, renderInfo) {
	var shader = material.shader;

	shader.updateProcessors(renderInfo);
	this.findOrCacheMaterialShader(material, renderInfo);
	shader = material.shader;
	shader.precompile(this);
};

/**
 * Remove all shaders from cache.
 */
Renderer.prototype.clearShaderCache = function () {
	this.rendererRecord.shaderCache.clear();
};

/**
 * Precompiles shaders of the supplied "renderables".
 *
 * @param {Array} renderList An array of all the "renderables".
 * @param {Array<Light>} lights
 */
Renderer.prototype.precompileShaders = function (renderList, lights) {
	var renderInfo = new RenderInfo();

	if (lights) {
		renderInfo.lights = lights;
	}

	var queue = [];

	if (Array.isArray(renderList)) {
		for (var i = 0; i < renderList.length; i++) {
			var renderable = renderList[i];
			if (renderable.isSkybox && this._overrideMaterials.length > 0) {
				continue;
			}
			renderInfo.fill(renderable);

			for (var j = 0; j < renderInfo.materials.length; j++) {
				renderInfo.material = renderInfo.materials[j];
				this.precompileShader(renderInfo.materials[j], renderInfo, queue);
			}
		}
	} else {
		renderInfo.fill(renderList);
		for (var j = 0; j < renderInfo.materials.length; j++) {
			renderInfo.material = renderInfo.materials[j];
			this.precompileShader(renderInfo.materials[j], renderInfo, queue);
		}
	}

	return TaskScheduler.each(queue);
};

//! MF: This method appears to be unused, and it's way of using renderInfo.fill might be questionable.
/**
 * Creates buffers of the supplied renderList.
 *
 * @hidden
 * @param {Array} renderList An array of "renderables".
 */
Renderer.prototype.preloadBuffers = function (renderList) {
	var renderInfo = new RenderInfo();

	if (Array.isArray(renderList)) {
		for (var i = 0; i < renderList.length; i++) {
			var renderable = renderList[i];
			if (renderable.isSkybox && this._overrideMaterials.length > 0) {
				continue;
			}
			renderInfo.fill(renderable);
			for (var j = 0; j < renderInfo.materials.length; j++) {
				renderInfo.material = renderInfo.materials[j];
				this.preloadBuffer(renderable, renderInfo.materials[j], renderInfo);
			}
		}
	} else {
		renderInfo.fill(renderList);
		for (var j = 0; j < renderInfo.materials.length; j++) {
			renderInfo.material = renderInfo.materials[j];
			this.preloadBuffer(renderList, renderInfo.materials[j], renderInfo);
		}
	}
};

/**
 * Creates buffers of the supplied "renderables".
 *
 * @hidden
 * @param {Array} renderables
 * @param {Material} material
 * @param {RenderInfo} renderInfo
 */
Renderer.prototype.preloadBuffer = function (renderables, material, renderInfo) {
	var meshData = renderInfo.meshData;
	if (meshData.vertexData === null || meshData.vertexData !== null && meshData.vertexData.data.byteLength === 0 || meshData.indexData !== null
		&& meshData.indexData.data.byteLength === 0) {
		return;
	}
	this.bindData(meshData.vertexData);
	if (meshData.getIndexBuffer() !== null) {
		this.bindData(meshData.getIndexData());
	}

	var materials = renderInfo.materials;
	var flatOrWire = null;
	var originalData = meshData;

	var count;
	if (this._overrideMaterials.length === 0) {
		count = materials.length;
	} else {
		count = this._overrideMaterials.length;
	}

	for (var i = 0; i < count; i++) {
		var material = null, orMaterial = null;

		if (i < materials.length) {
			material = materials[i];
		}
		if (i < this._overrideMaterials.length) {
			orMaterial = this._overrideMaterials[i];
		}

		if (material && orMaterial) {
			this._override(orMaterial, material, this._mergedMaterial);
			material = this._mergedMaterial;
		} else if (orMaterial) {
			material = orMaterial;
		}

		if (!material.shader) {
			if (!material.errorOnce) {
				console.warn('No shader set on material: ' + material.name);
				material.errorOnce = true;
			}
			continue;
		} else {
			material.errorOnce = false;
		}

		if (material.wireframe && flatOrWire !== 'wire') {
			if (!meshData.wireframeData) {
				meshData.wireframeData = meshData.buildWireframeData();
			}
			meshData = meshData.wireframeData;
			this.bindData(meshData.vertexData);
			flatOrWire = 'wire';
		} else if (material.flat && flatOrWire !== 'flat') {
			if (!meshData.flatMeshData) {
				meshData.flatMeshData = meshData.buildFlatMeshData();
			}
			meshData = meshData.flatMeshData;
			this.bindData(meshData.vertexData);
			flatOrWire = 'flat';
		} else if (!material.wireframe && !material.flat && flatOrWire !== null) {
			meshData = originalData;
			this.bindData(meshData.vertexData);
			flatOrWire = null;
		}
	}
};

var renderRenderInfo = new RenderInfo();

var startEachShaderFrame = function (shader) {
	shader.startFrame();
};

/**
 * Renders a "renderable" or a list of renderables. Handles all setup and updates of materials/shaders and states.
 * @param {Array<Entity>} renderList A list of "renderables". Eg Entities with the right components or objects with mesh data, material and transform.
 * @param {Camera} camera Main camera for rendering.
 * @param {Array<Light>} lights Lights used in the rendering.
 * @param {RenderTarget} [renderTarget=null] Optional rendertarget to use as target for rendering, or null to render to the screen.
 * @param {(boolean|Object)} [clear=false] true/false to clear or not clear all types, or an object in the form <code>{color:true/false, depth:true/false, stencil:true/false}</code>
 * @param {Array<Material>} [overrideMaterials] Optional list of materials to override the renderList materials.
 */
Renderer.prototype.render = function (renderList, camera, lights, renderTarget, clear, overrideMaterials) {
	if (overrideMaterials) {
		this._overrideMaterials = (overrideMaterials instanceof Array) ? overrideMaterials : [overrideMaterials];
	} else {
		this._overrideMaterials = [];
	}
	if (!camera) {
		return;
	} else if (Renderer.mainCamera === null && !renderTarget) {
		Renderer.mainCamera = camera;
	}

	this.setRenderTarget(renderTarget);

	if (clear === undefined || clear === null || clear === true) {
		this.clear();
	} else if (typeof clear === 'object') {
		this.clear(clear.color, clear.depth, clear.stencil);
	}

	this.rendererRecord.shaderCache.forEach(startEachShaderFrame);

	var renderInfo = renderRenderInfo;
	renderInfo.reset();
	renderInfo.camera = camera;
	renderInfo.mainCamera = Renderer.mainCamera;
	renderInfo.lights = lights;
	renderInfo.shadowHandler = this.shadowHandler;
	renderInfo.renderer = this;

	if (Array.isArray(renderList)) {
		this.renderQueue.sort(renderList, camera);

		for (var i = 0; i < renderList.length; i++) {
			var renderable = renderList[i];
			if (renderable.isSkybox && this._overrideMaterials.length > 0) {
				continue;
			}
			renderInfo.fill(renderable);
			this.renderMesh(renderInfo);
		}
	} else {
		renderInfo.fill(renderList);
		this.renderMesh(renderInfo);
	}

	// TODO: shouldnt we check for generateMipmaps setting on rendertarget?
	if (
		renderTarget &&
		renderTarget.generateMipmaps &&
		MathUtils.isPowerOfTwo(renderTarget.width) &&
		MathUtils.isPowerOfTwo(renderTarget.height)
	) {
		this.updateRenderTargetMipmap(renderTarget);
	}
};

/*
REVIEW:
+ it is not called from anywhere outside of the renderer and it probably is not of public interest so it should be private
+ moreover it does not change `this` in any way nor does it need to belong to instances of Renderer - it can be only a helper function
+ it could also use a description of what it's supposed to do
 */
/**
 * Fills the store parameter with the combined properties of mat1 and mat2.
 *
 * @param {Material} mat1
 * @param {Material} mat2
 * @param {Material} store
 */
Renderer.prototype._override = function (mat1, mat2, store) {
	store.empty();
	var keys = Object.keys(store);
	for (var i = 0, l = keys.length; i < l; i++) {
		var key = keys[i];

		var storeVal = store[key];
		var mat1Val = mat1[key];
		var mat2Val = mat2[key];
		if (storeVal instanceof Object && key !== 'shader') {
			var matkeys = Object.keys(mat1Val);
			for (var j = 0, l2 = matkeys.length; j < l2; j++) {
				var prop = matkeys[j];
				storeVal[prop] = mat1Val[prop];
			}
			var matkeys = Object.keys(mat2Val);
			for (var j = 0, l2 = matkeys.length; j < l2; j++) {
				var prop = matkeys[j];
				if (storeVal[prop] === undefined) {
					storeVal[prop] = mat2Val[prop];
				}
			}
		} else {
			if (mat1Val !== undefined) {
				store[key] = mat1Val;
			} else {
				store[key] = mat2Val;
			}
		}
	}
};

/**
 * Renders a mesh from a RenderInfo.
 *
 * @param {RenderInfo} renderInfo
 */
Renderer.prototype.renderMesh = function (renderInfo) {
	var meshData = renderInfo.meshData;
	if (!meshData || meshData.vertexData === null || meshData.vertexData !== null && meshData.vertexData.data.byteLength === 0 || meshData.indexData !== null
		&& meshData.indexData.data.byteLength === 0) {
		return;
	}

	this.bindData(meshData.vertexData);

	if (meshData._attributeDataNeedsRefresh) {
		meshData._dirtyAttributeNames.forEach(function (name) {
			this.updateAttributeData(meshData.dataViews[name], meshData.attributeMap[name].offset);
		}, this);

		meshData._attributeDataNeedsRefresh = false;
		meshData._dirtyAttributeNames.clear();
	}

	var materials = renderInfo.materials;

	/*if (this.overrideMaterial !== null) {
		materials = this.overrideMaterial instanceof Array ? this.overrideMaterial : [this.overrideMaterial];
	}*/

	var flatOrWire = null;
	var originalData = meshData;

	// number of materials to render - own materials or overriding materials
	var count = 0;
	if (this._overrideMaterials.length === 0) {
		count = materials.length;
	} else {
		count = this._overrideMaterials.length;
	}

	for (var i = 0; i < count; i++) {
		this.renderMeshMaterial(i, materials, flatOrWire, originalData, renderInfo);
	}
};

/**
 * Call the shader processors of the given material and update material cache.
 *
 * @param {Material} material
 * @param {RenderInfo} renderInfo
 */
Renderer.prototype.callShaderProcessors = function (material, renderInfo) {
	// Check for caching of shader that use defines
	material.shader.updateProcessors(renderInfo);
	this.findOrCacheMaterialShader(material, renderInfo);
};

/**
 * Render a material with the given parameters.
 *
 * @param {number} materialIndex
 * @param {Array<Material>} materials
 * @param {boolean} flatOrWire
 * @param {MeshData} originalData
 * @param {RenderInfo} renderInfo
 */
Renderer.prototype.renderMeshMaterial = function (materialIndex, materials, flatOrWire, originalData, renderInfo) {
	var material = null, orMaterial = null;

	if (materialIndex < materials.length) {
		material = materials[materialIndex];
	}
	if (materialIndex < this._overrideMaterials.length) {
		orMaterial = this._overrideMaterials[materialIndex];
	}

	material = this.configureRenderInfo(renderInfo, materialIndex, material, orMaterial, originalData, flatOrWire);
	var meshData = renderInfo.meshData;

	this.callShaderProcessors(material, renderInfo);

	material.shader.apply(renderInfo, this);

	this.updateDepthTest(material);
	this.updateCulling(material);
	this.updateBlending(material);
	this.updateOffset(material);
	this.updateTextures(material);

	this.updateLineAndPointSettings(material);

	this._checkDualTransparency(material, meshData);

	this.updateCulling(material);
	this._drawBuffers(meshData);

	this.info.calls++;
	this.info.vertices += meshData.vertexCount;
	this.info.indices += meshData.indexCount;
};

/**
 * Draw the buffers of a MeshData using the specified index-mode.
 *
 * @param {MeshData} meshData
 */
Renderer.prototype._drawBuffers = function (meshData) {
	if (meshData.getIndexBuffer() !== null) {
		this.bindData(meshData.getIndexData());
		if (meshData.getIndexLengths() !== null) {
			this.drawElementsVBO(meshData.getIndexBuffer(), meshData.getIndexModes(), meshData.getIndexLengths());
		} else {
			this.drawElementsVBO(meshData.getIndexBuffer(), meshData.getIndexModes(), [meshData.getIndexBuffer().length]);
		}
	} else {
		if (meshData.getIndexLengths() !== null) {
			this.drawArraysVBO(meshData.getIndexModes(), meshData.getIndexLengths());
		} else {
			this.drawArraysVBO(meshData.getIndexModes(), [meshData.vertexCount]);
		}
	}
};

/**
 * Decides which MeshData and Material to set on the renderInfo parameter object, also returns the specified material.
 *
 * @param {RenderInfo} renderInfo
 * @param {number} materialIndex
 * @param {Material} material
 * @param {Material} orMaterial
 * @param {MeshData} originalData
 * @param {string} flatOrWire Can be one of 'flat' or 'wire'
 * @returns {Material}
 */
Renderer.prototype.configureRenderInfo = function (renderInfo, materialIndex, material, orMaterial, originalData, flatOrWire) {
	var meshData = renderInfo.meshData;
	if (materialIndex < this._overrideMaterials.length) {
		orMaterial = this._overrideMaterials[materialIndex];
	}

	if (material && orMaterial && orMaterial.fullOverride !== true) {
		this._override(orMaterial, material, this._mergedMaterial);
		material = this._mergedMaterial;
	} else if (orMaterial) {
		material = orMaterial;
	}

	if (!material.shader) {
		if (!material.errorOnce) {
			console.warn('No shader set on material: ' + material.name);
			material.errorOnce = true;
		}
		return;
	} else {
		material.errorOnce = false;
	}

	if (material.wireframe && flatOrWire !== 'wire') {
		if (!meshData.wireframeData) {
			meshData.wireframeData = meshData.buildWireframeData();
		}
		meshData = meshData.wireframeData;
		this.bindData(meshData.vertexData);
		flatOrWire = 'wire';
	} else if (material.flat && flatOrWire !== 'flat') {
		if (!meshData.flatMeshData) {
			meshData.flatMeshData = meshData.buildFlatMeshData();
		}
		meshData = meshData.flatMeshData;
		this.bindData(meshData.vertexData);
		flatOrWire = 'flat';
	} else if (!material.wireframe && !material.flat && flatOrWire !== null) {
		meshData = originalData;
		this.bindData(meshData.vertexData);
		flatOrWire = null;
	}


	renderInfo.material = material;
	renderInfo.meshData = meshData;
	return material;
};

/**
 * Finds shader of the material in the cache, or add it to the cache if not added yet. Then update the uniforms to the cached shader.
 *
 * @param {Material} material
 * @param {RenderInfo} renderInfo
 */
Renderer.prototype.findOrCacheMaterialShader = function (material, renderInfo) {
	// check defines. if no hit in cache -> add to cache. if hit in cache,
	// replace with cache version and copy over uniforms.

	var shader = material.shader;
	var shaderCache = this.rendererRecord.shaderCache;
	shader.endFrame();

	var defineKey = shader.getDefineKey(this._definesIndices);

	var cachedShader = shaderCache.get(defineKey);
	if (cachedShader === material.shader) {
		return;
	}

	if (cachedShader) {
		cachedShader.defines = {};
		if (material.shader.defines) {
			var keys = Object.keys(material.shader.defines);
			for (var i = 0, l = keys.length; i < l; i++) {
				var key = keys[i];
				cachedShader.defines[key] = material.shader.defines[key];
			}
			cachedShader.defineKey = material.shader.defineKey;
		}

		var uniforms = material.shader.uniforms;
		var keys = Object.keys(uniforms);
		for (var i = 0, l = keys.length; i < l; i++) {
			var key = keys[i];
			var origUniform = cachedShader.uniforms[key] = uniforms[key];
			if (origUniform instanceof Array) {
				cachedShader.uniforms[key] = origUniform.slice(0);
			}
		}
		material.shader = cachedShader;
	} else {
		if (shader.builder) {
			shader.builder(shader, renderInfo);
		}

		shader = shader.clone();
		shaderCache.set(defineKey, shader);
		material.shader = shader;
	}
};

/**
 * Checks a material for dualTransparency and if enabled, draws the MeshData buffers again with inverse cullFace.
 *
 * @param {Material} material
 * @param {MeshData} meshData
 */
Renderer.prototype._checkDualTransparency = function (material, meshData) {
	if (material.dualTransparency) {
		var savedCullFace = material.cullState.cullFace;
		var newCullFace = savedCullFace === 'Front' ? 'Back' : 'Front';
		material.cullState.cullFace = newCullFace;

		this.updateCulling(material);
		this._drawBuffers(meshData);

<<<<<<< HEAD
		material.cullState.cullFace = savedCullFace;
	}
};

/**
 * Read pixels from current framebuffer to a typed array (ArrayBufferView).
 *
 * @param {number} x x offset of rectangle to read from.
 * @param {number} y y offset of rectangle to read from.
 * @param {number} width width of rectangle to read from.
 * @param {number} height height of rectangle to read from.
 * @param {ArrayBufferView} store ArrayBufferView to store data in (Uint8Array).
 */
Renderer.prototype.readPixels = function (x, y, width, height, store) {
	store = store || new Uint8Array(width * height * 4);
	var context = this.context;
	context.readPixels(x, y, width, height, context.RGBA, context.UNSIGNED_BYTE, store);
	return store;
};

/**
 * Read pixels from a texture to a typed array (ArrayBufferView).
 *
 * @param {Texture} texture texture to read pixels from.
 * @param {number} x x offset of rectangle to read from.
 * @param {number} y y offset of rectangle to read from.
 * @param {number} width width of rectangle to read from.
 * @param {number} height height of rectangle to read from.
 * @param {ArrayBufferView} store ArrayBufferView to store data in (Uint8Array).
 */
Renderer.prototype.readTexturePixels = function (texture, x, y, width, height, store) {
	store = store || new Uint8Array(width * height * 4);
	var context = this.context;
	var glFrameBuffer = context.createFramebuffer();
	context.bindFramebuffer(context.FRAMEBUFFER, glFrameBuffer);
	context.framebufferTexture2D(context.FRAMEBUFFER, context.COLOR_ATTACHMENT0,
		context.TEXTURE_2D, texture.glTexture, 0);
	if (context.checkFramebufferStatus(context.FRAMEBUFFER) === context.FRAMEBUFFER_COMPLETE) {
		context.readPixels(x, y, width, height, context.RGBA, context.UNSIGNED_BYTE, store);
	}
	return store;
};
=======
			if (texture === undefined) {
				if (textureSlot.format === 'sampler2D') {
					texture = TextureCreator.DEFAULT_TEXTURE_2D;
				} else if (textureSlot.format === 'samplerCube') {
					texture = TextureCreator.DEFAULT_TEXTURE_CUBE;
				}
			}
>>>>>>> d20e36cf

/**
 * Draws a vertex buffer object (VBO) using drawElements.
 *
 * @param {BufferData} indices The index-buffer.
 * @param {Array<string>} indexModes Array of index-modes.
 * @param {Array<number>} indexLengths Array of index-counts per index-mode.
 */
Renderer.prototype.drawElementsVBO = function (indices, indexModes, indexLengths) {
	var offset = 0;
	var indexModeCounter = 0;
	var type = indices.type = indices.type || RendererUtils.getGLArrayType(this.context, indices);
	var byteSize = RendererUtils.getGLByteSize(indices);

	for (var i = 0; i < indexLengths.length; i++) {
		var count = indexLengths[i];
		var glIndexMode = RendererUtils.getGLIndexMode(this.context, indexModes[indexModeCounter]);

		this.context.drawElements(glIndexMode, count, type, offset * byteSize);

		offset += count;

		if (indexModeCounter < indexModes.length - 1) {
			indexModeCounter++;
		}
	}
};

/**
 * Draws a vertex buffer object (VBO) using drawArrays.
 *
 * @param {Array<string>} indexModes Array of index-modes.
 * @param {Array<number>} indexLengths Array of index-counts per index-mode.
 */
Renderer.prototype.drawArraysVBO = function (indexModes, indexLengths) {
	var offset = 0;
	var indexModeCounter = 0;

	for (var i = 0; i < indexLengths.length; i++) {
		var count = indexLengths[i];
		var glIndexMode = RendererUtils.getGLIndexMode(this.context, indexModes[indexModeCounter]);

		this.context.drawArrays(glIndexMode, offset, count);

		offset += count;

		if (indexModeCounter < indexModes.length - 1) {
			indexModeCounter++;
		}
	}
};

/**
 * Render entities to be used with the Renderer.pick.
 *
 * @param {Array<Entity>} renderList A list of "renderables". Eg Entities with the right components or objects with mesh data, material and transform.
 * @param {Camera} camera Main camera for rendering to pick.
 * @param {(boolean|Object)} [clear=false] true/false to clear or not clear all types, or an object in the form <code>{color:true/false, depth:true/false, stencil:true/false}</code>
 * @param {boolean} skipUpdateBuffer
 * @param {boolean} doScissor
 * @param {number} clientX scissor position X.
 * @param {number} clientY scissor position Y.
 * @param {Material} customPickingMaterial Custom picking material.
 * @param {boolean} skipOverride
 */
Renderer.prototype.renderToPick = function (renderList, camera, clear, skipUpdateBuffer, doScissor, clientX, clientY, customPickingMaterial, skipOverride) {
	if (this.viewportWidth * this.viewportHeight === 0) {
		return;
	}
	var pickingResolutionDivider = 4;
	if (this.hardwarePicking === null) {
		var pickingMaterial = Material.createEmptyMaterial(ShaderLib.pickingShader, 'pickingMaterial');
		pickingMaterial.blendState = {
			blending: 'NoBlending',
			blendEquation: 'AddEquation',
			blendSrc: 'SrcAlphaFactor',
			blendDst: 'OneMinusSrcAlphaFactor'
		};
		pickingMaterial.wireframe = false;

		this.hardwarePicking = {
			pickingTarget: new RenderTarget(this.viewportWidth / pickingResolutionDivider, this.viewportHeight / pickingResolutionDivider, {
				minFilter: 'NearestNeighborNoMipMaps',
				magFilter: 'NearestNeighbor'
			}),
			pickingMaterial: pickingMaterial,
			pickingBuffer: new Uint8Array(4),
			clearColorStore: new Vector4()
		};
		skipUpdateBuffer = false;
	} else if (this.hardwarePicking.pickingTarget === null) {
		this.hardwarePicking.pickingTarget = new RenderTarget(this.viewportWidth / pickingResolutionDivider, this.viewportHeight / pickingResolutionDivider, {
				minFilter: 'NearestNeighborNoMipMaps',
				magFilter: 'NearestNeighbor'
			});
		skipUpdateBuffer = false;
	}

	if (!skipUpdateBuffer) {
		this.hardwarePicking.clearColorStore.set(this.clearColor);
		if (doScissor && clientX !== undefined && clientY !== undefined) {
			var devicePixelRatio = this._useDevicePixelRatio && window.devicePixelRatio ? window.devicePixelRatio / this.svg.currentScale : 1;

			var x = Math.floor((clientX * devicePixelRatio - this.viewportX) / pickingResolutionDivider);
			var y = Math.floor((this.viewportHeight - (clientY * devicePixelRatio - this.viewportY)) / pickingResolutionDivider);
			this.context.enable(this.context.SCISSOR_TEST);
			this.context.scissor(x, y, 1, 1);
		}

		var pickList = [];
		for (var i = 0, l = renderList.length; i < l; i++) {
			var entity = renderList[i];
			if (!entity.meshRendererComponent || entity.meshRendererComponent.isPickable) {
				pickList.push(entity);
			}
		}

		if (skipOverride) {
			this.render(pickList, camera, [], this.hardwarePicking.pickingTarget, clear);
		} else {
			this.render(pickList, camera, [], this.hardwarePicking.pickingTarget, clear, customPickingMaterial || this.hardwarePicking.pickingMaterial);
		}

		if (doScissor) {
			this.context.disable(this.context.SCISSOR_TEST);
		}
	} else {
		this.setRenderTarget(this.hardwarePicking.pickingTarget);
	}
};

/**
 * Determine what entity ID is at a specific pixel of the camera.
 *
 * @param {number} clientX pixel position X to pick at.
 * @param {number} clientY pixel position Y to pick at.
 * @param {Object} pickingStore An object with variables 'id' and 'depth' to be populated by the function.
 * @param {Camera} camera Same camera that was used with Renderer.renderToPick.
 */
Renderer.prototype.pick = function (clientX, clientY, pickingStore, camera) {
	if (this.viewportWidth * this.viewportHeight === 0) {
		pickingStore.id = -1;
		pickingStore.depth = 0;
		return;
	}
	var devicePixelRatio = this._useDevicePixelRatio && window.devicePixelRatio ? window.devicePixelRatio / this.svg.currentScale : 1;

	var pickingResolutionDivider = 4;
	var x = Math.floor((clientX * devicePixelRatio - this.viewportX) / pickingResolutionDivider);
	var y = Math.floor((this.viewportHeight - (clientY * devicePixelRatio - this.viewportY)) / pickingResolutionDivider);

	this.readPixels(x, y, 1, 1, this.hardwarePicking.pickingBuffer);

	var id = this.hardwarePicking.pickingBuffer[0] * 255.0 + this.hardwarePicking.pickingBuffer[1] - 1;
	var depth = (this.hardwarePicking.pickingBuffer[2] / 255.0 + (this.hardwarePicking.pickingBuffer[3] / (255.0 * 255.0))) * camera.far;
	pickingStore.id = id;
	pickingStore.depth = depth;
};

/**
 * Update the webgl contexts line and point settings.
 *
 * @param {Material} material
 */
Renderer.prototype.updateLineAndPointSettings = function (material) {
	var record = this.rendererRecord.lineRecord;
	var lineWidth = material.lineWidth || 1;

	if (record.lineWidth !== lineWidth) {
		this.context.lineWidth(lineWidth);
		record.lineWidth = lineWidth;
	}
};

/**
 * Update the webgl contexts depth test settings.
 *
 * @param {Material} material
 */
Renderer.prototype.updateDepthTest = function (material) {
	var record = this.rendererRecord.depthRecord;
	var depthState = material.depthState;

	if (record.enabled !== depthState.enabled) {
		if (depthState.enabled) {
			this.context.enable(this.context.DEPTH_TEST);
		} else {
			this.context.disable(this.context.DEPTH_TEST);
		}
		record.enabled = depthState.enabled;
	}
	if (record.write !== depthState.write) {
		if (depthState.write) {
			this.context.depthMask(true);
		} else {
			this.context.depthMask(false);
		}
		record.write = depthState.write;
	}
	if (record.depthFunc !== depthState.depthFunc) {
		this.context.depthFunc(RendererUtils.getGLDepthFunc(this.context, depthState.depthFunc));
		record.depthFunc = depthState.depthFunc;
	}
};

/**
 * Update the webgl contexts culling settings.
 *
 * @param {Material} material
 */
Renderer.prototype.updateCulling = function (material) {
	var record = this.rendererRecord.cullRecord;
	var cullFace = material.cullState.cullFace;
	var frontFace = material.cullState.frontFace;
	var enabled = material.cullState.enabled;

	if (record.enabled !== enabled) {
		if (enabled) {
			this.context.enable(this.context.CULL_FACE);
		} else {
			this.context.disable(this.context.CULL_FACE);
		}
		record.enabled = enabled;
	}

	if (record.cullFace !== cullFace) {
		var glCullFace = cullFace === 'Front' ? this.context.FRONT : cullFace === 'Back' ? this.context.BACK
			: this.context.FRONT_AND_BACK;
		this.context.cullFace(glCullFace);
		record.cullFace = cullFace;
	}

	if (record.frontFace !== frontFace) {
		switch (frontFace) {
			case 'CCW':
				this.context.frontFace(this.context.CCW);
				break;
			case 'CW':
				this.context.frontFace(this.context.CW);
				break;
		}
		record.frontFace = frontFace;
	}
};

/**
 * Update the webgl contexts settings concerning textures.
 * updates the material textures if necessary.
 *
 * @param {Material} material
 */
Renderer.prototype.updateTextures = function (material) {
	var context = this.context;
	var textureSlots = material.shader.textureSlots;

	for (var i = 0; i < textureSlots.length; i++) {
		var textureSlot = textureSlots[i];
		var texture = material.getTexture(textureSlot.mapping);

		if (texture === undefined) {
			continue;
		}

		var textureList = texture;
		if (texture instanceof Array === false) {
			textureList = [texture];
		}

		for (var j = 0; j < textureList.length; j++) {
			texture = textureList[j];

			var texIndex = textureSlot.index instanceof Array ? textureSlot.index[j] : textureSlot.index;

			if (texture === null || texture instanceof RenderTarget && texture.glTexture === null ||
				texture instanceof RenderTarget === false && (texture.image === undefined ||
					texture.checkDataReady() === false)) {
				if (textureSlot.format === 'sampler2D') {
					texture = TextureCreator.DEFAULT_TEXTURE_2D;
				} else if (textureSlot.format === 'samplerCube') {
					texture = TextureCreator.DEFAULT_TEXTURE_CUBE;
				}
			}

			var unitrecord = this.rendererRecord.textureRecord[texIndex];
			if (unitrecord === undefined) {
				unitrecord = this.rendererRecord.textureRecord[texIndex] = {};
			}

			if (texture.glTexture === null) {
				texture.glTexture = context.createTexture();
				this.updateTexture(context, texture, texIndex, unitrecord);
				texture.needsUpdate = false;
			} else if (texture instanceof RenderTarget === false && texture.checkNeedsUpdate()) {
				this.updateTexture(context, texture, texIndex, unitrecord);
				texture.needsUpdate = false;
			} else {
				this.bindTexture(context, texture, texIndex, unitrecord);
			}

			var imageObject = texture.image !== undefined ? texture.image : texture;
			var isTexturePowerOfTwo = MathUtils.isPowerOfTwo(imageObject.width) && MathUtils.isPowerOfTwo(imageObject.height);
			this.updateTextureParameters(texture, isTexturePowerOfTwo);
		}
	}
};

/**
 * Update the webgl contexts settings of a single texture, such as filtering and wrapping.
 *
 * @param {Texture} texture
 * @param {boolean} isImagePowerOfTwo
 */
Renderer.prototype.updateTextureParameters = function (texture, isImagePowerOfTwo) {
	var context = this.context;

	var texrecord = texture.textureRecord;

	var glType = RendererUtils.getGLType(context, texture.variant);
	if (texrecord.magFilter !== texture.magFilter) {
		context.texParameteri(glType, context.TEXTURE_MAG_FILTER, RendererUtils.getGLMagFilter(context, texture.magFilter));
		texrecord.magFilter = texture.magFilter;
	}
	var minFilter = isImagePowerOfTwo ? texture.minFilter : RendererUtils.getFilterFallback(texture.minFilter);
	if (texrecord.minFilter !== minFilter) {
		context.texParameteri(glType, context.TEXTURE_MIN_FILTER, RendererUtils.getGLMinFilter(context, minFilter));
		texrecord.minFilter = minFilter;
	}

	// repeating NPOT textures are not supported in webgl https://www.khronos.org/webgl/wiki/WebGL_and_OpenGL_Differences
	var wrapS = isImagePowerOfTwo ? texture.wrapS : 'EdgeClamp';
	if (texrecord.wrapS !== wrapS) {
		var glwrapS = RendererUtils.getGLWrap(context, wrapS);
		context.texParameteri(glType, context.TEXTURE_WRAP_S, glwrapS);
		texrecord.wrapS = wrapS;
	}
	var wrapT = isImagePowerOfTwo ? texture.wrapT : 'EdgeClamp';
	if (texrecord.wrapT !== wrapT) {
		var glwrapT = RendererUtils.getGLWrap(context, wrapT);
		context.texParameteri(glType, context.TEXTURE_WRAP_T, glwrapT);
		texrecord.wrapT = wrapT;
	}

	if (Capabilities.TextureFilterAnisotropic && texture.type !== 'Float') {
		var anisotropy = texture.anisotropy;
		if (texrecord.anisotropy !== anisotropy) {
			context.texParameterf(glType, Capabilities.TextureFilterAnisotropic.TEXTURE_MAX_ANISOTROPY_EXT, Math.min(anisotropy, Capabilities.maxAnisotropy));
			texrecord.anisotropy = anisotropy;
		}
	}
};

/**
 * Binds a texture to webgl.
 *
 * @param {WebGLRenderingContext} context
 * @param {Texture} texture
 * @param {number} unit The index for the textureRecord.
 * @param {Object} record
 */
Renderer.prototype.bindTexture = function (context, texture, unit, record) {
	if (record.boundTexture === undefined || texture.glTexture !== undefined && record.boundTexture !== texture.glTexture) {
		context.activeTexture(context.TEXTURE0 + unit);
		context.bindTexture(RendererUtils.getGLType(context, texture.variant), texture.glTexture);
		record.boundTexture = texture.glTexture;
	}
};

/**
 * Unbinds a texture from webgl.
 *
 * @param {WebGLRenderingContext} context
 * @param {Texture} texture
 * @param {number} unit The index for the textureRecord.
 * @param {Object} record
 */
Renderer.prototype.unbindTexture = function (context, texture, unit, record) {
	context.activeTexture(context.TEXTURE0 + unit);
	context.bindTexture(RendererUtils.getGLType(context, texture.variant), null);
	record.boundTexture = undefined;
};

/**
 * Loads a compressed texture into webgl and optionally generates mipmaps.
 *
 * @param {WebGLRenderingContext} context
 * @param {number} target For example context.TEXTURE_2D.
 * @param {Texture} texture
 * @param {(Uint8Array|ArrayBufferView)} imageData The image data object.
 */
Renderer.prototype.loadCompressedTexture = function (context, target, texture, imageData) {
	var mipSizes = texture.image.mipmapSizes;
	var dataOffset = 0, dataLength = 0;
	var width = texture.image.width, height = texture.image.height;
	var ddsExt = Capabilities.CompressedTextureS3TC;

	if (!ddsExt) {
		texture.image = undefined;
		texture.needsUpdate = true;
		console.warn('Tried to load unsupported compressed texture.');
		return;
	}

	var internalFormat = ddsExt.COMPRESSED_RGBA_S3TC_DXT5_EXT;
	if (texture.format === 'PrecompressedDXT1') {
		internalFormat = ddsExt.COMPRESSED_RGB_S3TC_DXT1_EXT;
	} else if (texture.format === 'PrecompressedDXT1A') {
		internalFormat = ddsExt.COMPRESSED_RGBA_S3TC_DXT1_EXT;
	} else if (texture.format === 'PrecompressedDXT3') {
		internalFormat = ddsExt.COMPRESSED_RGBA_S3TC_DXT3_EXT;
	} else if (texture.format === 'PrecompressedDXT5') {
		internalFormat = ddsExt.COMPRESSED_RGBA_S3TC_DXT5_EXT;
	} else {
		throw new Error('Unhandled compression format: ' + imageData.getDataFormat().name());
	}

	if (typeof mipSizes === 'undefined' || mipSizes === null) {
		if (imageData instanceof Uint8Array) {
			context.compressedTexImage2D(target, 0, internalFormat, width, height, 0, imageData);
		} else {
			context.compressedTexImage2D(target, 0, internalFormat, width, height, 0, new Uint8Array(imageData.buffer, imageData.byteOffset,
				imageData.byteLength));
		}
	} else {
		texture.generateMipmaps = false;
		if (imageData instanceof Array) {
			for (var i = 0; i < imageData.length; i++) {
				context.compressedTexImage2D(target, i, internalFormat, width, height, 0, imageData[i]);
				//! SH: REVIEW: this operation is being done many times, not very DRY; also Math.floor is practically as fast as ~~, does the same thing, and is more readable. http://jsperf.com/jsfvsbitnot/15
				width = ~~(width / 2) > 1 ? ~~(width / 2) : 1;
				height = ~~(height / 2) > 1 ? ~~(height / 2) : 1;
			}
		} else {
			for (var i = 0; i < mipSizes.length; i++) {
				dataLength = mipSizes[i];
				context.compressedTexImage2D(target, i, internalFormat, width, height, 0, new Uint8Array(imageData.buffer, imageData.byteOffset
					+ dataOffset, dataLength));
				width = ~~(width / 2) > 1 ? ~~(width / 2) : 1;
				height = ~~(height / 2) > 1 ? ~~(height / 2) : 1;
				dataOffset += dataLength;
			}
		}

		var expectedMipmaps = 1 + Math.ceil(Math.log(Math.max(texture.image.height, texture.image.width)) / Math.log(2));
		var size = mipSizes[mipSizes.length - 1];
		if (mipSizes.length < expectedMipmaps) {
			for (var i = mipSizes.length; i < expectedMipmaps; i++) {
				size = ~~((width + 3) / 4) * ~~((height + 3) / 4) * texture.image.bpp * 2;
				context.compressedTexImage2D(target, i, internalFormat, width, height, 0, new Uint8Array(size));
				width = ~~(width / 2) > 1 ? ~~(width / 2) : 1;
				height = ~~(height / 2) > 1 ? ~~(height / 2) : 1;
			}
		}
	}
};

/**
 * Updates a texture in webgl with the Texture objects settings.
 *
 * @param {WebGLRenderingContext} context
 * @param {Texture} texture
 * @param {number} unit
 * @param {Object} record
 */
Renderer.prototype.updateTexture = function (context, texture, unit, record) {
	// this.bindTexture(context, texture, unit, record);
	context.activeTexture(context.TEXTURE0 + unit);
	context.bindTexture(RendererUtils.getGLType(context, texture.variant), texture.glTexture);
	record.boundTexture = texture.glTexture;

	// set alignment to support images with width % 4 !== 0, as
	// images are not aligned
	context.pixelStorei(context.UNPACK_ALIGNMENT, texture.unpackAlignment);

	// Using premultiplied alpha
	context.pixelStorei(context.UNPACK_PREMULTIPLY_ALPHA_WEBGL, texture.premultiplyAlpha);

	// set if we want to flip on Y
	context.pixelStorei(context.UNPACK_FLIP_Y_WEBGL, texture.flipY);

	// TODO: Check for the restrictions of using npot textures
	// see: http://www.khronos.org/webgl/wiki/WebGL_and_OpenGL_Differences#Non-Power_of_Two_Texture_Support
	// TODO: Add "usesMipmaps" to check if minfilter has mipmap mode

	var image = texture.image;
	if (texture.variant === '2D') {
		if (!image) {
			context.texImage2D(context.TEXTURE_2D, 0, RendererUtils.getGLInternalFormat(context, texture.format), texture.width, texture.height, 0,
				RendererUtils.getGLInternalFormat(context, texture.format), RendererUtils.getGLDataType(context, texture.type), null);
		} else {
			if (!(image instanceof HTMLVideoElement) && !image.isCompressed && (texture.generateMipmaps || texture.wrapS !== 'EdgeClamp' || texture.wrapT !== 'EdgeClamp' || image.width > this.maxTextureSize || image.height > this.maxTextureSize)) {
				this.checkRescale(texture, image, image.width, image.height, this.maxTextureSize);
				image = texture.image;
			}

			if (image.isData === true) {
				if (image.isCompressed) {
					this.loadCompressedTexture(context, context.TEXTURE_2D, texture, image.data);
				} else {
					context.texImage2D(context.TEXTURE_2D, 0, RendererUtils.getGLInternalFormat(context, texture.format), image.width,
						image.height, texture.hasBorder ? 1 : 0, RendererUtils.getGLInternalFormat(context, texture.format), RendererUtils.getGLDataType(context, texture.type), image.data);
				}
			} else {
				context.texImage2D(context.TEXTURE_2D, 0, RendererUtils.getGLInternalFormat(context, texture.format), RendererUtils.getGLInternalFormat(context, texture.format), RendererUtils.getGLDataType(context, texture.type), image);
			}

			if (texture.generateMipmaps && !image.isCompressed) {
				context.generateMipmap(context.TEXTURE_2D);
			}
		}
	} else if (texture.variant === 'CUBE') {
		if (image && !image.isData && (texture.generateMipmaps || image.width > this.maxCubemapSize || image.height > this.maxCubemapSize)) {
			for (var i = 0; i < Texture.CUBE_FACES.length; i++) {
				if (image.data[i] && !image.data[i].buffer ) {
					RendererUtils.scaleImage(texture, image.data[i], image.width, image.height, this.maxCubemapSize, i);
				} else {
					RendererUtils.getBlankImage(texture, [0.3, 0.3, 0.3, 0], image.width, image.height, this.maxCubemapSize, i);
				}
			}
			texture.image.width = Math.min(this.maxCubemapSize, MathUtils.nearestPowerOfTwo(texture.image.width));
			texture.image.height = Math.min(this.maxCubemapSize, MathUtils.nearestPowerOfTwo(texture.image.height));
			image = texture.image;
		}

		for (var faceIndex = 0; faceIndex < Texture.CUBE_FACES.length; faceIndex++) {
			var face = Texture.CUBE_FACES[faceIndex];

			if (!image) {
				context.texImage2D(RendererUtils.getGLCubeMapFace(context, face), 0, RendererUtils.getGLInternalFormat(context, texture.format), texture.width, texture.height, 0,
					RendererUtils.getGLInternalFormat(context, texture.format), RendererUtils.getGLDataType(context, texture.type), null);
			} else {
				if (image.isData === true) {
					if (image.isCompressed) {
						this.loadCompressedTexture(context, RendererUtils.getGLCubeMapFace(context, face), texture, image.data[faceIndex]);
					} else {
						context.texImage2D(RendererUtils.getGLCubeMapFace(context, face), 0, RendererUtils.getGLInternalFormat(context, texture.format), image.width,
							image.height, texture.hasBorder ? 1 : 0, RendererUtils.getGLInternalFormat(context, texture.format), RendererUtils.getGLDataType(context, texture.type), image.data[faceIndex]);
					}
				} else {
					context.texImage2D(RendererUtils.getGLCubeMapFace(context, face), 0, RendererUtils.getGLInternalFormat(context, texture.format), RendererUtils.getGLInternalFormat(context, texture.format), RendererUtils.getGLDataType(context, texture.type), image.data[faceIndex]);
				}
			}
		}

		if (image && texture.generateMipmaps && !image.isCompressed) {
			context.generateMipmap(context.TEXTURE_CUBE_MAP);
		}
	}
};

/**
 * Updates a texture in webgl with the Texture objects settings.
 *
 * @param {Texture} texture
 * @param {Image} image Can be an Image, TypedArray or an array of Images (for cubemaps).
 * @param {number} width The new image width.
 * @param {number} height The new image height.
 * @param {number} maxSize
 * @param {number} index
 */
Renderer.prototype.checkRescale = function (texture, image, width, height, maxSize, index) {
	RendererUtils.scaleImage(texture, image, width, height, maxSize, index);
};

/**
 * Update the blend settings on the webgl context.
 *
 * @param {Material} material
 */
Renderer.prototype.updateBlending = function (material) {
	var blendRecord = this.rendererRecord.blendRecord;
	var context = this.context;

	var blending = material.blendState.blending;
	if (blending !== blendRecord.blending) {
		if (blending === 'NoBlending') {
			context.disable(context.BLEND);
		} else if (blending === 'AdditiveBlending') {
			context.enable(context.BLEND);
			context.blendEquation(context.FUNC_ADD);
			context.blendFunc(context.SRC_ALPHA, context.ONE);
		} else if (blending === 'SubtractiveBlending') {
			// TODO: Find blendFuncSeparate() combination
			context.enable(context.BLEND);
			context.blendEquation(context.FUNC_REVERSE_SUBTRACT);
			context.blendFunc(context.SRC_ALPHA, context.ONE);
		} else if (blending === 'MultiplyBlending') {
			// TODO: Find blendFuncSeparate() combination
			context.enable(context.BLEND);
			context.blendEquation(context.FUNC_ADD);
			context.blendFunc(context.DST_COLOR, context.ONE_MINUS_SRC_ALPHA);
		} else if (blending === 'AlphaBlending') {
			context.enable(context.BLEND);
			context.blendEquation(context.FUNC_ADD);
			context.blendFunc(context.SRC_ALPHA, context.ONE_MINUS_SRC_ALPHA);
		} else if (blending === 'TransparencyBlending') {
			context.enable(context.BLEND);
			context.blendEquationSeparate(
				context.FUNC_ADD,
				context.FUNC_ADD
			);
			context.blendFuncSeparate(
				context.SRC_ALPHA,
				context.ONE_MINUS_SRC_ALPHA,
				context.ONE,
				context.ONE_MINUS_SRC_ALPHA
			);
		} else if (blending === 'CustomBlending') {
			context.enable(context.BLEND);
		} else if (blending === 'SeparateBlending') {
			context.enable(context.BLEND);
			context.blendEquationSeparate(
					RendererUtils.getGLBlendParam(context, material.blendState.blendEquationColor),
					RendererUtils.getGLBlendParam(context, material.blendState.blendEquationAlpha));
			context.blendFuncSeparate(
				RendererUtils.getGLBlendParam(context, material.blendState.blendSrcColor),
				RendererUtils.getGLBlendParam(context, material.blendState.blendDstColor),
				RendererUtils.getGLBlendParam(context, material.blendState.blendSrcAlpha),
				RendererUtils.getGLBlendParam(context, material.blendState.blendDstAlpha));
		} else {
			context.enable(context.BLEND);
			context.blendEquationSeparate(context.FUNC_ADD, context.FUNC_ADD);
			context.blendFuncSeparate(context.SRC_ALPHA, context.ONE_MINUS_SRC_ALPHA, context.ONE,
				context.ONE_MINUS_SRC_ALPHA);
		}

		blendRecord.blending = blending;
	}

	if (blending === 'CustomBlending') {
		var blendEquation = material.blendState.blendEquation;
		var blendSrc = material.blendState.blendSrc;
		var blendDst = material.blendState.blendDst;

		if (blendEquation !== blendRecord.blendEquation) {
			context.blendEquation(RendererUtils.getGLBlendParam(context, blendEquation));
			blendRecord.blendEquation = blendEquation;
		}

		if (blendSrc !== blendRecord.blendSrc || blendDst !== blendRecord.blendDst) {
			context.blendFunc(RendererUtils.getGLBlendParam(context, blendSrc), RendererUtils.getGLBlendParam(context, blendDst));

			blendRecord.blendSrc = blendSrc;
			blendRecord.blendDst = blendDst;
		}
	} else {
		blendRecord.blendEquation = null;
		blendRecord.blendSrc = null;
		blendRecord.blendDst = null;
	}
};

/**
 * Updates the polygon offset settings on the webgl context.
 *
 * @param {Material} material
 */
Renderer.prototype.updateOffset = function (material) {
	var offsetRecord = this.rendererRecord.offsetRecord;
	var context = this.context;

	var enabled = material.offsetState.enabled;
	var factor = material.offsetState.factor;
	var units = material.offsetState.units;

	if (offsetRecord.enabled !== enabled) {
		if (enabled) {
			context.enable(context.POLYGON_OFFSET_FILL);
		} else {
			context.disable(context.POLYGON_OFFSET_FILL);
		}

		offsetRecord.enabled = enabled;
	}

	if (enabled && (offsetRecord.factor !== factor || offsetRecord.units !== units)) {
		context.polygonOffset(factor, units);

		offsetRecord.factor = factor;
		offsetRecord.units = units;
	}
};

/**
 * Binds a buffer to the webgl context.
 *
 * @param {WebGLBuffer} buffer
 * @param {string} target for example 'ArrayBuffer'.
 */
Renderer.prototype.setBoundBuffer = function (buffer, target) {
	var targetBuffer = this.rendererRecord.currentBuffer[target];
	if (!targetBuffer.valid || targetBuffer.buffer !== buffer) {
		this.context.bindBuffer(RendererUtils.getGLBufferTarget(this.context, target), buffer);
		targetBuffer.buffer = buffer;
		targetBuffer.valid = true;
		if (target === 'ArrayBuffer') {
			this.rendererRecord.attributeCache.length = 0;
		}
	}
};

/**
 * Binds vertex attributes to the webgl context.
 *
 * @param {number} attribIndex
 * @param {Object} attribute See MeshData.createAttribute for definition.
 */
Renderer.prototype.bindVertexAttribute = function (attribIndex, attribute) {
	var hashKey = this.rendererRecord.attributeCache[attribIndex];
	if (hashKey !== attribute.hashKey) {
		this.context.vertexAttribPointer(attribIndex, attribute.count, RendererUtils.getGLDataType(this.context, attribute.type), attribute.normalized, attribute.stride, attribute.offset);
		this.rendererRecord.attributeCache[attribIndex] = attribute.hashKey;
	}
};

/**
 * Clears the webgl context with the specified options.
 *
 * @param {boolean} color
 * @param {boolean} depth
 * @param {boolean} stencil
 */
Renderer.prototype.clear = function (color, depth, stencil) {
	var bits = 0;

	if (color === undefined || color) {
		bits |= this.context.COLOR_BUFFER_BIT;
	}
	if (depth === undefined || depth) {
		bits |= this.context.DEPTH_BUFFER_BIT;
	}
	if (stencil === undefined || stencil) {
		bits |= this.context.STENCIL_BUFFER_BIT;
	}

	var record = this.rendererRecord.depthRecord;
	if (record.write !== true) {
		this.context.depthMask(true);
		record.write = true;
	}

	if (bits) {
		this.context.clear(bits);
	}
};

/**
 * Flushes the webgl context.
 *
 */
Renderer.prototype.flush = function () {
	this.context.flush();
};

/**
 * calls finish on the webgl context.
 *
 */
Renderer.prototype.finish = function () {
	this.context.finish();
};

// ---------------------------------------------

/**
 * Setup a Frame Buffer Object with the supplied render target.
 *
 * @param {WebGLFramebuffer} framebuffer
 * @param {RenderTarget} renderTarget
 * @param {number} textureTarget For instance context.TEXTURE_2D.
 */
Renderer.prototype.setupFrameBuffer = function (framebuffer, renderTarget, textureTarget) {
	this.context.bindFramebuffer(this.context.FRAMEBUFFER, framebuffer);
	this.context.framebufferTexture2D(this.context.FRAMEBUFFER, this.context.COLOR_ATTACHMENT0, textureTarget,
		renderTarget.glTexture, 0);
};

/**
 * Setup an Render Buffer Object with the supplied render target.
 *
 * @param {WebGLRenderbuffer} renderbuffer
 * @param {RenderTarget} renderTarget
 */
Renderer.prototype.setupRenderBuffer = function (renderbuffer, renderTarget) {
	var context = this.context;
	context.bindRenderbuffer(context.RENDERBUFFER, renderbuffer);

	if (renderTarget.depthBuffer && !renderTarget.stencilBuffer) {
		context.renderbufferStorage(context.RENDERBUFFER, context.DEPTH_COMPONENT16, renderTarget.width,
			renderTarget.height);
		context.framebufferRenderbuffer(context.FRAMEBUFFER, context.DEPTH_ATTACHMENT,
			context.RENDERBUFFER, renderbuffer);
	} else if (renderTarget.depthBuffer && renderTarget.stencilBuffer) {
		context.renderbufferStorage(context.RENDERBUFFER, context.DEPTH_STENCIL, renderTarget.width,
			renderTarget.height);
		context.framebufferRenderbuffer(context.FRAMEBUFFER, context.DEPTH_STENCIL_ATTACHMENT,
			context.RENDERBUFFER, renderbuffer);
	} else {
		this.context
			.renderbufferStorage(context.RENDERBUFFER, context.RGBA4, renderTarget.width, renderTarget.height);
	}
};

/**
 * Binds the supplied render target's FBO to the webgl context.
 * Creates FBO and RBO for the render target if not set already.
 *
 * @param {RenderTarget} renderTarget
 */
Renderer.prototype.setRenderTarget = function (renderTarget) {
	var context = this.context;
	if (renderTarget && !renderTarget._glFrameBuffer) {
		if (renderTarget.depthBuffer === undefined) {
			renderTarget.depthBuffer = true;
		}
		if (renderTarget.stencilBuffer === undefined) {
			renderTarget.stencilBuffer = true;
		}

		if (renderTarget.glTexture === null) {
			renderTarget.glTexture = this.context.createTexture();
		}

		// Setup texture, create render and frame buffers
		var isTargetPowerOfTwo = MathUtils.isPowerOfTwo(renderTarget.width) && MathUtils.isPowerOfTwo(renderTarget.height);
		var glFormat = RendererUtils.getGLInternalFormat(context, renderTarget.format);
		var glType = RendererUtils.getGLDataType(context, renderTarget.type);

		renderTarget._glFrameBuffer = this.context.createFramebuffer();
		renderTarget._glRenderBuffer = this.context.createRenderbuffer();

		this.context.bindTexture(context.TEXTURE_2D, renderTarget.glTexture);
		this.updateTextureParameters(renderTarget, isTargetPowerOfTwo);

		this.context
			.texImage2D(context.TEXTURE_2D, 0, glFormat, renderTarget.width, renderTarget.height, 0, glFormat, glType, null);

		this.setupFrameBuffer(renderTarget._glFrameBuffer, renderTarget, context.TEXTURE_2D);
		this.setupRenderBuffer(renderTarget._glRenderBuffer, renderTarget);

		if (renderTarget.generateMipmaps && isTargetPowerOfTwo) {
			this.context.generateMipmap(context.TEXTURE_2D);
		}

		// Release everything
		this.context.bindTexture(context.TEXTURE_2D, null);
		this.context.bindRenderbuffer(context.RENDERBUFFER, null);
		this.context.bindFramebuffer(context.FRAMEBUFFER, null);
	}

	var framebuffer, width, height, vx, vy;

	if (renderTarget) {
		framebuffer = renderTarget._glFrameBuffer;

		vx = 0;
		vy = 0;
		width = renderTarget.width;
		height = renderTarget.height;
	} else {
		framebuffer = null;

		vx = this.viewportX;
		vy = this.viewportY;
		width = this.viewportWidth;
		height = this.viewportHeight;
	}

	if (framebuffer !== this.rendererRecord.currentFrameBuffer) {
		context.bindFramebuffer(context.FRAMEBUFFER, framebuffer);
		context.viewport(vx, vy, width, height);

		this.rendererRecord.currentFrameBuffer = framebuffer;

		// Need to force rebinding of textures on framebuffer change (TODO: verify this)
		this.rendererRecord.textureRecord = [];
	}

	this.currentWidth = width;
	this.currentHeight = height;
};

/**
 * Updates the render targets mipmaps.
 *
 * @param {RenderTarget} renderTarget
 */
Renderer.prototype.updateRenderTargetMipmap = function (renderTarget) {
	var context = this.context;
	context.bindTexture(context.TEXTURE_2D, renderTarget.glTexture);
	context.generateMipmap(context.TEXTURE_2D);
	context.bindTexture(context.TEXTURE_2D, null);
};

/**
 * Deallocates a meshdata with the Renderer's webgl context.
 *
 * @param {MeshData} meshData
 */
Renderer.prototype._deallocateMeshData = function (meshData) {
	meshData.destroy(this.context);
};

/**
 * Deallocates a texture with the Renderer's webgl context.
 *
 * @param {Texture} texture
 */
Renderer.prototype._deallocateTexture = function (texture) {
	texture.destroy(this.context);
};

/**
 * Deallocates a render target with the Renderer's webgl context.
 *
 * @param {RenderTarget} renderTarget
 */
Renderer.prototype._deallocateRenderTarget = function (renderTarget) {
	renderTarget.destroy(this.context);
};

/**
 * Deallocates a shader.
 *
 * @param {Shader} shader
 */
Renderer.prototype._deallocateShader = function (shader) {
	shader.destroy();
};

module.exports = Renderer;<|MERGE_RESOLUTION|>--- conflicted
+++ resolved
@@ -173,9 +173,9 @@
 
 	this._definesIndices = [];
 
-	// @ifdef DEBUG
+	// #ifdef DEBUG
 	Object.seal(this);
-	// @endif
+	// #endif
 }
 
 /**
@@ -1233,7 +1233,6 @@
 		this.updateCulling(material);
 		this._drawBuffers(meshData);
 
-<<<<<<< HEAD
 		material.cullState.cullFace = savedCullFace;
 	}
 };
@@ -1276,15 +1275,6 @@
 	}
 	return store;
 };
-=======
-			if (texture === undefined) {
-				if (textureSlot.format === 'sampler2D') {
-					texture = TextureCreator.DEFAULT_TEXTURE_2D;
-				} else if (textureSlot.format === 'samplerCube') {
-					texture = TextureCreator.DEFAULT_TEXTURE_CUBE;
-				}
-			}
->>>>>>> d20e36cf
 
 /**
  * Draws a vertex buffer object (VBO) using drawElements.
@@ -1545,7 +1535,11 @@
 		var texture = material.getTexture(textureSlot.mapping);
 
 		if (texture === undefined) {
-			continue;
+			if (textureSlot.format === 'sampler2D') {
+				texture = TextureCreator.DEFAULT_TEXTURE_2D;
+			} else if (textureSlot.format === 'samplerCube') {
+				texture = TextureCreator.DEFAULT_TEXTURE_CUBE;
+			}
 		}
 
 		var textureList = texture;
