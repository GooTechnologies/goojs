/*jshint bitwise: false*/
define([
	'goo/renderer/Capabilities',
	'goo/renderer/RendererRecord',
	'goo/renderer/RendererUtils',
	'goo/renderer/TextureCreator',
	'goo/renderer/pass/RenderTarget',
	'goo/math/Vector4',
	'goo/entities/Entity',
	'goo/renderer/Texture',
	'goo/loaders/dds/DdsLoader',
	'goo/loaders/dds/DdsUtils',
	'goo/renderer/Material',
	'goo/math/Transform',
	'goo/renderer/RenderQueue',
	'goo/renderer/shaders/ShaderLib',
	'goo/renderer/shadow/ShadowHandler',
	'goo/renderer/RenderStats',
	'goo/entities/SystemBus',
	'goo/renderer/TaskScheduler',
	'goo/renderer/RenderInfo',
	'goo/math/MathUtils'
], function (
	Capabilities,
	RendererRecord,
	RendererUtils,
	TextureCreator,
	RenderTarget,
	Vector4,
	Entity,
	Texture,
	DdsLoader,
	DdsUtils,
	Material,
	Transform,
	RenderQueue,
	ShaderLib,
	ShadowHandler,
	RenderStats,
	SystemBus,
	TaskScheduler,
	RenderInfo,
	MathUtils
) {
	'use strict';

	var STUB_METHOD = function () {};
	var WebGLRenderingContext = window.WebGLRenderingContext;

	/**
	 * The renderer handles displaying of graphics data to a render context.
	 * It accepts an object containing the settings for the renderer.
	 *
	 * @param {object} parameters Renderer settings.
	 * @param {boolean} [parameters.alpha=false] Enables the possibility to render non-opaque pixels.
	 * @param {boolean} [parameters.premultipliedAlpha=true] Whether the colors are premultiplied with the alpha channel.
	 * @param {boolean} [parameters.antialias=true] Enables antialiasing.
	 * @param {boolean} [parameters.stencil=false] Enables the stencil buffer.
	 * @param {boolean} [parameters.preserveDrawingBuffer=false]
	 * @param {boolean} [parameters.useDevicePixelRatio=false] Take into account the device pixel ratio (for retina screens etc).
	 * @param {canvas} [parameters.canvas] If not supplied, Renderer will create a new canvas.
	 * @param {function(string)} [parameters.onError] Called with message when error occurs.
	 */
	function Renderer(parameters) {
		parameters = parameters || {};

		var _canvas = parameters.canvas;
		if (_canvas === undefined) {
			_canvas = document.createElement('canvas');
			_canvas.width = 500;
			_canvas.height = 500;
		}
		_canvas.screencanvas = true; // CocoonJS support
		this.domElement = _canvas;

		this._alpha = parameters.alpha !== undefined ? parameters.alpha : false;
		this._premultipliedAlpha = parameters.premultipliedAlpha !== undefined ? parameters.premultipliedAlpha : true;
		this._antialias = parameters.antialias !== undefined ? parameters.antialias : true;
		this._stencil = parameters.stencil !== undefined ? parameters.stencil : false;
		this._preserveDrawingBuffer = parameters.preserveDrawingBuffer !== undefined ? parameters.preserveDrawingBuffer : false;
		this._useDevicePixelRatio = parameters.useDevicePixelRatio !== undefined ? parameters.useDevicePixelRatio : false;
		this._onError = parameters.onError;

		this._contextSettings = {
			alpha: this._alpha,
			premultipliedAlpha: this._premultipliedAlpha,
			antialias: this._antialias,
			stencil: this._stencil,
			preserveDrawingBuffer: this._preserveDrawingBuffer
		};

		/** @type {WebGLRenderingContext} */
		this.context = null;
		this.establishContext();

		this._setupContextLost();

		if (parameters.debug) {
			this.setupDebugging(parameters);
		}

		/** @type {RendererRecord} */
		this.rendererRecord = new RendererRecord();

		this.maxTextureSize = !isNaN(parameters.maxTextureSize) ? Math.min(parameters.maxTextureSize, Capabilities.maxTexureSize) : Capabilities.maxTexureSize;
		this.maxCubemapSize = !isNaN(parameters.maxTextureSize) ? Math.min(parameters.maxTextureSize, Capabilities.maxCubemapSize) : Capabilities.maxCubemapSize;

		/** Can be one of: <ul><li>lowp</li><li>mediump</li><li>highp</li></ul>
		 * If the shader doesn't specify a precision, a string declaring this precision will be added.
		 * @type {string}
		 */
		this.shaderPrecision = parameters.shaderPrecision || 'highp';
		if (this.shaderPrecision === 'highp' && Capabilities.vertexShaderHighpFloat.precision > 0 && Capabilities.fragmentShaderHighpFloat.precision > 0) {
			this.shaderPrecision = 'highp';
		} else if (this.shaderPrecision !== 'lowp' && Capabilities.vertexShaderMediumpFloat.precision > 0 && Capabilities.fragmentShaderMediumpFloat.precision > 0) {
			this.shaderPrecision = 'mediump';
		} else {
			this.shaderPrecision = 'lowp';
		}
		//console.log('Shader precision: ' + this.shaderPrecision);

		this.downScale = parameters.downScale || 1;

		//! AT: why are there 2 clear colors?
		// Default setup
		this.clearColor = new Vector4();
		// You need 64 bits for number equality
		this._clearColor = new Vector4();
		this.setClearColor(0.3, 0.3, 0.3, 1.0);


		/** @type {number} */
		this.viewportX = 0;
		/** @type {number} */
		this.viewportY = 0;
		/** @type {number} */
		this.viewportWidth = 0;
		/** @type {number} */
		this.viewportHeight = 0;
		/** @type {number} */
		this.currentWidth = 0;
		/** @type {number} */
		this.currentHeight = 0;
		/**
		 * @type {number}
		 * @readonly
		 */
		this.devicePixelRatio = 1;

		//this.overrideMaterial = null;
		this._overrideMaterials = [];
		this._mergedMaterial = new Material('Merged Material');

		this.renderQueue = new RenderQueue();

		this.info = new RenderStats();

		this.shadowHandler = new ShadowHandler();

		// Hardware picking
		this.hardwarePicking = null;

		SystemBus.addListener('goo.setClearColor', function (color) {
			this.setClearColor.apply(this, color);
		}.bind(this));

		// ---
		//! AT: ugly fix for the resizing style-less canvas to 1 px for desktop
		// apparently this is the only way to find out the user zoom level

		if (document.createElementNS) {
			this.svg = document.createElementNS('http://www.w3.org/2000/svg', 'svg');
			this.svg.setAttribute('xmlns', 'http://www.w3.org/2000/svg');
			this.svg.setAttribute('version', '1.1');
			this.svg.style.position = 'absolute';
			this.svg.style.display = 'none';
			document.body.appendChild(this.svg);
		} else {
			//! AT: placeholder to avoid another conditional below in checkResize
			this.svg = { currentScale: 1 };
		}

		// Dan: Since GooRunner.clear() wipes all listeners from SystemBus,
		//      this needs to be re-added here again for each new GooRunner/Renderer
		//      cycle.
		SystemBus.addListener('goo.setCurrentCamera', function (newCam) {
			Renderer.mainCamera = newCam.camera;
			this.checkResize(Renderer.mainCamera);
		}.bind(this));

		this._definesIndices = [];

		// #ifdef DEBUG
		Object.seal(this);
		// #endif
	}

	/**
	 *Enables debug mode on the webgl context for easier development.
	 *
	 * @param {Object} parameters
	 * @param {boolean} parameters.validate
	 */
	Renderer.prototype.setupDebugging = function (parameters) {
		// XXX: This is a temporary solution to easily enable webgl debugging during development...
		var request = new XMLHttpRequest();
		request.open('GET', '/js/goo/lib/webgl-debug.js', false);
		request.onreadystatechange = function () {
			if (request.readyState === 4) {
				if (request.status >= 200 && request.status <= 299) {
					// Yes, eval is intended, sorry checkstyle
					// jshint evil:true
					window['eval'].call(window, request.responseText);
				}
			}
		};
		request.send(null);

		if (typeof (window.WebGLDebugUtils) === 'undefined') {
			console.warn('You need to include webgl-debug.js in your script definition to run in debug mode.');
		} else {
			console.log('Running in webgl debug mode.');
			if (parameters.validate) {
				console.log('Running with "undefined arguments" validation.');
				this.context = window.WebGLDebugUtils.makeDebugContext(this.context, this.onDebugError.bind(this), validateNoneOfTheArgsAreUndefined);
			} else {
				this.context = window.WebGLDebugUtils.makeDebugContext(this.context, this.onDebugError.bind(this));
			}
		}
	};

	/**
	 *Fetches a working webgl context element and sets it to the Renderer.
	 *
	 */
	Renderer.prototype.establishContext = function () {
		if (!window.WebGLRenderingContext) {
			// WebGL is not supported
			throw {
				name: 'GooWebGLError',
				message: 'WebGL is not supported',
				supported: false,
				enabled: false
			};
		} else {
			//! AT: this list may require cleanup
			var contextNames = ['experimental-webgl', 'webgl', 'moz-webgl', 'webkit-3d'];
			for (var i = 0; i < contextNames.length; i++) {
				try {
					this.context = this.domElement.getContext(contextNames[i], this._contextSettings);
					if (this.context && typeof this.context.getParameter === 'function') {
						// WebGL is supported & enabled
						break;
					}
				} catch (e) {}
			}
			if (!this.context) {
				// WebGL is supported but disabled
				throw {
					name: 'GooWebGLError',
					message: 'WebGL is supported but disabled',
					supported: true,
					enabled: false
				};
			}
		}

		this.context.clearDepth(1);
		this.context.clearStencil(0);
		this.context.stencilMask(0);

		this.context.enable(WebGLRenderingContext.DEPTH_TEST);
		this.context.depthFunc(WebGLRenderingContext.LEQUAL);

		//! AT: is this still necessary?
		if (this.context.getShaderPrecisionFormat === undefined) {
			this.context.getShaderPrecisionFormat = function () {
				return {
					rangeMin: 1,
					rangeMax: 1,
					precision: 1
				};
			};
		}

		Capabilities.init(this.context);
	};

	/**
	 * Sets up handlers for context lost/restore.
	 * @private
	 */
	Renderer.prototype._setupContextLost = function () {
		this.domElement.addEventListener('webglcontextlost', function (event) {
			event.preventDefault();
			SystemBus.emit('goo.contextLost');
		}, false);

		this.domElement.addEventListener('webglcontextrestored', function () {
			this._restoreContext();
			SystemBus.emit('goo.contextRestored');
		}.bind(this), false);
	};

	/**
	 * Restores the webgl context.
	 * @private
	 */
	Renderer.prototype._restoreContext = STUB_METHOD; // will be overriden

	function validateNoneOfTheArgsAreUndefined(functionName, args) {
		for (var ii = 0; ii < args.length; ++ii) {
			if (args[ii] === undefined) {
				console.error('undefined passed to gl.' + functionName + '('
					+ window.WebGLDebugUtils.glFunctionArgsToString(functionName, args) + ')');
			}
		}
	}

	/**
	 * Outputs the webgl errors with the respective erroring function name and arguments using console.error.
	 * @param {Object} err
	 * @param {string} functionName
	 * @param {[]} args
	 */
	Renderer.prototype.onDebugError = function (err, functionName, args) {
		// Based on the default error handler in WebGLDebugUtils
		// apparently we can't do args.join(',');
		var message = 'WebGL error ' + window.WebGLDebugUtils.glEnumToString(err) + ' in ' + functionName + '(';
		for (var ii = 0; ii < args.length; ++ii) {
			message += ((ii === 0) ? '' : ', ') +
				window.WebGLDebugUtils.glFunctionArgToString(functionName, ii, args[ii]);
		}
		message += ')';
		console.error(message);
		if (this._onError) {
			this._onError(message);
		}
	};

	Renderer.mainCamera = null;

	/**
	 * Checks if this.domElement.offsetWidth or Height / this.downScale is unequal to this.domElement.width or height.
	 * If that is the case it will call this.setSize.
	 * Also checks if the camera aspect changed and updates it by calling camera.setFrustumPerspective().
	 *
	 * @param {Camera} [camera] optional camera argument.
	 */
	Renderer.prototype.checkResize = function (camera) {
		var devicePixelRatio = this.devicePixelRatio = this._useDevicePixelRatio && window.devicePixelRatio ? window.devicePixelRatio / this.svg.currentScale : 1;

		var adjustWidth, adjustHeight;
		if (navigator.isCocoonJS) {
			adjustWidth = window.innerWidth;
			adjustHeight = window.innerHeight;
		} else {
			adjustWidth = this.domElement.offsetWidth;
			adjustHeight = this.domElement.offsetHeight;
		}
		adjustWidth = adjustWidth * devicePixelRatio / this.downScale;
		adjustHeight = adjustHeight * devicePixelRatio / this.downScale;

		var fullWidth = adjustWidth;
		var fullHeight = adjustHeight;

		if (camera && camera.lockedRatio === true && camera.aspect) {
			adjustWidth = adjustHeight * camera.aspect;
		}

		var aspect = adjustWidth / adjustHeight;
		this.setSize(adjustWidth, adjustHeight, fullWidth, fullHeight);

		if (camera && camera.lockedRatio === false && camera.aspect !== aspect) {
			camera.aspect = aspect;
			if (camera.projectionMode === 0) {
				camera.setFrustumPerspective();
			} else {
				camera.setFrustum();
			}
			camera.onFrameChange();
		}
	};

	/**
	 * Sets this.domElement.width and height using the parameters.
	 * Then it calls this.setViewport(0, 0, width, height);
	 * Finally it resets the hardwarePicking.pickingTarget.
	 *
	 * @param {number} width Aspect ratio corrected width.
	 * @param {number} height Aspect ratio corrected height.
	 * @param {number} [fullWidth] Full viewport width.
	 * @param {number} [fullHeight] Full viewport height.
	 */
	Renderer.prototype.setSize = function (width, height, fullWidth, fullHeight) {
		if (fullWidth === undefined) {
			fullWidth = width;
		}
		if (fullHeight === undefined) {
			fullHeight = height;
		}

		this.domElement.width = fullWidth;
		this.domElement.height = fullHeight;

		if (width > fullWidth) {
			var mult = fullWidth / width;
			width = fullWidth;
			height = fullHeight * mult;
		}

		var w = (fullWidth - width) * 0.5;
		var h = (fullHeight - height) * 0.5;

		if (w !== this.viewportX || h !== this.viewportY ||
			width !== this.viewportWidth || height !== this.viewportHeight) {
			this.setViewport(w, h, width, height);

			if (this.hardwarePicking !== null) {
				this.hardwarePicking.pickingTarget = null;
			}
		}
	};

	/**
	 * Sets this.viewportX and viewportY to the parameters or to 0.
	 * Sets this.viewportWidth and viewportHeight to the parameters or to this.domElement.width and height.
	 * Finally it calls this.context.viewport(x, y, w, h) with the resulting values.
	 * @param {number} [x] optional x coordinate.
	 * @param {number} [y] optional y coordinate.
	 * @param {number} [width] optional width coordinate.
	 * @param {number} [height] optional height coordinate.
	 */
	Renderer.prototype.setViewport = function (x, y, width, height) {
		this.viewportX = x !== undefined ? x : 0;
		this.viewportY = y !== undefined ? y : 0;

		this.viewportWidth = width !== undefined ? width : this.domElement.width;
		this.viewportHeight = height !== undefined ? height : this.domElement.height;

		this.context.viewport(this.viewportX, this.viewportY, this.viewportWidth, this.viewportHeight);

		SystemBus.emit('goo.viewportResize', {
			x: this.viewportX,
			y: this.viewportY,
			width: this.viewportWidth,
			height: this.viewportHeight
		}, true);
	};

	/**
	 * Set the background color of the 3D view. All colors are defined in the range 0.0 - 1.0.
	 *
	 * @param {number} r Red value.
	 * @param {number} g Green value.
	 * @param {number} b Blue value.
	 * @param {number} a Alpha value.
	 */
	Renderer.prototype.setClearColor = function (r, g, b, a) {
		//! AT: is exact equality important here?
		if (this._clearColor.r === r &&
			this._clearColor.g === g &&
			this._clearColor.b === b &&
			this._clearColor.a === a
		) {
			return;
		}

		this._clearColor.r = r;
		this._clearColor.g = g;
		this._clearColor.b = b;
		this._clearColor.a = a;
		this.clearColor.copy(this._clearColor);
		this.context.clearColor(r, g, b, a);
	};

	/**
	 * Binds the given BufferData's buffer, or creates a buffer and bind it if none exist.
	 *
	 * @param {BufferData} bufferData BufferData to bind.
	 */
	Renderer.prototype.bindData = function (bufferData) {
		var glBuffer = bufferData.glBuffer;
		if (glBuffer !== null) {
			this.setBoundBuffer(glBuffer, bufferData.target);
			if (bufferData._dataNeedsRefresh) {
				this.context.bufferSubData(RendererUtils.getGLBufferTarget(bufferData.target), 0, bufferData.data);
				bufferData._dataNeedsRefresh = false;
			}
		} else {
			glBuffer = this.context.createBuffer();
			bufferData.glBuffer = glBuffer;

			this.rendererRecord.invalidateBuffer(bufferData.target);
			this.setBoundBuffer(glBuffer, bufferData.target);
			this.context.bufferData(RendererUtils.getGLBufferTarget(bufferData.target), bufferData.data, RendererUtils.getGLBufferUsage(bufferData._dataUsage));
		}
	};

	/**
	 * Update the data buffer of an attribute at it's offset location.
	 *
	 * @param {ArrayBuffer} attributeData New attribute data buffer.
	 * @param {number} offset The starting location offset to the attribute buffer.
	 */
	Renderer.prototype.updateAttributeData = function (attributeData, offset) {
		this.context.bufferSubData(WebGLRenderingContext.ARRAY_BUFFER, offset, attributeData);
	};

	Renderer.prototype.setShadowType = function (type) {
		this.shadowHandler.shadowType = type;
	};

	/**
	 * Update the shadowHandler for the provided entities and lights.
	 *
	 * @param {SimplePartitioner} partitioner The partitioner used to determine what gets to be shadowed.
	 * @param {Entity[]} entities Array of all the entities to cast shadows.
	 * @param {Light[]} lights Array of all the lights to cast shadows for.
	 */
	Renderer.prototype.updateShadows = function (partitioner, entities, lights) {
		this.shadowHandler.checkShadowRendering(this, partitioner, entities, lights);
	};

	/**
	 * Preloads a texture.
	 *
	 * @param {WebGLRenderingContext} context
	 * @param {Texture} texture
	 */
	Renderer.prototype.preloadTexture = function (context, texture) {
		//! schteppe: Is there any case where we want to preload a texture to another context than this.context?

		// REVIEW: Veeeeery similar to loadTexture. Merge?
		//! AT: the code will diverge; it was initially copy-pasted and adapted to suit the need, but it will have to be iterated on; adding more ifs for different code paths is not gonna make the code nicer

		// this.bindTexture(context, texture, unit, record);
		// context.activeTexture(WebGLRenderingContext.TEXTURE0 + unit); // do I need this?

		//! schteppe: What if the .glTexture is not allocated yet?
		context.bindTexture(RendererUtils.getGLType(texture.variant), texture.glTexture);

		// set alignment to support images with width % 4 !== 0, as
		// images are not aligned
		context.pixelStorei(WebGLRenderingContext.UNPACK_ALIGNMENT, texture.unpackAlignment);

		// Using premultiplied alpha
		context.pixelStorei(WebGLRenderingContext.UNPACK_PREMULTIPLY_ALPHA_WEBGL, texture.premultiplyAlpha);

		// set if we want to flip on Y
		context.pixelStorei(WebGLRenderingContext.UNPACK_FLIP_Y_WEBGL, texture.flipY);

		// TODO: Check for the restrictions of using npot textures
		// see: http://www.khronos.org/webgl/wiki/WebGL_and_OpenGL_Differences#Non-Power_of_Two_Texture_Support
		// TODO: Add "usesMipmaps" to check if minfilter has mipmap mode

		var image = texture.image;
		if (texture.variant === '2D') {
			if (!image) {
				context.texImage2D(WebGLRenderingContext.TEXTURE_2D, 0, RendererUtils.getGLInternalFormat(texture.format), texture.width, texture.height, 0,
					RendererUtils.getGLInternalFormat(texture.format), RendererUtils.getGLPixelDataType(texture.type), null);
			} else {
				if (!image.isCompressed && (texture.generateMipmaps || image.width > this.maxTextureSize || image.height > this.maxTextureSize)) {
					this.checkRescale(texture, image, image.width, image.height, this.maxTextureSize);
					image = texture.image;
				}

				if (image.isData === true) {
					if (image.isCompressed) {
						this.loadCompressedTexture(context, WebGLRenderingContext.TEXTURE_2D, texture, image.data);
					} else {
						context.texImage2D(WebGLRenderingContext.TEXTURE_2D, 0, RendererUtils.getGLInternalFormat(texture.format), image.width,
							image.height, texture.hasBorder ? 1 : 0, RendererUtils.getGLInternalFormat(texture.format), RendererUtils.getGLPixelDataType(texture.type), image.data);
					}
				} else {
					context.texImage2D(WebGLRenderingContext.TEXTURE_2D, 0, RendererUtils.getGLInternalFormat(texture.format), RendererUtils.getGLInternalFormat(texture.format), RendererUtils.getGLPixelDataType(texture.type), image);
				}

				if (texture.generateMipmaps && !image.isCompressed) {
					context.generateMipmap(WebGLRenderingContext.TEXTURE_2D);
				}
			}
		} else if (texture.variant === 'CUBE') {
			if (image && !image.isData && (texture.generateMipmaps || image.width > this.maxCubemapSize || image.height > this.maxCubemapSize)) {
				for (var i = 0; i < Texture.CUBE_FACES.length; i++) {
					if (image.data[i] && !image.data[i].buffer ) {
						RendererUtils.scaleImage(texture, image.data[i], image.width, image.height, this.maxCubemapSize, i);
					} else {
						// REVIEW: Hard coded background color that should be determined by Create?
						RendererUtils.getBlankImage(texture, [0.3, 0.3, 0.3, 0], image.width, image.height, this.maxCubemapSize, i);
					}
				}
<<<<<<< HEAD
				texture.image.width = Math.min(this.maxCubemapSize, RendererUtils.nearestPowerOfTwo(texture.image.width));
				texture.image.height = Math.min(this.maxCubemapSize, RendererUtils.nearestPowerOfTwo(texture.image.height));
=======
				texture.image.width = Math.min(this.maxCubemapSize, MathUtils.nearestPowerOfTwo(texture.image.width));
				texture.image.height = Math.min(this.maxCubemapSize, MathUtils.nearestPowerOfTwo(texture.image.height));
>>>>>>> f56fad17
				image = texture.image;
			}

			for (var faceIndex = 0; faceIndex < Texture.CUBE_FACES.length; faceIndex++) {
				var face = Texture.CUBE_FACES[faceIndex];

				if (!image) {
					context.texImage2D(RendererUtils.getGLCubeMapFace(face), 0, RendererUtils.getGLInternalFormat(texture.format), texture.width, texture.height, 0,
						RendererUtils.getGLInternalFormat(texture.format), RendererUtils.getGLPixelDataType(texture.type), null);
				} else {
					if (image.isData === true) {
						if (image.isCompressed) {
							this.loadCompressedTexture(context, RendererUtils.getGLCubeMapFace(face), texture, image.data[faceIndex]);
						} else {
							context.texImage2D(RendererUtils.getGLCubeMapFace(face), 0, RendererUtils.getGLInternalFormat(texture.format), image.width,
								image.height, texture.hasBorder ? 1 : 0, RendererUtils.getGLInternalFormat(texture.format), RendererUtils.getGLPixelDataType(texture.type), image.data[faceIndex]);
						}
					} else {
						context.texImage2D(RendererUtils.getGLCubeMapFace(face), 0, RendererUtils.getGLInternalFormat(texture.format), RendererUtils.getGLInternalFormat(texture.format), RendererUtils.getGLPixelDataType(texture.type), image.data[faceIndex]);
					}
				}
			}

			if (image && texture.generateMipmaps && !image.isCompressed) {
				context.generateMipmap(WebGLRenderingContext.TEXTURE_CUBE_MAP);
			}
		}
	};

	/**
	 * Preloads the textures of a material.
	 *
	 * @private
	 * @param {Material} material
	 * @param {Array} queue
	 */
	Renderer.prototype.preloadTextures = function (material, queue) {
		var context = this.context;
		var textureKeys = Object.keys(material._textureMaps);

		// for (var i = 0; i < textureKeys.length; i++) {
		// gotta simulate lexical scoping
		textureKeys.forEach(function (textureKey) {
			var texture = material.getTexture(textureKey);

			if (texture === undefined) {
				return;
			}

			var textureList = texture;
			if (texture instanceof Array === false) {
				textureList = [texture];
			}

			// for (var j = 0; j < textureList.length; j++) {
			// gotta simulate lexical scoping
			textureList.forEach(function (texture) {
				if (!texture) { return; }
				queue.push(function () {
					if (texture instanceof RenderTarget === false &&
						(texture.image === undefined || texture.checkDataReady() === false)
					) {
						if (texture.variant === '2D') {
							texture = TextureCreator.DEFAULT_TEXTURE_2D;
						} else if (texture.variant === 'CUBE') {
							texture = TextureCreator.DEFAULT_TEXTURE_CUBE;
						}
					}

					if (texture.glTexture === null) {
						texture.glTexture = context.createTexture();
						this.preloadTexture(context, texture);
						texture.needsUpdate = false;
					} else if (texture instanceof RenderTarget === false && texture.checkNeedsUpdate()) {
						this.preloadTexture(context, texture);
						texture.needsUpdate = false;
					}
				}.bind(this));
			}.bind(this));
		}.bind(this));
	};

	var preloadMaterialsRenderInfo = new RenderInfo();

	/**
	 * Preloads textures that come with the materials on the supplied "renderables".
	 *
	 * @param {Object[]} renderList An array of all the "renderables".
	 * @returns {RSVP.Promise}
	 */
	Renderer.prototype.preloadMaterials = function (renderList) {
		var queue = [];
		var renderInfo = preloadMaterialsRenderInfo;
		renderInfo.reset();

		if (Array.isArray(renderList)) {
			for (var i = 0; i < renderList.length; i++) {
				var renderable = renderList[i];
				if (renderable.isSkybox && this._overrideMaterials.length > 0) {
					continue;
				}

				// this function does so much more than I need it to do
				// I only need the material of the renderable
				renderInfo.fill(renderable);

				for (var j = 0; j < renderInfo.materials.length; j++) {
					this.preloadTextures(renderInfo.materials[j], queue);
				}
			}
		} else {
			renderInfo.fill(renderList);
			for (var j = 0; j < renderInfo.materials.length; j++) {
				this.preloadTextures(renderInfo.materials[j], queue);
			}
		}

		return TaskScheduler.each(queue);
	};

	/**
	 * Preprocesses a shader and compiles it.
	 *
	 * @private
	 * @param {Material} material
	 * @param {RenderInfo} renderInfo
	 */
	Renderer.prototype.precompileShader = function (material, renderInfo) {
		var shader = material.shader;

		shader.updateProcessors(renderInfo);
		this.findOrCacheMaterialShader(material, renderInfo);
		shader = material.shader;
		shader.precompile(this);
	};

	/**
	 * Remove all shaders from cache.
	 */
	Renderer.prototype.clearShaderCache = function () {
		this.rendererRecord.shaderCache.clear();
	};

	/**
	 * Precompiles shaders of the supplied "renderables".
	 *
	 * @param {Object[]} renderList An array of all the "renderables".
	 * @param {Light[]} lights
	 */
	Renderer.prototype.precompileShaders = function (renderList, lights) {
		var renderInfo = new RenderInfo();

		if (lights) {
			renderInfo.lights = lights;
		}

		var queue = [];

		if (Array.isArray(renderList)) {
			for (var i = 0; i < renderList.length; i++) {
				var renderable = renderList[i];
				if (renderable.isSkybox && this._overrideMaterials.length > 0) {
					continue;
				}
				renderInfo.fill(renderable);

				for (var j = 0; j < renderInfo.materials.length; j++) {
					renderInfo.material = renderInfo.materials[j];
					this.precompileShader(renderInfo.materials[j], renderInfo, queue);
				}
			}
		} else {
			renderInfo.fill(renderList);
			for (var j = 0; j < renderInfo.materials.length; j++) {
				renderInfo.material = renderInfo.materials[j];
				this.precompileShader(renderInfo.materials[j], renderInfo, queue);
			}
		}

		return TaskScheduler.each(queue);
	};

	//! MF: This method appears to be unused, and it's way of using renderInfo.fill might be questionable.
	/**
	 * Creates buffers of the supplied renderList.
	 *
	 * @hidden
	 * @param {Object[]} renderList An array of "renderables".
	 */
	Renderer.prototype.preloadBuffers = function (renderList) {
		var renderInfo = new RenderInfo();

		if (Array.isArray(renderList)) {
			for (var i = 0; i < renderList.length; i++) {
				var renderable = renderList[i];
				if (renderable.isSkybox && this._overrideMaterials.length > 0) {
					continue;
				}
				renderInfo.fill(renderable);
				for (var j = 0; j < renderInfo.materials.length; j++) {
					renderInfo.material = renderInfo.materials[j];
					this.preloadBuffer(renderable, renderInfo.materials[j], renderInfo);
				}
			}
		} else {
			renderInfo.fill(renderList);
			for (var j = 0; j < renderInfo.materials.length; j++) {
				renderInfo.material = renderInfo.materials[j];
				this.preloadBuffer(renderList, renderInfo.materials[j], renderInfo);
			}
		}
	};

	/**
	 * Creates buffers of the supplied "renderables".
	 *
	 * @hidden
	 * @param {Object[]} renderables
	 * @param {Material} material
	 * @param {RenderInfo} renderInfo
	 */
	Renderer.prototype.preloadBuffer = function (renderables, material, renderInfo) {
		var meshData = renderInfo.meshData;
		if (meshData.vertexData === null || meshData.vertexData !== null && meshData.vertexData.data.byteLength === 0 || meshData.indexData !== null
			&& meshData.indexData.data.byteLength === 0) {
			return;
		}
		this.bindData(meshData.vertexData);
		if (meshData.getIndexBuffer() !== null) {
			this.bindData(meshData.getIndexData());
		}

		var materials = renderInfo.materials;
		var flatOrWire = null;
		var originalData = meshData;

		var count;
		if (this._overrideMaterials.length === 0) {
			count = materials.length;
		} else {
			count = this._overrideMaterials.length;
		}

		for (var i = 0; i < count; i++) {
			var material = null, orMaterial = null;

			if (i < materials.length) {
				material = materials[i];
			}
			if (i < this._overrideMaterials.length) {
				orMaterial = this._overrideMaterials[i];
			}

			if (material && orMaterial) {
				this._override(orMaterial, material, this._mergedMaterial);
				material = this._mergedMaterial;
			} else if (orMaterial) {
				material = orMaterial;
			}

			if (!material.shader) {
				if (!material.errorOnce) {
					console.warn('No shader set on material: ' + material.name);
					material.errorOnce = true;
				}
				continue;
			} else {
				material.errorOnce = false;
			}

			if (material.wireframe && flatOrWire !== 'wire') {
				if (!meshData.wireframeData) {
					meshData.wireframeData = meshData.buildWireframeData();
				}
				meshData = meshData.wireframeData;
				this.bindData(meshData.vertexData);
				flatOrWire = 'wire';
			} else if (material.flat && flatOrWire !== 'flat') {
				if (!meshData.flatMeshData) {
					meshData.flatMeshData = meshData.buildFlatMeshData();
				}
				meshData = meshData.flatMeshData;
				this.bindData(meshData.vertexData);
				flatOrWire = 'flat';
			} else if (!material.wireframe && !material.flat && flatOrWire !== null) {
				meshData = originalData;
				this.bindData(meshData.vertexData);
				flatOrWire = null;
			}
		}
	};

	var renderRenderInfo = new RenderInfo();

	var startEachShaderFrame = function (shader) {
		shader.startFrame();
	};

	/**
	 * Renders a "renderable" or a list of renderables. Handles all setup and updates of materials/shaders and states.
	 *
	 * @param {Entity[]} renderList A list of "renderables". Eg Entities with the right components or objects with mesh data, material and transform.
	 * @param {Camera} camera Main camera for rendering.
	 * @param {Light[]} lights Lights used in the rendering.
	 * @param {RenderTarget} [renderTarget=null] Optional RenderTarget to use as target for rendering, or null to render to the screen.
	 * @param {boolean|Object} [clear=false] true/false to clear or not clear all types, or an object in the form <code>{color: boolean, depth: boolean, stencil: boolean}</code>
	 * @param {Material[]} [overrideMaterials] Optional list of materials to override the renderList materials.
	 */
	Renderer.prototype.render = function (renderList, camera, lights, renderTarget, clear, overrideMaterials) {
		if (overrideMaterials) {
			this._overrideMaterials = (overrideMaterials instanceof Array) ? overrideMaterials : [overrideMaterials];
		} else {
			this._overrideMaterials = [];
		}
		if (!camera) {
			return;
		} else if (Renderer.mainCamera === null) {
			Renderer.mainCamera = camera;
		}

		this.setRenderTarget(renderTarget);

		if (clear === undefined || clear === null || clear === true) {
			this.clear();
		} else if (typeof clear === 'object') {
			this.clear(clear.color, clear.depth, clear.stencil);
		}

		this.rendererRecord.shaderCache.forEach(startEachShaderFrame);

		var renderInfo = renderRenderInfo;
		renderInfo.reset();
		renderInfo.camera = camera;
		renderInfo.mainCamera = Renderer.mainCamera;
		renderInfo.lights = lights;
		renderInfo.shadowHandler = this.shadowHandler;
		renderInfo.renderer = this;

		if (Array.isArray(renderList)) {
			this.renderQueue.sort(renderList, camera);

			for (var i = 0; i < renderList.length; i++) {
				var renderable = renderList[i];
				if (renderable.isSkybox && this._overrideMaterials.length > 0) {
					continue;
				}
				renderInfo.fill(renderable);
				this.renderMesh(renderInfo);
			}
		} else {
			renderInfo.fill(renderList);
			this.renderMesh(renderInfo);
		}

		// TODO: shouldnt we check for generateMipmaps setting on rendertarget?
<<<<<<< HEAD
		if (renderTarget && renderTarget.generateMipmaps && RendererUtils.isPowerOfTwo(renderTarget.width) && RendererUtils.isPowerOfTwo(renderTarget.height)) {
=======
		if (renderTarget && renderTarget.generateMipmaps && MathUtils.isPowerOfTwo(renderTarget.width) && MathUtils.isPowerOfTwo(renderTarget.height)) {
>>>>>>> f56fad17
			this.updateRenderTargetMipmap(renderTarget);
		}
	};

	/*
	REVIEW:
	+ it is not called from anywhere outside of the renderer and it probably is not of public interest so it should be private
	+ moreover it does not change `this` in any way nor does it need to belong to instances of Renderer - it can be only a helper function
	+ it could also use a description of what it's supposed to do
	 */
	/**
	 * Fills the store parameter with the combined properties of mat1 and mat2.
	 *
	 * @param {Material} mat1
	 * @param {Material} mat2
	 * @param {Material} store
	 */
	Renderer.prototype._override = function (mat1, mat2, store) {
		store.empty();
		var keys = Object.keys(store);
		for (var i = 0, l = keys.length; i < l; i++) {
			var key = keys[i];

			var storeVal = store[key];
			var mat1Val = mat1[key];
			var mat2Val = mat2[key];
			if (storeVal instanceof Object && key !== 'shader') {
				var matkeys = Object.keys(mat1Val);
				for (var j = 0, l2 = matkeys.length; j < l2; j++) {
					var prop = matkeys[j];
					storeVal[prop] = mat1Val[prop];
				}
				var matkeys = Object.keys(mat2Val);
				for (var j = 0, l2 = matkeys.length; j < l2; j++) {
					var prop = matkeys[j];
					if (storeVal[prop] === undefined) {
						storeVal[prop] = mat2Val[prop];
					}
				}
			} else {
				if (mat1Val !== undefined) {
					store[key] = mat1Val;
				} else {
					store[key] = mat2Val;
				}
			}
		}
	};

	/**
	 * Renders a mesh from a RenderInfo.
	 *
	 * @param {RenderInfo} renderInfo
	 */
	Renderer.prototype.renderMesh = function (renderInfo) {
		var meshData = renderInfo.meshData;
		if (!meshData || meshData.vertexData === null || meshData.vertexData !== null && meshData.vertexData.data.byteLength === 0 || meshData.indexData !== null
			&& meshData.indexData.data.byteLength === 0) {
			return;
		}

		this.bindData(meshData.vertexData);

		if (meshData._attributeDataNeedsRefresh) {
			meshData._dirtyAttributeNames.forEach(function (name) {
				this.updateAttributeData(meshData.dataViews[name], meshData.attributeMap[name].offset);
			}, this);

			meshData._attributeDataNeedsRefresh = false;
			meshData._dirtyAttributeNames.clear();
		}

		var materials = renderInfo.materials;

		/*if (this.overrideMaterial !== null) {
			materials = this.overrideMaterial instanceof Array ? this.overrideMaterial : [this.overrideMaterial];
		}*/

		var flatOrWire = null;
		var originalData = meshData;

		// number of materials to render - own materials or overriding materials
		var count = 0;
		if (this._overrideMaterials.length === 0) {
			count = materials.length;
		} else {
			count = this._overrideMaterials.length;
		}

		for (var i = 0; i < count; i++) {
			this.renderMeshMaterial(i, materials, flatOrWire, originalData, renderInfo);
		}
	};

	/**
	 * Call the shader processors of the given material and update material cache.
	 *
	 * @param {Material} material
	 * @param {RenderInfo} renderInfo
	 */
	Renderer.prototype.callShaderProcessors = function (material, renderInfo) {
		// Check for caching of shader that use defines
		material.shader.updateProcessors(renderInfo);
		this.findOrCacheMaterialShader(material, renderInfo);
	};

	/**
	 * Render a material with the given parameters.
	 *
	 * @param {number} materialIndex
	 * @param {Material[]} materials
	 * @param {boolean} flatOrWire
	 * @param {MeshData} originalData
	 * @param {RenderInfo} renderInfo
	 */
	Renderer.prototype.renderMeshMaterial = function (materialIndex, materials, flatOrWire, originalData, renderInfo) {
		var material = null, orMaterial = null;

		if (materialIndex < materials.length) {
			material = materials[materialIndex];
		}
		if (materialIndex < this._overrideMaterials.length) {
			orMaterial = this._overrideMaterials[materialIndex];
		}

		material = this.configureRenderInfo(renderInfo, materialIndex, material, orMaterial, originalData, flatOrWire);
		var meshData = renderInfo.meshData;

		this.callShaderProcessors(material, renderInfo);

		material.shader.apply(renderInfo, this);

		this.updateDepthTest(material);
		this.updateCulling(material);
		this.updateBlending(material);
		this.updateOffset(material);
		this.updateTextures(material);

		this.updateLineAndPointSettings(material);

		this._checkDualTransparency(material, meshData);

		this.updateCulling(material);
		this._drawBuffers(meshData);

		this.info.calls++;
		this.info.vertices += meshData.vertexCount;
		this.info.indices += meshData.indexCount;
	};

	/**
	 * Draw the buffers of a MeshData using the specified index-mode.
	 *
	 * @param {MeshData} meshData
	 */
	Renderer.prototype._drawBuffers = function (meshData) {
		if (meshData.getIndexBuffer() !== null) {
			this.bindData(meshData.getIndexData());
			if (meshData.getIndexLengths() !== null) {
				this.drawElementsVBO(meshData.getIndexBuffer(), meshData.getIndexModes(), meshData.getIndexLengths());
			} else {
				this.drawElementsVBO(meshData.getIndexBuffer(), meshData.getIndexModes(), [meshData.getIndexBuffer().length]);
			}
		} else {
			if (meshData.getIndexLengths() !== null) {
				this.drawArraysVBO(meshData.getIndexModes(), meshData.getIndexLengths());
			} else {
				this.drawArraysVBO(meshData.getIndexModes(), [meshData.vertexCount]);
			}
		}
	};

	/**
	 * Decides which MeshData and Material to set on the renderInfo parameter object, also returns the specified material.
	 *
	 * @param {RenderInfo} renderInfo
	 * @param {number} materialIndex
	 * @param {Material} material
	 * @param {Material} orMaterial
	 * @param {MeshData} originalData
	 * @param {string} flatOrWire Can be one of 'flat' or 'wire'
	 * @returns {Material}
	 */
	Renderer.prototype.configureRenderInfo = function (renderInfo, materialIndex, material, orMaterial, originalData, flatOrWire) {
		var meshData = renderInfo.meshData;
		if (materialIndex < this._overrideMaterials.length) {
			orMaterial = this._overrideMaterials[materialIndex];
		}

		if (material && orMaterial && orMaterial.fullOverride !== true) {
			this._override(orMaterial, material, this._mergedMaterial);
			material = this._mergedMaterial;
		} else if (orMaterial) {
			material = orMaterial;
		}

		if (!material.shader) {
			if (!material.errorOnce) {
				console.warn('No shader set on material: ' + material.name);
				material.errorOnce = true;
			}
			return;
		} else {
			material.errorOnce = false;
		}

		if (material.wireframe && flatOrWire !== 'wire') {
			if (!meshData.wireframeData) {
				meshData.wireframeData = meshData.buildWireframeData();
			}
			meshData = meshData.wireframeData;
			this.bindData(meshData.vertexData);
			flatOrWire = 'wire';
		} else if (material.flat && flatOrWire !== 'flat') {
			if (!meshData.flatMeshData) {
				meshData.flatMeshData = meshData.buildFlatMeshData();
			}
			meshData = meshData.flatMeshData;
			this.bindData(meshData.vertexData);
			flatOrWire = 'flat';
		} else if (!material.wireframe && !material.flat && flatOrWire !== null) {
			meshData = originalData;
			this.bindData(meshData.vertexData);
			flatOrWire = null;
		}


		renderInfo.material = material;
		renderInfo.meshData = meshData;
		return material;
	};

	/**
	 * Finds shader of the material in the cache, or add it to the cache if not added yet. Then update the uniforms to the cached shader.
	 *
	 * @param {Material} material
	 * @param {RenderInfo} renderInfo
	 */
	Renderer.prototype.findOrCacheMaterialShader = function (material, renderInfo) {
		// check defines. if no hit in cache -> add to cache. if hit in cache,
		// replace with cache version and copy over uniforms.
		var shader = material.shader;
		var defineKey = shader.getDefineKey(this._definesIndices);
		shader.endFrame();

		var shaderCache = this.rendererRecord.shaderCache;
		var cachedShader = shaderCache.get(defineKey);

		if (cachedShader) {
			if (cachedShader !== material.shader) {
				var uniforms = material.shader.uniforms;
				var keys = Object.keys(uniforms);
				for (var i = 0, l = keys.length; i < l; i++) {
					var key = keys[i];
					var origUniform = cachedShader.uniforms[key] = uniforms[key];
					if (origUniform instanceof Array) {
						cachedShader.uniforms[key] = origUniform.slice(0);
					}
				}
			}
			material.shader = cachedShader;
		} else {
			if (shader.builder) {
				shader.builder(shader, renderInfo);
			}
			shader = shader.clone();
			shaderCache.set(defineKey, shader);
			material.shader = shader;
		}
	};

	/**
	 * Checks a material for dualTransparency and if enabled, draws the MeshData buffers again with inverse cullFace.
	 *
	 * @param {Material} material
	 * @param {MeshData} meshData
	 */
	Renderer.prototype._checkDualTransparency = function (material, meshData) {
		if (material.dualTransparency) {
			var savedCullFace = material.cullState.cullFace;
			var newCullFace = savedCullFace === 'Front' ? 'Back' : 'Front';
			material.cullState.cullFace = newCullFace;

			this.updateCulling(material);
			this._drawBuffers(meshData);

			material.cullState.cullFace = savedCullFace;
		}
	};

	/**
	 * Read pixels from current framebuffer to a typed array (ArrayBufferView).
	 *
	 * @param {number} x x offset of rectangle to read from.
	 * @param {number} y y offset of rectangle to read from.
	 * @param {number} width width of rectangle to read from.
	 * @param {number} height height of rectangle to read from.
	 * @param {ArrayBufferView} store ArrayBufferView to store data in (Uint8Array).
	 */
	Renderer.prototype.readPixels = function (x, y, width, height, store) {
		store = store || new Uint8Array(width * height * 4);
		this.context.readPixels(x, y, width, height, WebGLRenderingContext.RGBA, WebGLRenderingContext.UNSIGNED_BYTE, store);
		return store;
	};

	/**
	 * Read pixels from a texture to a typed array (ArrayBufferView).
	 *
	 * @param {Texture} texture texture to read pixels from.
	 * @param {number} x x offset of rectangle to read from.
	 * @param {number} y y offset of rectangle to read from.
	 * @param {number} width width of rectangle to read from.
	 * @param {number} height height of rectangle to read from.
	 * @param {ArrayBufferView} store ArrayBufferView to store data in (Uint8Array).
	 */
	Renderer.prototype.readTexturePixels = function (texture, x, y, width, height, store) {
		store = store || new Uint8Array(width * height * 4);
		var glFrameBuffer = this.context.createFramebuffer();
		this.context.bindFramebuffer(WebGLRenderingContext.FRAMEBUFFER, glFrameBuffer);
		this.context.framebufferTexture2D(WebGLRenderingContext.FRAMEBUFFER, WebGLRenderingContext.COLOR_ATTACHMENT0,
			WebGLRenderingContext.TEXTURE_2D, texture.glTexture, 0);
		if (this.context.checkFramebufferStatus(WebGLRenderingContext.FRAMEBUFFER) === WebGLRenderingContext.FRAMEBUFFER_COMPLETE) {
			this.context.readPixels(x, y, width, height, WebGLRenderingContext.RGBA, WebGLRenderingContext.UNSIGNED_BYTE, store);
		}
		return store;
	};

	/**
	 * Draws a vertex buffer object (VBO) using drawElements.
	 *
	 * @param {BufferData} indices The index-buffer.
	 * @param {string[]} indexModes Array of index-modes.
	 * @param {number[]} indexLengths Array of index-counts per index-mode.
	 */
	Renderer.prototype.drawElementsVBO = function (indices, indexModes, indexLengths) {
		var offset = 0;
		var indexModeCounter = 0;
		var type = indices.type = indices.type || RendererUtils.getGLArrayType(indices);
		var byteSize = RendererUtils.getGLByteSize(indices);

		for (var i = 0; i < indexLengths.length; i++) {
			var count = indexLengths[i];
			var glIndexMode = RendererUtils.getGLIndexMode(indexModes[indexModeCounter]);

			this.context.drawElements(glIndexMode, count, type, offset * byteSize);

			offset += count;

			if (indexModeCounter < indexModes.length - 1) {
				indexModeCounter++;
			}
		}
	};

	/**
	 * Draws a vertex buffer object (VBO) using drawArrays.
	 *
	 * @param {string[]} indexModes Array of index-modes.
	 * @param {number[]} indexLengths Array of index-counts per index-mode.
	 */
	Renderer.prototype.drawArraysVBO = function (indexModes, indexLengths) {
		var offset = 0;
		var indexModeCounter = 0;

		for (var i = 0; i < indexLengths.length; i++) {
			var count = indexLengths[i];
			var glIndexMode = RendererUtils.getGLIndexMode(indexModes[indexModeCounter]);

			this.context.drawArrays(glIndexMode, offset, count);

			offset += count;

			if (indexModeCounter < indexModes.length - 1) {
				indexModeCounter++;
			}
		}
	};

	/**
	 * Render entities to be used with the Renderer.pick.
	 *
	 * @param {Entity[]} renderList A list of "renderables". Eg Entities with the right components or objects with mesh data, material and transform.
	 * @param {Camera} camera Main camera for rendering to pick.
	 * @param {boolean|Object} [clear=false] true/false to clear or not clear all types, or an object in the form <code>{color:true/false, depth:true/false, stencil:true/false}</code>
	 * @param {boolean} skipUpdateBuffer
	 * @param {boolean} doScissor
	 * @param {number} clientX scissor position X.
	 * @param {number} clientY scissor position Y.
	 * @param {Material} customPickingMaterial Custom picking material.
	 * @param {boolean} skipOverride
	 */
	Renderer.prototype.renderToPick = function (renderList, camera, clear, skipUpdateBuffer, doScissor, clientX, clientY, customPickingMaterial, skipOverride) {
		if (this.viewportWidth * this.viewportHeight === 0) {
			return;
		}
		var pickingResolutionDivider = 4;
		if (this.hardwarePicking === null) {
			var pickingMaterial = Material.createEmptyMaterial(ShaderLib.pickingShader, 'pickingMaterial');
			pickingMaterial.blendState = {
				blending: 'NoBlending',
				blendEquation: 'AddEquation',
				blendSrc: 'SrcAlphaFactor',
				blendDst: 'OneMinusSrcAlphaFactor'
			};
			pickingMaterial.wireframe = false;

			this.hardwarePicking = {
				pickingTarget: new RenderTarget(this.viewportWidth / pickingResolutionDivider, this.viewportHeight / pickingResolutionDivider, {
					minFilter: 'NearestNeighborNoMipMaps',
					magFilter: 'NearestNeighbor'
				}),
				pickingMaterial: pickingMaterial,
				pickingBuffer: new Uint8Array(4),
				clearColorStore: new Vector4()
			};
			skipUpdateBuffer = false;
		} else if (this.hardwarePicking.pickingTarget === null) {
			this.hardwarePicking.pickingTarget = new RenderTarget(this.viewportWidth / pickingResolutionDivider, this.viewportHeight / pickingResolutionDivider, {
					minFilter: 'NearestNeighborNoMipMaps',
					magFilter: 'NearestNeighbor'
				});
			skipUpdateBuffer = false;
		}

		if (!skipUpdateBuffer) {
			this.hardwarePicking.clearColorStore.set(this.clearColor);
			if (doScissor && clientX !== undefined && clientY !== undefined) {
				var devicePixelRatio = this._useDevicePixelRatio && window.devicePixelRatio ? window.devicePixelRatio / this.svg.currentScale : 1;

				var x = Math.floor((clientX * devicePixelRatio - this.viewportX) / pickingResolutionDivider);
				var y = Math.floor((this.viewportHeight - (clientY * devicePixelRatio - this.viewportY)) / pickingResolutionDivider);
				this.context.enable(WebGLRenderingContext.SCISSOR_TEST);
				this.context.scissor(x, y, 1, 1);
			}

			var pickList = [];
			for (var i = 0, l = renderList.length; i < l; i++) {
				var entity = renderList[i];
				if (!entity.meshRendererComponent || entity.meshRendererComponent.isPickable) {
					pickList.push(entity);
				}
			}

			if (skipOverride) {
				this.render(pickList, camera, [], this.hardwarePicking.pickingTarget, clear);
			} else {
				this.render(pickList, camera, [], this.hardwarePicking.pickingTarget, clear, customPickingMaterial || this.hardwarePicking.pickingMaterial);
			}

			if (doScissor) {
				this.context.disable(WebGLRenderingContext.SCISSOR_TEST);
			}
		} else {
			this.setRenderTarget(this.hardwarePicking.pickingTarget);
		}
	};

	/**
	 * Determine what entity ID is at a specific pixel of the camera.
	 *
	 * @param {number} clientX pixel position X to pick at.
	 * @param {number} clientY pixel position Y to pick at.
	 * @param {Object} pickingStore An object with variables 'id' and 'depth' to be populated by the function.
	 * @param {Camera} camera Same camera that was used with Renderer.renderToPick.
	 */
	Renderer.prototype.pick = function (clientX, clientY, pickingStore, camera) {
		if (this.viewportWidth * this.viewportHeight === 0) {
			pickingStore.id = -1;
			pickingStore.depth = 0;
			return;
		}
		var devicePixelRatio = this._useDevicePixelRatio && window.devicePixelRatio ? window.devicePixelRatio / this.svg.currentScale : 1;

		var pickingResolutionDivider = 4;
		var x = Math.floor((clientX * devicePixelRatio - this.viewportX) / pickingResolutionDivider);
		var y = Math.floor((this.viewportHeight - (clientY * devicePixelRatio - this.viewportY)) / pickingResolutionDivider);

		this.readPixels(x, y, 1, 1, this.hardwarePicking.pickingBuffer);

		var id = this.hardwarePicking.pickingBuffer[0] * 255.0 + this.hardwarePicking.pickingBuffer[1] - 1;
		var depth = (this.hardwarePicking.pickingBuffer[2] / 255.0 + (this.hardwarePicking.pickingBuffer[3] / (255.0 * 255.0))) * camera.far;
		pickingStore.id = id;
		pickingStore.depth = depth;
	};

	/**
	 * Update the webgl contexts line and point settings.
	 *
	 * @param {Material} material
	 */
	Renderer.prototype.updateLineAndPointSettings = function (material) {
		var record = this.rendererRecord.lineRecord;
		var lineWidth = material.lineWidth || 1;

		if (record.lineWidth !== lineWidth) {
			this.context.lineWidth(lineWidth);
			record.lineWidth = lineWidth;
		}
	};

	/**
	 * Update the webgl contexts depth test settings.
	 *
	 * @param {Material} material
	 */
	Renderer.prototype.updateDepthTest = function (material) {
		var record = this.rendererRecord.depthRecord;
		var depthState = material.depthState;

		if (record.enabled !== depthState.enabled) {
			if (depthState.enabled) {
				this.context.enable(WebGLRenderingContext.DEPTH_TEST);
			} else {
				this.context.disable(WebGLRenderingContext.DEPTH_TEST);
			}
			record.enabled = depthState.enabled;
		}
		if (record.write !== depthState.write) {
			if (depthState.write) {
				this.context.depthMask(true);
			} else {
				this.context.depthMask(false);
			}
			record.write = depthState.write;
		}
		// this.context.depthFunc(WebGLRenderingContext.LEQUAL);
	};

	/**
	 * Update the webgl contexts culling settings.
	 *
	 * @param {Material} material
	 */
	Renderer.prototype.updateCulling = function (material) {
		var record = this.rendererRecord.cullRecord;
		var cullFace = material.cullState.cullFace;
		var frontFace = material.cullState.frontFace;
		var enabled = material.cullState.enabled;

		if (record.enabled !== enabled) {
			if (enabled) {
				this.context.enable(WebGLRenderingContext.CULL_FACE);
			} else {
				this.context.disable(WebGLRenderingContext.CULL_FACE);
			}
			record.enabled = enabled;
		}

		if (record.cullFace !== cullFace) {
			var glCullFace = cullFace === 'Front' ? WebGLRenderingContext.FRONT : cullFace === 'Back' ? WebGLRenderingContext.BACK
				: WebGLRenderingContext.FRONT_AND_BACK;
			this.context.cullFace(glCullFace);
			record.cullFace = cullFace;
		}

		if (record.frontFace !== frontFace) {
			switch (frontFace) {
				case 'CCW':
					this.context.frontFace(WebGLRenderingContext.CCW);
					break;
				case 'CW':
					this.context.frontFace(WebGLRenderingContext.CW);
					break;
			}
			record.frontFace = frontFace;
		}
	};

	/**
	 * Update the webgl contexts settings concerning textures.
	 * updates the material textures if necessary.
	 *
	 * @param {Material} material
	 */
	Renderer.prototype.updateTextures = function (material) {
		var context = this.context;
		var textureSlots = material.shader.textureSlots;

		for (var i = 0; i < textureSlots.length; i++) {
			var textureSlot = textureSlots[i];
			var texture = material.getTexture(textureSlot.mapping);

			if (texture === undefined) {
				continue;
			}

			var textureList = texture;
			if (texture instanceof Array === false) {
				textureList = [texture];
			}

			for (var j = 0; j < textureList.length; j++) {
				texture = textureList[j];

				var texIndex = textureSlot.index instanceof Array ? textureSlot.index[j] : textureSlot.index;

				if (texture === null ||
					texture instanceof RenderTarget === false && (texture.image === undefined ||
						texture.checkDataReady() === false)) {
					if (textureSlot.format === 'sampler2D') {
						texture = TextureCreator.DEFAULT_TEXTURE_2D;
					} else if (textureSlot.format === 'samplerCube') {
						texture = TextureCreator.DEFAULT_TEXTURE_CUBE;
					}
				}

				var unitrecord = this.rendererRecord.textureRecord[texIndex];
				if (unitrecord === undefined) {
					unitrecord = this.rendererRecord.textureRecord[texIndex] = {};
				}

				if (texture.glTexture === null) {
					texture.glTexture = context.createTexture();
					this.updateTexture(context, texture, texIndex, unitrecord);
					texture.needsUpdate = false;
				} else if (texture instanceof RenderTarget === false && texture.checkNeedsUpdate()) {
					this.updateTexture(context, texture, texIndex, unitrecord);
					texture.needsUpdate = false;
				} else {
					this.bindTexture(context, texture, texIndex, unitrecord);
				}

				var imageObject = texture.image !== undefined ? texture.image : texture;
<<<<<<< HEAD
				var isTexturePowerOfTwo = RendererUtils.isPowerOfTwo(imageObject.width) && RendererUtils.isPowerOfTwo(imageObject.height);
=======
				var isTexturePowerOfTwo = MathUtils.isPowerOfTwo(imageObject.width) && MathUtils.isPowerOfTwo(imageObject.height);
>>>>>>> f56fad17
				this.updateTextureParameters(texture, isTexturePowerOfTwo);
			}
		}
	};

	/**
	 * Update the webgl contexts settings of a single texture, such as filtering and wrapping.
	 *
	 * @param {Texture} texture
	 * @param {boolean} isImagePowerOfTwo
	 */
	Renderer.prototype.updateTextureParameters = function (texture, isImagePowerOfTwo) {
		var context = this.context;

		var texrecord = texture.textureRecord;

		var glType = RendererUtils.getGLType(texture.variant);
		if (texrecord.magFilter !== texture.magFilter) {
			context.texParameteri(glType, WebGLRenderingContext.TEXTURE_MAG_FILTER, RendererUtils.getGLMagFilter(texture.magFilter));
			texrecord.magFilter = texture.magFilter;
		}
		var minFilter = isImagePowerOfTwo ? texture.minFilter : RendererUtils.getFilterFallback(texture.minFilter);
		if (texrecord.minFilter !== minFilter) {
			context.texParameteri(glType, WebGLRenderingContext.TEXTURE_MIN_FILTER, RendererUtils.getGLMinFilter(minFilter));
			texrecord.minFilter = minFilter;
		}

		var wrapS = isImagePowerOfTwo ? texture.wrapS : 'EdgeClamp';
		if (texrecord.wrapS !== wrapS) {
			var glwrapS = RendererUtils.getGLWrap(wrapS, context);
			context.texParameteri(glType, WebGLRenderingContext.TEXTURE_WRAP_S, glwrapS);
			texrecord.wrapS = wrapS;
		}
		var wrapT = isImagePowerOfTwo ? texture.wrapT : 'EdgeClamp';
		if (texrecord.wrapT !== wrapT) {
			var glwrapT = RendererUtils.getGLWrap(wrapT, context);
			context.texParameteri(glType, WebGLRenderingContext.TEXTURE_WRAP_T, glwrapT);
			texrecord.wrapT = wrapT;
		}

		if (Capabilities.TextureFilterAnisotropic && texture.type !== 'Float') {
			var anisotropy = texture.anisotropy;
			if (texrecord.anisotropy !== anisotropy) {
				context.texParameterf(glType, Capabilities.TextureFilterAnisotropic.TEXTURE_MAX_ANISOTROPY_EXT, Math.min(anisotropy, Capabilities.maxAnisotropy));
				texrecord.anisotropy = anisotropy;
			}
		}
	};

	/**
	 * Binds a texture to webgl.
	 *
	 * @param {WebGLRenderingContext} context
	 * @param {Texture} texture
	 * @param {number} unit The index for the textureRecord.
	 * @param {Object} record
	 */
	Renderer.prototype.bindTexture = function (context, texture, unit, record) {
		if (record.boundTexture === undefined || texture.glTexture !== undefined && record.boundTexture !== texture.glTexture) {
			context.activeTexture(WebGLRenderingContext.TEXTURE0 + unit);
			context.bindTexture(RendererUtils.getGLType(texture.variant), texture.glTexture);
			record.boundTexture = texture.glTexture;
		}
	};

	/**
	 * Unbinds a texture from webgl.
	 *
	 * @param {WebGLRenderingContext} context
	 * @param {Texture} texture
	 * @param {number} unit The index for the textureRecord.
	 * @param {Object} record
	 */
	Renderer.prototype.unbindTexture = function (context, texture, unit, record) {
		context.activeTexture(WebGLRenderingContext.TEXTURE0 + unit);
		context.bindTexture(RendererUtils.getGLType(texture.variant), null);
		record.boundTexture = undefined;
	};

	/**
	 * Loads a compressed texture into webgl and optionally generates mipmaps.
	 *
	 * @param {WebGLRenderingContext} context
	 * @param {number} target For example WebGLRenderingContext.TEXTURE_2D.
	 * @param {Texture} texture
	 * @param {Uint8Array|ArrayBufferView} imageData The image data object.
	 */
	Renderer.prototype.loadCompressedTexture = function (context, target, texture, imageData) {
		var mipSizes = texture.image.mipmapSizes;
		var dataOffset = 0, dataLength = 0;
		var width = texture.image.width, height = texture.image.height;
		var ddsExt = Capabilities.CompressedTextureS3TC;
		var internalFormat = ddsExt.COMPRESSED_RGBA_S3TC_DXT5_EXT;
		if (texture.format === 'PrecompressedDXT1') {
			internalFormat = ddsExt.COMPRESSED_RGB_S3TC_DXT1_EXT;
		} else if (texture.format === 'PrecompressedDXT1A') {
			internalFormat = ddsExt.COMPRESSED_RGBA_S3TC_DXT1_EXT;
		} else if (texture.format === 'PrecompressedDXT3') {
			internalFormat = ddsExt.COMPRESSED_RGBA_S3TC_DXT3_EXT;
		} else if (texture.format === 'PrecompressedDXT5') {
			internalFormat = ddsExt.COMPRESSED_RGBA_S3TC_DXT5_EXT;
		} else {
			throw new Error('Unhandled compression format: ' + imageData.getDataFormat().name());
		}

		if (typeof mipSizes === 'undefined' || mipSizes === null) {
			if (imageData instanceof Uint8Array) {
				context.compressedTexImage2D(target, 0, internalFormat, width, height, 0, imageData);
			} else {
				context.compressedTexImage2D(target, 0, internalFormat, width, height, 0, new Uint8Array(imageData.buffer, imageData.byteOffset,
					imageData.byteLength));
			}
		} else {
			texture.generateMipmaps = false;
			if (imageData instanceof Array) {
				for (var i = 0; i < imageData.length; i++) {
					context.compressedTexImage2D(target, i, internalFormat, width, height, 0, imageData[i]);
					//! SH: REVIEW: this operation is being done many times, not very DRY; also Math.floor is practically as fast as ~~, does the same thing, and is more readable. http://jsperf.com/jsfvsbitnot/15
					width = ~~(width / 2) > 1 ? ~~(width / 2) : 1;
					height = ~~(height / 2) > 1 ? ~~(height / 2) : 1;
				}
			} else {
				for (var i = 0; i < mipSizes.length; i++) {
					dataLength = mipSizes[i];
					context.compressedTexImage2D(target, i, internalFormat, width, height, 0, new Uint8Array(imageData.buffer, imageData.byteOffset
						+ dataOffset, dataLength));
					width = ~~(width / 2) > 1 ? ~~(width / 2) : 1;
					height = ~~(height / 2) > 1 ? ~~(height / 2) : 1;
					dataOffset += dataLength;
				}
			}

			var expectedMipmaps = 1 + Math.ceil(Math.log(Math.max(texture.image.height, texture.image.width)) / Math.log(2));
			var size = mipSizes[mipSizes.length - 1];
			if (mipSizes.length < expectedMipmaps) {
				for (var i = mipSizes.length; i < expectedMipmaps; i++) {
					size = ~~((width + 3) / 4) * ~~((height + 3) / 4) * texture.image.bpp * 2;
					context.compressedTexImage2D(target, i, internalFormat, width, height, 0, new Uint8Array(size));
					width = ~~(width / 2) > 1 ? ~~(width / 2) : 1;
					height = ~~(height / 2) > 1 ? ~~(height / 2) : 1;
				}
			}
		}
	};

	/**
	 * Updates a texture in webgl with the Texture objects settings.
	 *
	 * @param {WebGLRenderingContext} context
	 * @param {Texture} texture
	 * @param {number} unit
	 * @param {Object} record
	 */
	Renderer.prototype.updateTexture = function (context, texture, unit, record) {
		// this.bindTexture(context, texture, unit, record);
		context.activeTexture(WebGLRenderingContext.TEXTURE0 + unit);
		context.bindTexture(RendererUtils.getGLType(texture.variant), texture.glTexture);
		record.boundTexture = texture.glTexture;

		// set alignment to support images with width % 4 !== 0, as
		// images are not aligned
		context.pixelStorei(WebGLRenderingContext.UNPACK_ALIGNMENT, texture.unpackAlignment);

		// Using premultiplied alpha
		context.pixelStorei(WebGLRenderingContext.UNPACK_PREMULTIPLY_ALPHA_WEBGL, texture.premultiplyAlpha);

		// set if we want to flip on Y
		context.pixelStorei(WebGLRenderingContext.UNPACK_FLIP_Y_WEBGL, texture.flipY);

		// TODO: Check for the restrictions of using npot textures
		// see: http://www.khronos.org/webgl/wiki/WebGL_and_OpenGL_Differences#Non-Power_of_Two_Texture_Support
		// TODO: Add "usesMipmaps" to check if minfilter has mipmap mode

		var image = texture.image;
		if (texture.variant === '2D') {
			if (!image) {
				context.texImage2D(WebGLRenderingContext.TEXTURE_2D, 0, RendererUtils.getGLInternalFormat(texture.format), texture.width, texture.height, 0,
					RendererUtils.getGLInternalFormat(texture.format), RendererUtils.getGLPixelDataType(texture.type), null);
			} else {
				if (!image.isCompressed && (texture.generateMipmaps || image.width > this.maxTextureSize || image.height > this.maxTextureSize)) {
					this.checkRescale(texture, image, image.width, image.height, this.maxTextureSize);
					image = texture.image;
				}

				if (image.isData === true) {
					if (image.isCompressed) {
						this.loadCompressedTexture(context, WebGLRenderingContext.TEXTURE_2D, texture, image.data);
					} else {
						context.texImage2D(WebGLRenderingContext.TEXTURE_2D, 0, RendererUtils.getGLInternalFormat(texture.format), image.width,
							image.height, texture.hasBorder ? 1 : 0, RendererUtils.getGLInternalFormat(texture.format), RendererUtils.getGLPixelDataType(texture.type), image.data);
					}
				} else {
					context.texImage2D(WebGLRenderingContext.TEXTURE_2D, 0, RendererUtils.getGLInternalFormat(texture.format), RendererUtils.getGLInternalFormat(texture.format), RendererUtils.getGLPixelDataType(texture.type), image);
				}

				if (texture.generateMipmaps && !image.isCompressed) {
					context.generateMipmap(WebGLRenderingContext.TEXTURE_2D);
				}
			}
		} else if (texture.variant === 'CUBE') {
			if (image && !image.isData && (texture.generateMipmaps || image.width > this.maxCubemapSize || image.height > this.maxCubemapSize)) {
				for (var i = 0; i < Texture.CUBE_FACES.length; i++) {
					if (image.data[i] && !image.data[i].buffer ) {
						RendererUtils.scaleImage(texture, image.data[i], image.width, image.height, this.maxCubemapSize, i);
					} else {
						RendererUtils.getBlankImage(texture, [0.3, 0.3, 0.3, 0], image.width, image.height, this.maxCubemapSize, i);
					}
				}
<<<<<<< HEAD
				texture.image.width = Math.min(this.maxCubemapSize, RendererUtils.nearestPowerOfTwo(texture.image.width));
				texture.image.height = Math.min(this.maxCubemapSize, RendererUtils.nearestPowerOfTwo(texture.image.height));
=======
				texture.image.width = Math.min(this.maxCubemapSize, MathUtils.nearestPowerOfTwo(texture.image.width));
				texture.image.height = Math.min(this.maxCubemapSize, MathUtils.nearestPowerOfTwo(texture.image.height));
>>>>>>> f56fad17
				image = texture.image;
			}

			for (var faceIndex = 0; faceIndex < Texture.CUBE_FACES.length; faceIndex++) {
				var face = Texture.CUBE_FACES[faceIndex];

				if (!image) {
					context.texImage2D(RendererUtils.getGLCubeMapFace(face), 0, RendererUtils.getGLInternalFormat(texture.format), texture.width, texture.height, 0,
						RendererUtils.getGLInternalFormat(texture.format), RendererUtils.getGLPixelDataType(texture.type), null);
				} else {
					if (image.isData === true) {
						if (image.isCompressed) {
							this.loadCompressedTexture(context, RendererUtils.getGLCubeMapFace(face), texture, image.data[faceIndex]);
						} else {
							context.texImage2D(RendererUtils.getGLCubeMapFace(face), 0, RendererUtils.getGLInternalFormat(texture.format), image.width,
								image.height, texture.hasBorder ? 1 : 0, RendererUtils.getGLInternalFormat(texture.format), RendererUtils.getGLPixelDataType(texture.type), image.data[faceIndex]);
						}
					} else {
						context.texImage2D(RendererUtils.getGLCubeMapFace(face), 0, RendererUtils.getGLInternalFormat(texture.format), RendererUtils.getGLInternalFormat(texture.format), RendererUtils.getGLPixelDataType(texture.type), image.data[faceIndex]);
					}
				}
			}

			if (image && texture.generateMipmaps && !image.isCompressed) {
				context.generateMipmap(WebGLRenderingContext.TEXTURE_CUBE_MAP);
			}
		}
	};

	/**
	 * Updates a texture in webgl with the Texture objects settings.
	 *
	 * @param {Texture} texture
	 * @param {Image} image Can be an Image, TypedArray or an array of Images (for cubemaps).
	 * @param {number} width The new image width.
	 * @param {number} height The new image height.
	 * @param {number} maxSize
	 * @param {number} index
	 */
	Renderer.prototype.checkRescale = function (texture, image, width, height, maxSize, index) {
		RendererUtils.scaleImage(texture, image, width, height, maxSize, index);
	};

	/**
	 * Update the blend settings on the webgl context.
	 *
	 * @param {Material} material
	 */
	Renderer.prototype.updateBlending = function (material) {
		var blendRecord = this.rendererRecord.blendRecord;
		var context = this.context;

		var blending = material.blendState.blending;
		if (blending !== blendRecord.blending) {
			if (blending === 'NoBlending') {
				context.disable(WebGLRenderingContext.BLEND);
			} else if (blending === 'AdditiveBlending') {
				context.enable(WebGLRenderingContext.BLEND);
				context.blendEquation(WebGLRenderingContext.FUNC_ADD);
				context.blendFunc(WebGLRenderingContext.SRC_ALPHA, WebGLRenderingContext.ONE);
			} else if (blending === 'SubtractiveBlending') {
				// TODO: Find blendFuncSeparate() combination
				context.enable(WebGLRenderingContext.BLEND);
				context.blendEquation(WebGLRenderingContext.FUNC_REVERSE_SUBTRACT);
				context.blendFunc(WebGLRenderingContext.SRC_ALPHA, WebGLRenderingContext.ONE);
			} else if (blending === 'MultiplyBlending') {
				// TODO: Find blendFuncSeparate() combination
				context.enable(WebGLRenderingContext.BLEND);
				context.blendEquation(WebGLRenderingContext.FUNC_ADD);
				context.blendFunc(WebGLRenderingContext.DST_COLOR, WebGLRenderingContext.ONE_MINUS_SRC_ALPHA);
			} else if (blending === 'AlphaBlending') {
				context.enable(WebGLRenderingContext.BLEND);
				context.blendEquation(WebGLRenderingContext.FUNC_ADD);
				context.blendFunc(WebGLRenderingContext.SRC_ALPHA, WebGLRenderingContext.ONE_MINUS_SRC_ALPHA);
			} else if (blending === 'TransparencyBlending') {
				context.enable(WebGLRenderingContext.BLEND);
				context.blendEquationSeparate(
					WebGLRenderingContext.FUNC_ADD,
					WebGLRenderingContext.FUNC_ADD
				);
				context.blendFuncSeparate(
					WebGLRenderingContext.SRC_ALPHA,
					WebGLRenderingContext.ONE_MINUS_SRC_ALPHA,
					WebGLRenderingContext.ONE,
					WebGLRenderingContext.ONE_MINUS_SRC_ALPHA
				);
			} else if (blending === 'CustomBlending') {
				context.enable(WebGLRenderingContext.BLEND);
			} else if (blending === 'SeparateBlending') {
				context.enable(WebGLRenderingContext.BLEND);
				context.blendEquationSeparate(
						RendererUtils.getGLBlendParam(material.blendState.blendEquationColor),
						RendererUtils.getGLBlendParam(material.blendState.blendEquationAlpha));
				context.blendFuncSeparate(
					RendererUtils.getGLBlendParam(material.blendState.blendSrcColor),
					RendererUtils.getGLBlendParam(material.blendState.blendDstColor),
					RendererUtils.getGLBlendParam(material.blendState.blendSrcAlpha),
					RendererUtils.getGLBlendParam(material.blendState.blendDstAlpha));
			} else {
				context.enable(WebGLRenderingContext.BLEND);
				context.blendEquationSeparate(WebGLRenderingContext.FUNC_ADD, WebGLRenderingContext.FUNC_ADD);
				context.blendFuncSeparate(WebGLRenderingContext.SRC_ALPHA, WebGLRenderingContext.ONE_MINUS_SRC_ALPHA, WebGLRenderingContext.ONE,
					WebGLRenderingContext.ONE_MINUS_SRC_ALPHA);
			}

			blendRecord.blending = blending;
		}

		if (blending === 'CustomBlending') {
			var blendEquation = material.blendState.blendEquation;
			var blendSrc = material.blendState.blendSrc;
			var blendDst = material.blendState.blendDst;

			if (blendEquation !== blendRecord.blendEquation) {
				context.blendEquation(RendererUtils.getGLBlendParam(blendEquation));
				blendRecord.blendEquation = blendEquation;
			}

			if (blendSrc !== blendRecord.blendSrc || blendDst !== blendRecord.blendDst) {
				context.blendFunc(RendererUtils.getGLBlendParam(blendSrc), RendererUtils.getGLBlendParam(blendDst));

				blendRecord.blendSrc = blendSrc;
				blendRecord.blendDst = blendDst;
			}
		} else {
			blendRecord.blendEquation = null;
			blendRecord.blendSrc = null;
			blendRecord.blendDst = null;
		}
	};

	/**
	 * Updates the polygon offset settings on the webgl context.
	 *
	 * @param {Material} material
	 */
	Renderer.prototype.updateOffset = function (material) {
		var offsetRecord = this.rendererRecord.offsetRecord;
		var context = this.context;

		var enabled = material.offsetState.enabled;
		var factor = material.offsetState.factor;
		var units = material.offsetState.units;

		if (offsetRecord.enabled !== enabled) {
			if (enabled) {
				context.enable(WebGLRenderingContext.POLYGON_OFFSET_FILL);
			} else {
				context.disable(WebGLRenderingContext.POLYGON_OFFSET_FILL);
			}

			offsetRecord.enabled = enabled;
		}

		if (enabled && (offsetRecord.factor !== factor || offsetRecord.units !== units)) {
			context.polygonOffset(factor, units);

			offsetRecord.factor = factor;
			offsetRecord.units = units;
		}
	};

	/**
	 * Binds a buffer to the webgl context.
	 *
	 * @param {WebGLBuffer} buffer
	 * @param {string} target for example 'ArrayBuffer'.
	 */
	Renderer.prototype.setBoundBuffer = function (buffer, target) {
		var targetBuffer = this.rendererRecord.currentBuffer[target];
		if (!targetBuffer.valid || targetBuffer.buffer !== buffer) {
			this.context.bindBuffer(RendererUtils.getGLBufferTarget(target), buffer);
			targetBuffer.buffer = buffer;
			targetBuffer.valid = true;
			if (target === 'ArrayBuffer') {
				this.rendererRecord.attributeCache.length = 0;
			}
		}
	};

	/**
	 * Binds vertex attributes to the webgl context.
	 *
	 * @param {number} attribIndex
	 * @param {Object} attribute See MeshData.createAttribute for definition.
	 */
	Renderer.prototype.bindVertexAttribute = function (attribIndex, attribute) {
		var hashKey = this.rendererRecord.attributeCache[attribIndex];
		if (hashKey !== attribute.hashKey) {
			this.context.vertexAttribPointer(attribIndex, attribute.count, RendererUtils.getGLDataType(attribute.type), attribute.normalized, attribute.stride, attribute.offset);
			this.rendererRecord.attributeCache[attribIndex] = attribute.hashKey;
		}
	};

	/**
	 * Clears the webgl context with the specified options.
	 *
	 * @param {boolean} color
	 * @param {boolean} depth
	 * @param {boolean} stencil
	 */
	Renderer.prototype.clear = function (color, depth, stencil) {
		var bits = 0;

		if (color === undefined || color) {
			bits |= WebGLRenderingContext.COLOR_BUFFER_BIT;
		}
		if (depth === undefined || depth) {
			bits |= WebGLRenderingContext.DEPTH_BUFFER_BIT;
		}
		if (stencil === undefined || stencil) {
			bits |= WebGLRenderingContext.STENCIL_BUFFER_BIT;
		}

		var record = this.rendererRecord.depthRecord;
		if (record.write !== true) {
			this.context.depthMask(true);
			record.write = true;
		}

		if (bits) {
			this.context.clear(bits);
		}
	};

	/**
	 * Flushes the webgl context.
	 *
	 */
	Renderer.prototype.flush = function () {
		this.context.flush();
	};

	/**
	 * calls finish on the webgl context.
	 *
	 */
	Renderer.prototype.finish = function () {
		this.context.finish();
	};

	// ---------------------------------------------

	/**
	 * Setup a Frame Buffer Object with the supplied render target.
	 *
	 * @param {WebGLFramebuffer} framebuffer
	 * @param {RenderTarget} renderTarget
	 * @param {number} textureTarget For instance WebGLRenderingContext.TEXTURE_2D.
	 */
	Renderer.prototype.setupFrameBuffer = function (framebuffer, renderTarget, textureTarget) {
		this.context.bindFramebuffer(WebGLRenderingContext.FRAMEBUFFER, framebuffer);
		this.context.framebufferTexture2D(WebGLRenderingContext.FRAMEBUFFER, WebGLRenderingContext.COLOR_ATTACHMENT0, textureTarget,
			renderTarget.glTexture, 0);
	};

	/**
	 * Setup an Render Buffer Object with the supplied render target.
	 *
	 * @param {WebGLRenderbuffer} renderbuffer
	 * @param {RenderTarget} renderTarget
	 */
	Renderer.prototype.setupRenderBuffer = function (renderbuffer, renderTarget) {
		this.context.bindRenderbuffer(WebGLRenderingContext.RENDERBUFFER, renderbuffer);

		if (renderTarget.depthBuffer && !renderTarget.stencilBuffer) {
			this.context.renderbufferStorage(WebGLRenderingContext.RENDERBUFFER, WebGLRenderingContext.DEPTH_COMPONENT16, renderTarget.width,
				renderTarget.height);
			this.context.framebufferRenderbuffer(WebGLRenderingContext.FRAMEBUFFER, WebGLRenderingContext.DEPTH_ATTACHMENT,
				WebGLRenderingContext.RENDERBUFFER, renderbuffer);
		} else if (renderTarget.depthBuffer && renderTarget.stencilBuffer) {
			this.context.renderbufferStorage(WebGLRenderingContext.RENDERBUFFER, WebGLRenderingContext.DEPTH_STENCIL, renderTarget.width,
				renderTarget.height);
			this.context.framebufferRenderbuffer(WebGLRenderingContext.FRAMEBUFFER, WebGLRenderingContext.DEPTH_STENCIL_ATTACHMENT,
				WebGLRenderingContext.RENDERBUFFER, renderbuffer);
		} else {
			this.context
				.renderbufferStorage(WebGLRenderingContext.RENDERBUFFER, WebGLRenderingContext.RGBA4, renderTarget.width, renderTarget.height);
		}
	};

	/**
	 * Binds the supplied render target's FBO to the webgl context.
	 * Creates FBO and RBO for the render target if not set already.
	 *
	 * @param {RenderTarget} renderTarget
	 */
	Renderer.prototype.setRenderTarget = function (renderTarget) {
		if (renderTarget && !renderTarget._glFrameBuffer) {
			if (renderTarget.depthBuffer === undefined) {
				renderTarget.depthBuffer = true;
			}
			if (renderTarget.stencilBuffer === undefined) {
				renderTarget.stencilBuffer = true;
			}

			renderTarget.glTexture = this.context.createTexture();

			// Setup texture, create render and frame buffers
<<<<<<< HEAD
			var isTargetPowerOfTwo = RendererUtils.isPowerOfTwo(renderTarget.width) && RendererUtils.isPowerOfTwo(renderTarget.height);
=======
			var isTargetPowerOfTwo = MathUtils.isPowerOfTwo(renderTarget.width) && MathUtils.isPowerOfTwo(renderTarget.height);
>>>>>>> f56fad17
			var glFormat = RendererUtils.getGLInternalFormat(renderTarget.format);
			var glType = RendererUtils.getGLDataType(renderTarget.type);

			renderTarget._glFrameBuffer = this.context.createFramebuffer();
			renderTarget._glRenderBuffer = this.context.createRenderbuffer();

			this.context.bindTexture(WebGLRenderingContext.TEXTURE_2D, renderTarget.glTexture);
			this.updateTextureParameters(renderTarget, isTargetPowerOfTwo);

			this.context
				.texImage2D(WebGLRenderingContext.TEXTURE_2D, 0, glFormat, renderTarget.width, renderTarget.height, 0, glFormat, glType, null);

			this.setupFrameBuffer(renderTarget._glFrameBuffer, renderTarget, WebGLRenderingContext.TEXTURE_2D);
			this.setupRenderBuffer(renderTarget._glRenderBuffer, renderTarget);

			if (renderTarget.generateMipmaps && isTargetPowerOfTwo) {
				this.context.generateMipmap(WebGLRenderingContext.TEXTURE_2D);
			}

			// Release everything
			this.context.bindTexture(WebGLRenderingContext.TEXTURE_2D, null);
			this.context.bindRenderbuffer(WebGLRenderingContext.RENDERBUFFER, null);
			this.context.bindFramebuffer(WebGLRenderingContext.FRAMEBUFFER, null);
		}

		var framebuffer, width, height, vx, vy;

		if (renderTarget) {
			framebuffer = renderTarget._glFrameBuffer;

			vx = 0;
			vy = 0;
			width = renderTarget.width;
			height = renderTarget.height;
		} else {
			framebuffer = null;

			vx = this.viewportX;
			vy = this.viewportY;
			width = this.viewportWidth;
			height = this.viewportHeight;
		}

		if (framebuffer !== this.rendererRecord.currentFrameBuffer) {
			this.context.bindFramebuffer(WebGLRenderingContext.FRAMEBUFFER, framebuffer);
			this.context.viewport(vx, vy, width, height);

			this.rendererRecord.currentFrameBuffer = framebuffer;

			// Need to force rebinding of textures on framebuffer change (TODO: verify this)
			this.rendererRecord.textureRecord = [];
		}

		this.currentWidth = width;
		this.currentHeight = height;
	};

	/**
	 * Updates the render targets mipmaps.
	 *
	 * @param {RenderTarget} renderTarget
	 */
	Renderer.prototype.updateRenderTargetMipmap = function (renderTarget) {
		this.context.bindTexture(WebGLRenderingContext.TEXTURE_2D, renderTarget.glTexture);
		this.context.generateMipmap(WebGLRenderingContext.TEXTURE_2D);
		this.context.bindTexture(WebGLRenderingContext.TEXTURE_2D, null);
	};

	/**
	 * Deallocates a meshdata with the Renderer's webgl context.
	 *
	 * @param {MeshData} meshData
	 */
	Renderer.prototype._deallocateMeshData = function (meshData) {
		meshData.destroy(this.context);
	};

	/**
	 * Deallocates a texture with the Renderer's webgl context.
	 *
	 * @param {Texture} texture
	 */
	Renderer.prototype._deallocateTexture = function (texture) {
		texture.destroy(this.context);
	};

	/**
	 * Deallocates a render target with the Renderer's webgl context.
	 *
	 * @param {RenderTarget} renderTarget
	 */
	Renderer.prototype._deallocateRenderTarget = function (renderTarget) {
		renderTarget.destroy(this.context);
	};

	/**
	 * Deallocates a shader.
	 *
	 * @param {Shader} shader
	 */
	Renderer.prototype._deallocateShader = function (shader) {
		shader.destroy();
	};

	return Renderer;
});<|MERGE_RESOLUTION|>--- conflicted
+++ resolved
@@ -590,13 +590,8 @@
 						RendererUtils.getBlankImage(texture, [0.3, 0.3, 0.3, 0], image.width, image.height, this.maxCubemapSize, i);
 					}
 				}
-<<<<<<< HEAD
-				texture.image.width = Math.min(this.maxCubemapSize, RendererUtils.nearestPowerOfTwo(texture.image.width));
-				texture.image.height = Math.min(this.maxCubemapSize, RendererUtils.nearestPowerOfTwo(texture.image.height));
-=======
 				texture.image.width = Math.min(this.maxCubemapSize, MathUtils.nearestPowerOfTwo(texture.image.width));
 				texture.image.height = Math.min(this.maxCubemapSize, MathUtils.nearestPowerOfTwo(texture.image.height));
->>>>>>> f56fad17
 				image = texture.image;
 			}
 
@@ -952,11 +947,12 @@
 		}
 
 		// TODO: shouldnt we check for generateMipmaps setting on rendertarget?
-<<<<<<< HEAD
-		if (renderTarget && renderTarget.generateMipmaps && RendererUtils.isPowerOfTwo(renderTarget.width) && RendererUtils.isPowerOfTwo(renderTarget.height)) {
-=======
-		if (renderTarget && renderTarget.generateMipmaps && MathUtils.isPowerOfTwo(renderTarget.width) && MathUtils.isPowerOfTwo(renderTarget.height)) {
->>>>>>> f56fad17
+		if (
+			renderTarget &&
+			renderTarget.generateMipmaps &&
+			MathUtils.isPowerOfTwo(renderTarget.width) &&
+			MathUtils.isPowerOfTwo(renderTarget.height)
+		) {
 			this.updateRenderTargetMipmap(renderTarget);
 		}
 	};
@@ -1580,11 +1576,7 @@
 				}
 
 				var imageObject = texture.image !== undefined ? texture.image : texture;
-<<<<<<< HEAD
-				var isTexturePowerOfTwo = RendererUtils.isPowerOfTwo(imageObject.width) && RendererUtils.isPowerOfTwo(imageObject.height);
-=======
 				var isTexturePowerOfTwo = MathUtils.isPowerOfTwo(imageObject.width) && MathUtils.isPowerOfTwo(imageObject.height);
->>>>>>> f56fad17
 				this.updateTextureParameters(texture, isTexturePowerOfTwo);
 			}
 		}
@@ -1793,13 +1785,8 @@
 						RendererUtils.getBlankImage(texture, [0.3, 0.3, 0.3, 0], image.width, image.height, this.maxCubemapSize, i);
 					}
 				}
-<<<<<<< HEAD
-				texture.image.width = Math.min(this.maxCubemapSize, RendererUtils.nearestPowerOfTwo(texture.image.width));
-				texture.image.height = Math.min(this.maxCubemapSize, RendererUtils.nearestPowerOfTwo(texture.image.height));
-=======
 				texture.image.width = Math.min(this.maxCubemapSize, MathUtils.nearestPowerOfTwo(texture.image.width));
 				texture.image.height = Math.min(this.maxCubemapSize, MathUtils.nearestPowerOfTwo(texture.image.height));
->>>>>>> f56fad17
 				image = texture.image;
 			}
 
@@ -2099,11 +2086,7 @@
 			renderTarget.glTexture = this.context.createTexture();
 
 			// Setup texture, create render and frame buffers
-<<<<<<< HEAD
-			var isTargetPowerOfTwo = RendererUtils.isPowerOfTwo(renderTarget.width) && RendererUtils.isPowerOfTwo(renderTarget.height);
-=======
 			var isTargetPowerOfTwo = MathUtils.isPowerOfTwo(renderTarget.width) && MathUtils.isPowerOfTwo(renderTarget.height);
->>>>>>> f56fad17
 			var glFormat = RendererUtils.getGLInternalFormat(renderTarget.format);
 			var glType = RendererUtils.getGLDataType(renderTarget.type);
 
