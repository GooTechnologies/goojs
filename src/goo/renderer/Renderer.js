--- conflicted
+++ resolved
@@ -892,20 +892,12 @@
 
 	/**
 	 * Renders a "renderable" or a list of renderables. Handles all setup and updates of materials/shaders and states.
-	 *
 	 * @param {Array<Entity>} renderList A list of "renderables". Eg Entities with the right components or objects with mesh data, material and transform.
 	 * @param {Camera} camera Main camera for rendering.
-<<<<<<< HEAD
-	 * @param {Light[]} lights Lights used in the rendering.
-	 * @param {RenderTarget} [renderTarget=null] Optional RenderTarget to use as target for rendering, or null to render to the screen.
-	 * @param {boolean|Object} [clear=false] true/false to clear or not clear all types, or an object in the form <code>{color: boolean, depth: boolean, stencil: boolean}</code>
-	 * @param {Material[]} [overrideMaterials] Optional list of materials to override the renderList materials.
-=======
 	 * @param {Array<Light>} lights Lights used in the rendering.
 	 * @param {RenderTarget} [renderTarget=null] Optional rendertarget to use as target for rendering, or null to render to the screen.
 	 * @param {(boolean|Object)} [clear=false] true/false to clear or not clear all types, or an object in the form <code>{color:true/false, depth:true/false, stencil:true/false}</code>
 	 * @param {Array<Material>} [overrideMaterials] Optional list of materials to override the renderList materials.
->>>>>>> f7f5f430
 	 */
 	Renderer.prototype.render = function (renderList, camera, lights, renderTarget, clear, overrideMaterials) {
 		if (overrideMaterials) {
