--- conflicted
+++ resolved
@@ -83,11 +83,7 @@
 			var contextNames = ["experimental-webgl", "webgl", "moz-webgl", "webkit-3d"];
 			for (var i = 0; i < contextNames.length; i++) {
 				try {
-<<<<<<< HEAD
-					this.context = _canvas.getContext(contextNames[i]);
-=======
 					this.context = _canvas.getContext(contextNames[i], settings);
->>>>>>> 0a334633
 					if (this.context && typeof(this.context.getParameter) === "function") {
 						// WebGL is supported & enabled
 						break;
