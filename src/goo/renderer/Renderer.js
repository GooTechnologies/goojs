--- conflicted
+++ resolved
@@ -513,10 +513,7 @@
 	+ it could also use a description of what it's supposed to do
 	 */
 	Renderer.prototype.override = function(mat1, mat2, store) {
-<<<<<<< HEAD
-=======
 		store.empty();
->>>>>>> 9c1c6c87
 		for (var key in store) {
 			if(store.hasOwnProperty(key)) {
 				if (store[key] instanceof Object && key !== 'shader') {
@@ -524,11 +521,7 @@
 						store[key][prop] = mat1[key][prop];
 					}
 					for (var prop in mat2[key]) {
-<<<<<<< HEAD
-						if(!store[key][prop]) {
-=======
 						if(store[key][prop] === undefined) {
->>>>>>> 9c1c6c87
 							store[key][prop] = mat2[key][prop];
 						}
 					}
