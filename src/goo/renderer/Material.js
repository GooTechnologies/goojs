--- conflicted
+++ resolved
@@ -228,16 +228,6 @@
 		} else {
 			material.shader = undefined;
 		}
-<<<<<<< HEAD
-
-		material.cullState = {};
-		material.blendState = {};
-		material.depthState = {};
-		material.offsetState = {};
-		material.wireframe = undefined;
-		material.renderQueue = undefined;
-=======
->>>>>>> 9c1c6c87
 		return material;
 	};
 
