--- conflicted
+++ resolved
@@ -1,17 +1,9 @@
 define([
-<<<<<<< HEAD
-	'goo/renderer/Shader'
-], function (
-	Shader
-=======
 	'goo/renderer/Shader',
 	'goo/util/ObjectUtil'
-],
-/** @lends */
-function (
+], function (
 	Shader,
 	_
->>>>>>> f3655e39
 ) {
 	'use strict';
 
