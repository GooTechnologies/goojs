<<<<<<< HEAD
define(

	function () {
=======
define([
	'goo/renderer/BufferUtils'
],
	/** @lends */
function (
	BufferUtils
) {
>>>>>>> f3655e39
	'use strict';

	/**
	 * The purpose of this class is to hold additional information regarding a typedarray buffer, like vbo 'usage' flags
	 * @param {ArrayBuffer} data Data to wrap
	 * @param {String} target Type of data ('ArrayBuffer'/'ElementArrayBuffer')
	 * @property {ArrayBuffer} data Data to wrap
	 * @property {String} target Type of data ('ArrayBuffer'/'ElementArrayBuffer')
	 */
	function BufferData(data, target) {
		this.data = data;
		this.target = target;

		this.glBuffer = null;

		this._dataUsage = 'StaticDraw';
		this._dataNeedsRefresh = false;
	}

	/**
	 * Set the usage type of this bufferdata.
	 * @param {string} dataUsage Usage Type
	 * <pre>
	 *		Usage Type:
	 *		'StaticDraw' - The data store contents will be speciﬁed once by the application,
	 *				and used many times as the source for GL drawing commands
	 *		'DynamicDraw' - The data store contents will be respeciﬁed repeatedly by the application, and used many times as the source for GL drawing commands.
	 *		'StreamDraw' - The data store contents will be speciﬁed once by the application,
	 *				and used at most a few times as the source of a GL drawing command
	 * </pre>
	 */
	BufferData.prototype.setDataUsage = function (dataUsage) {
		this._dataUsage = dataUsage;
	};

	/**
	 * Tell the engine that a buffer has been updated and needs to be refreshed.
	 */
	BufferData.prototype.setDataNeedsRefresh = function () {
		this._dataNeedsRefresh = true;
	};

	/**
	 * Releases the allocated buffer
	 * @param {WebGLRenderingContext} context
	 */
	BufferData.prototype.destroy = function (context) {
		context.deleteBuffer(this.glBuffer);
		this.glBuffer = null;
	};

	BufferData.prototype.copy = function (source) {
		if (this.data instanceof ArrayBuffer) {
			var sourceView = new Uint8Array(source.data);
			var destinationView = new Uint8Array(this.data);
			destinationView.set(sourceView);
		} else { // TypedArray
			this.data.set(source.data);
		}
		this.target = source.target;

		this.glBuffer = null;

		this._dataUsage = source._dataUsage;
		this._dataNeedsRefresh = false; //?

		return this;
	};

	BufferData.prototype.clone = function () {
		var clonedData;
		if (this.data instanceof ArrayBuffer) {
			clonedData = this.data.slice(0);
		} else { // TypedArray
			clonedData = BufferUtils.cloneTypedArray(this.data);
		}

		var clone = new BufferData(clonedData, this.target);
		clone._dataUsage = this._dataUsage;
		clone._dataNeedsRefresh = false; //?
		return clone;
	};

	return BufferData;
});<|MERGE_RESOLUTION|>--- conflicted
+++ resolved
@@ -1,16 +1,8 @@
-<<<<<<< HEAD
-define(
-
-	function () {
-=======
 define([
 	'goo/renderer/BufferUtils'
-],
-	/** @lends */
-function (
+], function (
 	BufferUtils
 ) {
->>>>>>> f3655e39
 	'use strict';
 
 	/**
