--- conflicted
+++ resolved
@@ -108,7 +108,6 @@
 		this.attributes = shaderDefinition.attributes || {};
 		this.uniforms = shaderDefinition.uniforms || {};
 		this.attributeKeys = null;
-		this.uniformKeys = null;
 		this.matchedUniforms = [];
 
 		/** Determines the order in which an object is drawn. There are four pre-defined render queues:
@@ -188,7 +187,7 @@
 		if (record.usedProgram !== this.shaderProgram) {
 			context.useProgram(this.shaderProgram);
 			record.usedProgram = this.shaderProgram;
-			return true
+			return true;
 		}
 	};
 
@@ -247,13 +246,8 @@
 		if (uniforms) {
 			this.textureIndex = 0;
 
-<<<<<<< HEAD
 			for (var i = 0, l = uniforms.length; i < l; i++) {
 				this._bindUniform(uniforms[i], shaderInfo);
-=======
-			for (var i = 0, l = this.matchedUniforms.length; i < l; i++) {
-				this._bindUniform(this.matchedUniforms[i], shaderInfo);
->>>>>>> c302c2b2
 			}
 		}
 	};
@@ -269,7 +263,6 @@
 		record.newlyEnabledAttributes.length = 0;
 
 		// Bind attributes
-		//TODO: good?
 		this.bindAttributes(record, renderer, shaderInfo.meshData.attributeMap);
 
 		this.disableAttributes(record, renderer);
@@ -322,48 +315,19 @@
 		var defValue = this.defineValue(shaderInfo, name);
 		var type = typeof defValue;
 		if (type === 'string') {
-<<<<<<< HEAD
 			this.stringType(shaderInfo, name, mapping, defValue)
-=======
-			var callback = this.currentCallbacks[name];
-			if (callback) {
-				callback(mapping, shaderInfo);
-			} else {
-				var slot = this.textureSlotsNaming[name];
-				if (slot !== undefined) {
-					this._bindTextureUniforms(shaderInfo, mapping, slot);
-				}
-			}
->>>>>>> c302c2b2
 		} else {
 			var value = type === 'function' ? defValue(shaderInfo) : defValue;
 			mapping.call(value);
 		}
 	};
 
-<<<<<<< HEAD
 	Shader.prototype._bindUniform = function (name, shaderInfo) {
 		var mapping = this.uniformCallMapping[name];
 		if (mapping === undefined) {
 			return;
 		}
 		this.callMapping(shaderInfo, name, mapping)
-=======
-	Shader.prototype._bindTextureUniforms = function (shaderInfo, mapping, slot) {
-		var maps = shaderInfo.material.getTexture(slot.mapping);
-		if (maps instanceof Array) {
-			var arr = [];
-			slot.index = [];
-			for (var i = 0; i < maps.length; i++) {
-				slot.index.push(this.textureIndex);
-				arr.push(this.textureIndex++);
-			}
-			mapping.call(arr);
-		} else {
-			slot.index = this.textureIndex;
-			mapping.call(this.textureIndex++);
-		}
->>>>>>> c302c2b2
 	};
 
 	Shader.prototype.rebuild = function () {
@@ -441,11 +405,6 @@
 		var context = renderer.context;
 		this.renderer = renderer;
 
-		// console.log('---------------------- vertex: '+ this.name +' --------------------------');
-		// console.log(this.vertexSource);
-		// console.log('---------------------- fragment: '+ this.name +' --------------------------');
-		// console.log(this.fragmentSource);
-
 		this.vertexShader = this._getShader(context, WebGLRenderingContext.VERTEX_SHADER, this.vertexSource);
 		this.fragmentShader = this._getShader(context, WebGLRenderingContext.FRAGMENT_SHADER, this.fragmentSource);
 
@@ -561,8 +520,6 @@
 
 			this.uniformKeys = Object.keys(this.uniforms);
 		}
-
-		//console.log('Shader [' + this.name + '][' + this._id + '] compiled');
 	};
 
 	var errorRegExp = /\b\d+:(\d+):\s(.+)\b/g;
