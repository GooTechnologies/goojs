--- conflicted
+++ resolved
@@ -8,37 +8,100 @@
 
 'use strict';
 
-/* global WebGLRenderingContext */
-
-/**
- * Defines vertex and fragment shader and uniforms to shader callbacks
- * @param {string} name Shader name (mostly for debug/tool use)
- * @param {ShaderDefinition} shaderDefinition Shader data
- *
- * <code>
- * {
- *    vshader: [required] vertex shader source
- *    fshader: [required] fragment shader source
- *    defines : shader definitions (becomes #define)
- *    attributes : attribute bindings
- *       attribute bindings need to map to an attribute in the meshdata being rendered
- *    uniforms : uniform bindings
- *       uniform bindings can be a value (like 2.5 or [1, 2]) or a function
- * }
- * </code>
- */
-function Shader(name, shaderDefinition) {
-	if (!shaderDefinition.vshader || !shaderDefinition.fshader) {
-		throw new Error('Missing shader sources for shader: ' + name);
-	}
-
-	this.originalShaderDefinition = shaderDefinition;
-	this.shaderDefinition = shaderDefinition;
-
-<<<<<<< HEAD
-	this.origVertexSource = shaderDefinition.vshader;
-	this.origFragmentSource = shaderDefinition.fshader;
-=======
+	/* global WebGLRenderingContext */
+
+	/**
+	 * Defines vertex and fragment shader and uniforms to shader callbacks
+	 * @param {string} name Shader name (mostly for debug/tool use)
+	 * @param {ShaderDefinition} shaderDefinition Shader data
+	 *
+	 * <code>
+	 * {
+	 *    vshader: [required] vertex shader source
+	 *    fshader: [required] fragment shader source
+	 *    defines : shader definitions (becomes #define)
+	 *    attributes : attribute bindings
+	 *       attribute bindings need to map to an attribute in the meshdata being rendered
+	 *    uniforms : uniform bindings
+	 *       uniform bindings can be a value (like 2.5 or [1, 2]) or a function
+	 * }
+	 * </code>
+	 */
+	function Shader(name, shaderDefinition) {
+		if (!shaderDefinition.vshader || !shaderDefinition.fshader) {
+			throw new Error('Missing shader sources for shader: ' + name);
+		}
+
+		this.originalShaderDefinition = shaderDefinition;
+		this.shaderDefinition = shaderDefinition;
+
+		this.origVertexSource = shaderDefinition.vshader;
+		this.origFragmentSource = shaderDefinition.fshader;
+
+		/** The shader name
+		 * @type {string}
+		 */
+		this.name = name;
+
+		this.shaderProgram = null;
+		this.vertexShader = null;
+		this.fragmentShader = null;
+
+		/**
+		 * The renderer where the program and shaders were allocated.
+		 * @type {WebGLRenderingContext}
+		 */
+		this.renderer = null;
+
+		/**
+		 * Attributes detected in the shader source code.
+		 * Maps attribute variable's name to <code>{format: string}</code>
+		 * @type {Object<string, object>}}
+		 */
+		this.attributeMapping = {};
+
+		/**
+		 * Maps attribute variable's name to attribute location (from getAttribLocation).
+		 * @type {Object<string, number>}
+		 */
+		this.attributeIndexMapping = {};
+
+		/**
+		 * Uniforms detected in the shader source code.
+		 * Maps variable name to <code>{format: string}</code>.
+		 * @type {Object<string, object>}
+		 */
+		this.uniformMapping = {};
+
+		/**
+		 * Maps uniform variable name to ShaderCall object.
+		 * @type {Object<string, ShaderCall>}
+		 */
+		this.uniformCallMapping = {};
+
+		/**
+		 * Texture slots detected in the shader source code.
+		 * Will be an array of <code>{format: string, name: string}</code>
+		 * @type {Array}
+		 */
+		this.textureSlots = [];
+		this.textureSlotsNaming = {};
+		this.textureIndex = 0;
+
+		this.currentCallbacks = {};
+
+		this.overridePrecision = shaderDefinition.precision || null;
+		this.processors = shaderDefinition.processors;
+		this.builder = shaderDefinition.builder;
+		this.defines = shaderDefinition.defines || {};
+		this.attributes = shaderDefinition.attributes || {};
+		this.uniforms = shaderDefinition.uniforms || {};
+		this.defineKey = shaderDefinition.defineKey || '';
+		this.defineKeyDirty = true;
+		this.frameStart = true;
+		this.attributeKeys = null;
+		this.matchedUniforms = [];
+
 		/** Determines the order in which an object is drawn. There are four pre-defined render queues:
 		 *		<ul>
 		 *			<li>RenderQueue.BACKGROUND = Rendered before any other objects. Commonly used for skyboxes and the likes (0-999)
@@ -59,281 +122,197 @@
 			Shader.cache.set(shaderDefinition, this._id);
 		}
 		// console.log('creating shader', this._id, this.name);
->>>>>>> 213a4e5d
-
-	/** The shader name
-	 * @type {string}
+
+		this.errorOnce = false;
+
+		this.vertexSource = typeof this.origVertexSource === 'function' ? this.origVertexSource() : this.origVertexSource;
+		this.fragmentSource = typeof this.origFragmentSource === 'function' ? this.origFragmentSource() : this.origFragmentSource;
+
+		// #ifdef DEBUG
+		Object.seal(this);
+		// #endif
+	}
+
+	// Shader.id = 0;
+	Shader.cache = new Map();
+
+	Shader.prototype.clone = function () {
+		return new Shader(this.name, ObjectUtils.deepClone({
+			precision: this.precision,
+			processors: this.processors,
+			builder: this.builder,
+			defines: this.defines,
+			attributes: this.attributes,
+			uniforms: this.uniforms,
+			vshader: this.origVertexSource,
+			fshader: this.origFragmentSource,
+			defineKey: this.defineKey
+		}));
+	};
+
+	Shader.prototype.cloneOriginal = function () {
+		return new Shader(this.name, this.originalShaderDefinition);
+	};
+
+	/**
+	 * Compiles a shader and does not apply it
+	 * @private
+	 * @param renderer
 	 */
-	this.name = name;
-
-	this.shaderProgram = null;
-	this.vertexShader = null;
-	this.fragmentShader = null;
-
-	/**
-	 * The renderer where the program and shaders were allocated.
-	 * @type {WebGLRenderingContext}
+	Shader.prototype.precompile = function (renderer) {
+		if (this.shaderProgram === null) {
+			this._investigateShaders();
+			this.addDefines(this.defines);
+			this.addPrecision(this.overridePrecision || renderer.shaderPrecision);
+			this.compile(renderer);
+		}
+	};
+
+	/*
+	 * Matches an attribute or uniform variable declaration.
+	 *
+	 * Match groups:
+	 *
+	 *   1: type (attribute|uniform)
+	 *   2: format (float|int|bool|vec2|vec3|vec4|mat2|mat3|mat4|sampler2D|sampler3D|samplerCube)
+	 *   3: variable name
+	 *   4: if exists, the variable is an array
 	 */
-	this.renderer = null;
-
-	/**
-	 * Attributes detected in the shader source code.
-	 * Maps attribute variable's name to <code>{format: string}</code>
-	 * @type {Object<string, object>}}
-	 */
-	this.attributeMapping = {};
-
-	/**
-	 * Maps attribute variable's name to attribute location (from getAttribLocation).
-	 * @type {Object<string, number>}
-	 */
-	this.attributeIndexMapping = {};
-
-	/**
-	 * Uniforms detected in the shader source code.
-	 * Maps variable name to <code>{format: string}</code>.
-	 * @type {Object<string, object>}
-	 */
-	this.uniformMapping = {};
-
-	/**
-	 * Maps uniform variable name to ShaderCall object.
-	 * @type {Object<string, ShaderCall>}
-	 */
-	this.uniformCallMapping = {};
-
-	/**
-	 * Texture slots detected in the shader source code.
-	 * Will be an array of <code>{format: string, name: string}</code>
-	 * @type {Array}
-	 */
-	this.textureSlots = [];
-	this.textureSlotsNaming = {};
-	this.textureIndex = 0;
-
-	this.currentCallbacks = {};
-
-	this.overridePrecision = shaderDefinition.precision || null;
-	this.processors = shaderDefinition.processors;
-	this.builder = shaderDefinition.builder;
-	this.defines = shaderDefinition.defines || {};
-	this.attributes = shaderDefinition.attributes || {};
-	this.uniforms = shaderDefinition.uniforms || {};
-	this.defineKey = shaderDefinition.defineKey || '';
-	this.defineKeyDirty = true;
-	this.frameStart = true;
-	this.attributeKeys = null;
-	this.matchedUniforms = [];
-
-	/** Determines the order in which an object is drawn. There are four pre-defined render queues:
-	 *		<ul>
-	 *			<li>RenderQueue.BACKGROUND = Rendered before any other objects. Commonly used for skyboxes and the likes (0-999)
-	 *			<li>RenderQueue.OPAQUE = Used for most objects, typically opaque geometry. Rendered front to back (1000-1999)
-	 *			<li>RenderQueue.TRANSPARENT = For all alpha-blended objects. Rendered back to front (2000-2999)
-	 *			<li>RenderQueue.OVERLAY = For overlay effects like lens-flares etc (3000+)
-	 *		</ul>
-	 * By default materials use the render queue of the shader. See {@link RenderQueue} for more info
-	 * @type {number}
-	 */
-	this.renderQueue = RenderQueue.OPAQUE;
-
-	// this._id = Shader.id++;
-	if (Shader.cache.has(shaderDefinition)) {
-		this._id = Shader.cache.get(shaderDefinition);
-	} else {
-		this._id = Shader.cache.size;
-		Shader.cache.set(shaderDefinition, this._id);
-	}
-	// console.log('creating shader', this._id, shaderDefinition);
-
-	this.errorOnce = false;
-
-	this.vertexSource = typeof this.origVertexSource === 'function' ? this.origVertexSource() : this.origVertexSource;
-	this.fragmentSource = typeof this.origFragmentSource === 'function' ? this.origFragmentSource() : this.origFragmentSource;
-
-	// @ifdef DEBUG
-	Object.seal(this);
-	// @endif
-}
-
-// Shader.id = 0;
-Shader.cache = new Map();
-
-Shader.prototype.clone = function () {
-	return new Shader(this.name, ObjectUtils.deepClone({
-		precision: this.precision,
-		processors: this.processors,
-		builder: this.builder,
-		defines: this.defines,
-		attributes: this.attributes,
-		uniforms: this.uniforms,
-		vshader: this.origVertexSource,
-		fshader: this.origFragmentSource,
-		defineKey: this.defineKey
-	}));
-};
-
-Shader.prototype.cloneOriginal = function () {
-	return new Shader(this.name, this.originalShaderDefinition);
-};
-
-/**
- * Compiles a shader and does not apply it
- * @private
- * @param renderer
- */
-Shader.prototype.precompile = function (renderer) {
-	if (this.shaderProgram === null) {
-		this._investigateShaders();
-		this.addDefines(this.defines);
-		this.addPrecision(this.overridePrecision || renderer.shaderPrecision);
-		this.compile(renderer);
-	}
-};
-
-/*
- * Matches an attribute or uniform variable declaration.
- *
- * Match groups:
- *
- *   1: type (attribute|uniform)
- *   2: format (float|int|bool|vec2|vec3|vec4|mat2|mat3|mat4|sampler2D|sampler3D|samplerCube)
- *   3: variable name
- *   4: if exists, the variable is an array
- */
-var regExp = /\b(attribute|uniform)\s+(float|int|bool|vec2|vec3|vec4|mat2|mat3|mat4|sampler2D|sampler3D|samplerCube)\s+(\w+)(\s*\[\s*\w+\s*\])*;/g;
-
-Shader.prototype.compileProgram = function (renderer) {
-	if (this.shaderProgram === null) {
-		this._investigateShaders();
-		this.addDefines(this.defines);
-		this.addPrecision(this.overridePrecision || renderer.shaderPrecision);
-		this.compile(renderer);
-	}
-};
-
-Shader.prototype.activateProgram = function (record, context) {
-	if (record.usedProgram !== this.shaderProgram) {
-		context.useProgram(this.shaderProgram);
-		record.usedProgram = this.shaderProgram;
-		return true;
-	}
-};
-
-Shader.prototype.bindAttributeKey = function (record, renderer, attributeMap, key) {
-	var attribute = attributeMap[this.attributes[key]];
-	if (!attribute) {
-		return;
-	}
-
-	var attributeIndex = this.attributeIndexMapping[key];
-	if (attributeIndex === undefined) {
-		// console.warn('Attribute binding [' + name + '] does not exist in the shader.');
-		return;
-	}
-
-	record.newlyEnabledAttributes[attributeIndex] = true;
-	renderer.bindVertexAttribute(attributeIndex, attribute);
-};
-
-Shader.prototype.bindAttributes = function (record, renderer, attributeMap) {
-	if (this.attributes) {
-		for (var i = 0, l = this.attributeKeys.length; i < l; i++) {
-			this.bindAttributeKey(record, renderer, attributeMap, this.attributeKeys[i]);
-		}
-	}
-};
-
-Shader.prototype.disableAttributes = function (record, context) {
-	for (var i = 0, l = record.enabledAttributes.length; i < l; i++) {
-		var enabled = record.enabledAttributes[i];
-		var newEnabled = record.newlyEnabledAttributes[i];
-		if (!newEnabled && enabled) {
-			context.disableVertexAttribArray(i);
-			record.enabledAttributes[i] = false;
-		}
-	}
-};
-
-Shader.prototype.enableAttributes = function (record, context) {
-	for (var i = 0, l = record.newlyEnabledAttributes.length; i < l; i++) {
-		var enabled = record.enabledAttributes[i];
-		var newEnabled = record.newlyEnabledAttributes[i];
-		if (newEnabled && !enabled) {
-			context.enableVertexAttribArray(i);
-			record.enabledAttributes[i] = true;
-		}
-	}
-};
-
-Shader.prototype.matchUniforms = function (shaderInfo) {
-	var uniforms = this.matchedUniforms;
-	if (uniforms) {
-		this.textureIndex = 0;
-
-		for (var i = 0, l = uniforms.length; i < l; i++) {
-			this._bindUniform(uniforms[i], shaderInfo);
-		}
-	}
-};
-
-Shader.prototype.apply = function (shaderInfo, renderer) {
-	var context = renderer.context;
-	var record = renderer.rendererRecord;
-
-	this.compileProgram(renderer);
-	// Set the ShaderProgram active
-	this.activateProgram(record, context);
-
-	record.newlyEnabledAttributes.length = 0;
-
-	// Bind attributes
-	this.bindAttributes(record, renderer, shaderInfo.meshData.attributeMap);
-
-	this.disableAttributes(record, context);
-	this.enableAttributes(record, context);
-	this.matchUniforms(shaderInfo);
-};
-
-Shader.prototype.defineValue = function (shaderInfo, name) {
-	var defValue = shaderInfo.material.uniforms[name];
-	if (defValue === undefined) {
-		defValue = this.uniforms[name];
-	}
-	return defValue;
-};
-
-
-<<<<<<< HEAD
-Shader.prototype.mapSlot = function (shaderInfo, mapping, slot) {
-	var maps = shaderInfo.material.getTexture(slot.mapping);
-	if (maps instanceof Array) {
-		this.arrayType(mapping, slot, maps);
-	} else {
-		slot.index = this.textureIndex;
-		mapping.call(this.textureIndex++);
-	}
-};
-
-Shader.prototype.arrayType = function (mapping, slot, maps) {
-	var arr = [];
-	slot.index = [];
-	for (var i = 0; i < maps.length; i++) {
-		slot.index.push(this.textureIndex);
-		arr.push(this.textureIndex++);
-	}
-	mapping.call(arr);
-};
-
-Shader.prototype.stringType = function (shaderInfo, name, mapping) {
-	var callback = this.currentCallbacks[name];
-	if (callback) {
-		callback(mapping, shaderInfo);
-	} else {
-		var slot = this.textureSlotsNaming[name];
-		if (slot !== undefined) {
-			this.mapSlot(shaderInfo, mapping, slot);
-=======
+	var regExp = /\b(attribute|uniform)\s+(float|int|bool|vec2|vec3|vec4|mat2|mat3|mat4|sampler2D|sampler3D|samplerCube)\s+(\w+)(\s*\[\s*\w+\s*\])*;/g;
+
+	Shader.prototype.compileProgram = function (renderer) {
+		if (this.shaderProgram === null) {
+			this._investigateShaders();
+			this.addDefines(this.defines);
+			this.addPrecision(this.overridePrecision || renderer.shaderPrecision);
+			this.compile(renderer);
+		}
+	};
+
+	Shader.prototype.activateProgram = function (record, context) {
+		if (record.usedProgram !== this.shaderProgram) {
+			context.useProgram(this.shaderProgram);
+			record.usedProgram = this.shaderProgram;
+			return true;
+		}
+	};
+
+	Shader.prototype.bindAttributeKey = function (record, renderer, attributeMap, key) {
+		var attribute = attributeMap[this.attributes[key]];
+		if (!attribute) {
+			return;
+		}
+
+		var attributeIndex = this.attributeIndexMapping[key];
+		if (attributeIndex === undefined) {
+			// console.warn('Attribute binding [' + name + '] does not exist in the shader.');
+			return;
+		}
+
+		record.newlyEnabledAttributes[attributeIndex] = true;
+		renderer.bindVertexAttribute(attributeIndex, attribute);
+	};
+
+	Shader.prototype.bindAttributes = function (record, renderer, attributeMap) {
+		if (this.attributes) {
+			for (var i = 0, l = this.attributeKeys.length; i < l; i++) {
+				this.bindAttributeKey(record, renderer, attributeMap, this.attributeKeys[i]);
+			}
+		}
+	};
+
+	Shader.prototype.disableAttributes = function (record, context) {
+		for (var i = 0, l = record.enabledAttributes.length; i < l; i++) {
+			var enabled = record.enabledAttributes[i];
+			var newEnabled = record.newlyEnabledAttributes[i];
+			if (!newEnabled && enabled) {
+				context.disableVertexAttribArray(i);
+				record.enabledAttributes[i] = false;
+			}
+		}
+	};
+
+	Shader.prototype.enableAttributes = function (record, context) {
+		for (var i = 0, l = record.newlyEnabledAttributes.length; i < l; i++) {
+			var enabled = record.enabledAttributes[i];
+			var newEnabled = record.newlyEnabledAttributes[i];
+			if (newEnabled && !enabled) {
+				context.enableVertexAttribArray(i);
+				record.enabledAttributes[i] = true;
+			}
+		}
+	};
+
+	Shader.prototype.matchUniforms = function (shaderInfo) {
+		var uniforms = this.matchedUniforms;
+		if (uniforms) {
+			this.textureIndex = 0;
+
+			for (var i = 0, l = uniforms.length; i < l; i++) {
+				this._bindUniform(uniforms[i], shaderInfo);
+			}
+		}
+	};
+
+	Shader.prototype.apply = function (shaderInfo, renderer) {
+		var context = renderer.context;
+		var record = renderer.rendererRecord;
+
+		this.compileProgram(renderer);
+		// Set the ShaderProgram active
+		this.activateProgram(record, context);
+
+		record.newlyEnabledAttributes.length = 0;
+
+		// Bind attributes
+		this.bindAttributes(record, renderer, shaderInfo.meshData.attributeMap);
+
+		this.disableAttributes(record, context);
+		this.enableAttributes(record, context);
+		this.matchUniforms(shaderInfo);
+	};
+
+	Shader.prototype.defineValue = function (shaderInfo, name) {
+		var defValue = shaderInfo.material.uniforms[name];
+		if (defValue === undefined) {
+			defValue = this.uniforms[name];
+		}
+		return defValue;
+	};
+
+
+	Shader.prototype.mapSlot = function (shaderInfo, mapping, slot) {
+		var maps = shaderInfo.material.getTexture(slot.mapping);
+		if (maps instanceof Array) {
+			this.arrayType(mapping, slot, maps);
+		} else {
+			slot.index = this.textureIndex;
+			mapping.call(this.textureIndex++);
+		}
+	};
+
+	Shader.prototype.arrayType = function (mapping, slot, maps) {
+		var arr = [];
+		slot.index = [];
+		for (var i = 0; i < maps.length; i++) {
+			slot.index.push(this.textureIndex);
+			arr.push(this.textureIndex++);
+		}
+		mapping.call(arr);
+	};
+
+	Shader.prototype.stringType = function (shaderInfo, name, mapping) {
+		var callback = this.currentCallbacks[name];
+		if (callback) {
+			callback(mapping, shaderInfo);
+		} else {
+			var slot = this.textureSlotsNaming[name];
+			if (slot !== undefined) {
+				this.mapSlot(shaderInfo, mapping, slot);
+			}
+		}
+	};
+
 	Shader.prototype.callMapping = function (shaderInfo, name, mapping) {
 		var defValue = this.defineValue(shaderInfo, name);
 		var type = typeof defValue;
@@ -344,84 +323,72 @@
 			if (value !== undefined) {
 				mapping.call(value);
 			}
->>>>>>> 213a4e5d
-		}
-	}
-};
-
-Shader.prototype.callMapping = function (shaderInfo, name, mapping) {
-	var defValue = this.defineValue(shaderInfo, name);
-	var type = typeof defValue;
-	if (type === 'string') {
-		this.stringType(shaderInfo, name, mapping, defValue);
-	} else {
-		var value = type === 'function' ? defValue(shaderInfo) : defValue;
-		mapping.call(value);
-	}
-};
-
-Shader.prototype._bindUniform = function (name, shaderInfo) {
-	var mapping = this.uniformCallMapping[name];
-	if (mapping === undefined) {
-		return;
-	}
-	this.callMapping(shaderInfo, name, mapping);
-};
-
-Shader.prototype.setDefine = function (key, value) {
-	this.defineKeyDirty = this.defineKeyDirty || this.defines[key] !== value;
-	this.defines[key] = value;
-};
-
-Shader.prototype.removeDefine = function (key) {
-	this.defineKeyDirty = this.defineKeyDirty || this.defines[key] !== undefined;
-	this.defines[key] = undefined;
-};
-
-Shader.prototype.hasDefine = function (key) {
-	return this.defines[key] !== false && this.defines[key] !== undefined;
-};
-
-Shader.prototype.startFrame = function () {
-	this.frameStart = true;
-};
-
-Shader.prototype.endFrame = function () {
-	this.frameStart = false;
-};
-
-Shader.prototype.updateProcessors = function (renderInfo) {
-	if (this.processors) {
-		for (var j = 0; j < this.processors.length; j++) {
-			this.processors[j](this, renderInfo);
-		}
-	}
-};
-
-Shader.prototype.getDefineKey = function (definesIndices) {
-	if (this.defineKeyDirty) {
-		var key = 'Key:' + this.name;
-		var defineArray = Object.keys(this.defines);
-		for (var i = 0; i < defineArray.length; i++) {
-			var defineArrayKey = defineArray[i];
-			var defineVal = this.defines[defineArrayKey];
-			if (defineVal === undefined || defineVal === false) {
-				continue;
-			}
-			if (definesIndices.indexOf(defineArrayKey) === -1) {
-				definesIndices.push(defineArrayKey);
-			}
-<<<<<<< HEAD
-		}
-		for (var i = 0, l = definesIndices.length; i < l; i++) {
-			var defineArrayKey = definesIndices[i];
-			var defineVal = this.defines[defineArrayKey];
-			if (defineVal === undefined || defineVal === false) {
-				continue;
-=======
+		}
+	};
+
+	Shader.prototype._bindUniform = function (name, shaderInfo) {
+		var mapping = this.uniformCallMapping[name];
+		if (mapping === undefined) {
+			return;
+		}
+		this.callMapping(shaderInfo, name, mapping);
+	};
+
+	Shader.prototype.setDefine = function (key, value) {
+		this.defineKeyDirty = this.defineKeyDirty || this.defines[key] !== value;
+		this.defines[key] = value;
+	};
+
+	Shader.prototype.removeDefine = function (key) {
+		this.defineKeyDirty = this.defineKeyDirty || this.defines[key] !== undefined;
+		this.defines[key] = undefined;
+	};
+
+	Shader.prototype.hasDefine = function (key) {
+		return this.defines[key] !== false && this.defines[key] !== undefined;
+	};
+
+	Shader.prototype.startFrame = function () {
+		this.frameStart = true;
+	};
+
+	Shader.prototype.endFrame = function () {
+		this.frameStart = false;
+	};
+
+	Shader.prototype.updateProcessors = function (renderInfo) {
+		if (this.processors) {
+			for (var j = 0; j < this.processors.length; j++) {
+				this.processors[j](this, renderInfo);
+			}
+		}
+	};
+
+	Shader.prototype.getDefineKey = function (definesIndices) {
+		if (this.defineKeyDirty) {
+			var key = 'Key:' + this.name;
+			var defineArray = Object.keys(this.defines);
+			for (var i = 0; i < defineArray.length; i++) {
+				var defineArrayKey = defineArray[i];
+				var defineVal = this.defines[defineArrayKey];
+				if (defineVal === undefined || defineVal === false) {
+					continue;
+				}
+				if (definesIndices.indexOf(defineArrayKey) === -1) {
+					definesIndices.push(defineArrayKey);
+				}
+			}
+			for (var i = 0, l = definesIndices.length; i < l; i++) {
+				var defineArrayKey = definesIndices[i];
+				var defineVal = this.defines[defineArrayKey];
+				if (defineVal === undefined || defineVal === false) {
+					continue;
+				}
+				key += '_' + i + ':' + defineVal;
+			}
 			this.defineKey = key;
 			this.defineKeyDirty = false;
-		} 
+		}
 
 		return this.defineKey;
 	};
@@ -475,126 +442,66 @@
 				} else if (definition.format.indexOf('sampler') === 0) {
 					definition.format = 'samplerArray';
 				}
->>>>>>> 213a4e5d
-			}
-			key += '_' + i + ':' + defineVal;
-		}
-		this.defineKey = key;
-		this.defineKeyDirty = false;
-	}
-
-	return this.defineKey;
-};
-
-
-Shader.prototype.rebuild = function () {
-	this.shaderProgram = null;
-	this.attributeMapping = {};
-	this.attributeIndexMapping = {};
-	this.uniformMapping = {};
-	this.uniformCallMapping = {};
-	this.currentCallbacks = {};
-	this.attributeKeys = null;
-	this.vertexSource = typeof this.origVertexSource === 'function' ? this.origVertexSource() : this.origVertexSource;
-	this.fragmentSource = typeof this.origFragmentSource === 'function' ? this.origFragmentSource() : this.origFragmentSource;
-	this.defineKeyDirty = true;
-};
-
-Shader.prototype._investigateShaders = function () {
-	this.textureSlots = [];
-	this.textureSlotsNaming = {};
-	Shader.investigateShader(this.vertexSource, this);
-	Shader.investigateShader(this.fragmentSource, this);
-};
-
-/**
- * Extract shader variable definitions from shader source code.
- * @param {string} source The source code.
- * @param {Object} target
- * @param {Object} target.attributeMapping
- * @param {Object} target.uniformMapping
- * @param {Array} target.textureSlots
- */
-Shader.investigateShader = function (source, target) {
-	regExp.lastIndex = 0;
-	var matcher = regExp.exec(source);
-
-	while (matcher !== null) {
-		var definition = {
-			// data type: float, int, ...
-			format: matcher[2]
-		};
-		var type = matcher[1];  // "attribute" or "uniform"
-		var variableName = matcher[3];
-		var arrayDeclaration = matcher[4];
-		if (arrayDeclaration) {
-			if (definition.format === 'float') {
-				definition.format = 'floatarray';
-			} else if (definition.format === 'int') {
-				definition.format = 'intarray';
-			} else if (definition.format.indexOf('sampler') === 0) {
-				definition.format = 'samplerArray';
-			}
-		}
-
-		if (type === 'attribute') {
-			target.attributeMapping[variableName] = definition;
-		} else {
-			if (definition.format.indexOf('sampler') === 0) {
-				var textureSlot = {
-					format: definition.format,
-					name: variableName,
-					mapping: target.uniforms[variableName],
-					index: target.textureSlots.length
-				};
-				target.textureSlots.push(textureSlot);
-				target.textureSlotsNaming[textureSlot.name] = textureSlot;
-			}
-			target.uniformMapping[variableName] = definition;
-		}
-
-		matcher = regExp.exec(source);
-	}
-};
-
-Shader.prototype.compile = function (renderer) {
-	var context = renderer.context;
-	this.renderer = renderer;
-	this.vertexShader = this._getShader(context, context.VERTEX_SHADER !== undefined ? context.VERTEX_SHADER : WebGLRenderingContext.VERTEX_SHADER, this.vertexSource);
-	this.fragmentShader = this._getShader(context, context.FRAGMENT_SHADER !== undefined ? context.FRAGMENT_SHADER : WebGLRenderingContext.FRAGMENT_SHADER, this.fragmentSource);
-
-	if (this.vertexShader === null || this.fragmentShader === null) {
-		console.error('Shader error - no shaders');
-	}
-
-	this.shaderProgram = context.createProgram();
-
-<<<<<<< HEAD
-	var error = context.getError();
-	if (this.shaderProgram === null || error !== 0) {
-		console.error('Shader error: ' + error + ' [shader: ' + this.name + ']');
-		SystemBus.emit('goo.shader.error');
-	}
-=======
+			}
+
+			if (type === 'attribute') {
+				target.attributeMapping[variableName] = definition;
+			} else {
+				if (definition.format.indexOf('sampler') === 0) {
+					var textureSlot = {
+						format: definition.format,
+						name: variableName,
+						mapping: target.uniforms[variableName],
+						index: target.textureSlots.length
+					};
+					target.textureSlots.push(textureSlot);
+					target.textureSlotsNaming[textureSlot.name] = textureSlot;
+				}
+				target.uniformMapping[variableName] = definition;
+			}
+
+			matcher = regExp.exec(source);
+		}
+	};
+
+	Shader.prototype.compile = function (renderer) {
+		var context = renderer.context;
+		this.renderer = renderer;
+		this.vertexShader = this._getShader(context, context.VERTEX_SHADER !== undefined ? context.VERTEX_SHADER : WebGLRenderingContext.VERTEX_SHADER, this.vertexSource);
+		this.fragmentShader = this._getShader(context, context.FRAGMENT_SHADER !== undefined ? context.FRAGMENT_SHADER : WebGLRenderingContext.FRAGMENT_SHADER, this.fragmentSource);
+
+		if (this.vertexShader === null || this.fragmentShader === null) {
+			console.error('Shader error - no shaders');
+		}
+
+		this.shaderProgram = context.createProgram();
+
+		var error = context.getError();
+		if (this.shaderProgram === null || error !== 0) {
+			console.error('Shader error: ' + error + ' [shader: ' + this.name + ']');
+			SystemBus.emit('goo.shader.error');
+		}
+
+		context.attachShader(this.shaderProgram, this.vertexShader);
+		context.attachShader(this.shaderProgram, this.fragmentShader);
+
+		// Link the Shader Program
+		context.linkProgram(this.shaderProgram);
+		if (!context.getProgramParameter(this.shaderProgram, (context.LINK_STATUS !== undefined ? context.LINK_STATUS : WebGLRenderingContext.LINK_STATUS))) {
+			var errInfo = context.getProgramInfoLog(this.shaderProgram);
+			console.error('Could not initialise shaders: ' + errInfo);
+			SystemBus.emit('goo.shader.error', errInfo);
+		}
+
 		for (var key in this.attributeMapping) {
 			var attributeIndex = context.getAttribLocation(this.shaderProgram, key);
 			if (attributeIndex === -1) {
 				continue;
 			}
->>>>>>> 213a4e5d
-
-	context.attachShader(this.shaderProgram, this.vertexShader);
-	context.attachShader(this.shaderProgram, this.fragmentShader);
-
-<<<<<<< HEAD
-	// Link the Shader Program
-	context.linkProgram(this.shaderProgram);
-	if (!context.getProgramParameter(this.shaderProgram, (context.LINK_STATUS !== undefined ? context.LINK_STATUS : WebGLRenderingContext.LINK_STATUS))) {
-		var errInfo = context.getProgramInfoLog(this.shaderProgram);
-		console.error('Could not initialise shaders: ' + errInfo);
-		SystemBus.emit('goo.shader.error', errInfo);
-	}
-=======
+
+			this.attributeIndexMapping[key] = attributeIndex;
+		}
+
 		for (var key in this.uniformMapping) {
 			var uniform = context.getUniformLocation(this.shaderProgram, key);
 
@@ -613,31 +520,10 @@
 				}
 				continue;
 			}
->>>>>>> 213a4e5d
-
-	for (var key in this.attributeMapping) {
-		var attributeIndex = context.getAttribLocation(this.shaderProgram, key);
-		if (attributeIndex === -1) {
-			// more corpses!
-			// if (this.attributes[key]) {
-				// delete this.attributes[key];
-			// }
-			// console.warn('Attribute [' + this.attributeMapping[key].format + ' ' + key + '] variable not found in shader. Probably unused and optimized away.');
-			continue;
-		}
-
-<<<<<<< HEAD
-		this.attributeIndexMapping[key] = attributeIndex;
-	}
-
-	for (var key in this.uniformMapping) {
-		var uniform = context.getUniformLocation(this.shaderProgram, key);
-
-		if (uniform === null) {
-			// if (this.uniforms[key]) {
-				// delete this.uniforms[key];
-			// }
-=======
+
+			this.uniformCallMapping[key] = new ShaderCall(context, uniform, this.uniformMapping[key].format);
+		}
+
 		if (this.attributes) {
 			this.attributeKeys = Object.keys(this.attributes);
 		}
@@ -649,349 +535,284 @@
 				if (mapping !== undefined) {
 					this.matchedUniforms.push(name);
 				}
->>>>>>> 213a4e5d
-
-			var l = this.textureSlots.length;
-			for (var i = 0; i < l; i++) {
-				var slot = this.textureSlots[i];
-				if (slot.name === key) {
-					this.textureSlots.splice(i, 1);
-					delete this.textureSlotsNaming[slot.name];
-					for (; i < l - 1; i++) {
-						this.textureSlots[i].index--;
+
+				var value = this.uniforms[name];
+				if (this.defaultCallbacks[value]) {
+					this.currentCallbacks[name] = this.defaultCallbacks[value];
+				}
+			}
+		}
+	};
+
+	var errorRegExp = /\b\d+:(\d+):\s(.+)\b/g;
+	var errorRegExpIE = /\((\d+),\s*\d+\):\s(.+)/g;
+
+	Shader.prototype._getShader = function (context, type, source) {
+		var shader = context.createShader(type);
+
+		context.shaderSource(shader, source);
+		context.compileShader(shader);
+
+		// check if the Shader is successfully compiled
+		if (!context.getShaderParameter(shader, context.COMPILE_STATUS !== undefined ? context.COMPILE_STATUS : WebGLRenderingContext.COMPILE_STATUS)) {
+			var infoLog = context.getShaderInfoLog(shader);
+			var shaderType = type === (context.VERTEX_SHADER !== undefined ? context.VERTEX_SHADER : WebGLRenderingContext.VERTEX_SHADER) ? 'VertexShader' : 'FragmentShader';
+
+			errorRegExp.lastIndex = 0;
+			var errorMatcher = errorRegExp.exec(infoLog);
+			if (errorMatcher === null) {
+				errorMatcher = errorRegExpIE.exec(infoLog);
+			}
+			if (errorMatcher !== null) {
+				while (errorMatcher !== null) {
+					var splitSource = source.split('\n');
+					var lineNum = errorMatcher[1];
+					var errorStr = errorMatcher[2];
+					console.error('Error in ' + shaderType + ' - [' + this.name + '][' + this._id + '] at line ' + lineNum + ':');
+					console.error('\tError: ' + errorStr);
+					console.error('\tSource: ' + splitSource[lineNum - 1]);
+					errorMatcher = errorRegExp.exec(infoLog);
+				}
+			} else {
+				console.error('Error in ' + shaderType + ' - [' + this.name + '][' + this._id + '] ' + infoLog);
+			}
+
+			return null;
+		}
+
+		return shader;
+	};
+
+	var precisionRegExp = /\bprecision\s+(lowp|mediump|highp)\s+(float|int);/g;
+
+	Shader.prototype.addPrecision = function (precision) {
+		precisionRegExp.lastIndex = 0;
+		var vertMatcher = precisionRegExp.exec(this.vertexSource);
+		if (vertMatcher === null) {
+			this.vertexSource = 'precision ' + precision + ' float;' + '\n' + this.vertexSource;
+		}
+		precisionRegExp.lastIndex = 0;
+		var fragMatcher = precisionRegExp.exec(this.fragmentSource);
+		if (fragMatcher === null) {
+			this.fragmentSource = 'precision ' + precision + ' float;' + '\n' + this.fragmentSource;
+		}
+	};
+
+	Shader.prototype.addDefines = function (defines) {
+		if (!defines) {
+			return;
+		}
+
+		var defineStr = this.generateDefines(defines);
+
+		this.vertexSource = defineStr + '\n' + this.vertexSource;
+		this.fragmentSource = defineStr + '\n' + this.fragmentSource;
+	};
+
+	Shader.prototype.generateDefines = function (defines) {
+		var chunks = [];
+		for (var d in defines) {
+			var value = defines[d];
+			if (value === false || value === undefined) {
+				continue;
+			}
+
+			var chunk = '#define ' + d + ' ' + value;
+			chunks.push(chunk);
+		}
+
+		return chunks.join('\n');
+	};
+
+	function setupDefaultCallbacks(defaultCallbacks) {
+		defaultCallbacks[Shader.PROJECTION_MATRIX] = function (uniformCall, shaderInfo) {
+			var matrix = shaderInfo.camera.getProjectionMatrix();
+			uniformCall.uniformMatrix4fv(matrix);
+		};
+		defaultCallbacks[Shader.VIEW_MATRIX] = function (uniformCall, shaderInfo) {
+			var matrix = shaderInfo.camera.getViewMatrix();
+			uniformCall.uniformMatrix4fv(matrix);
+		};
+		defaultCallbacks[Shader.WORLD_MATRIX] = function (uniformCall, shaderInfo) {
+			//! AT: when is this condition ever true?
+			var matrix = shaderInfo.transform !== undefined ? shaderInfo.transform.matrix : Matrix4.IDENTITY;
+			uniformCall.uniformMatrix4fv(matrix);
+		};
+		defaultCallbacks[Shader.NORMAL_MATRIX] = function (uniformCall, shaderInfo) {
+			//! AT: when is this condition ever true?
+			var matrix = shaderInfo.transform !== undefined ? shaderInfo.transform.normalMatrix : Matrix3.IDENTITY;
+			uniformCall.uniformMatrix3fv(matrix);
+		};
+
+		defaultCallbacks[Shader.VIEW_INVERSE_MATRIX] = function (uniformCall, shaderInfo) {
+			var matrix = shaderInfo.camera.getViewInverseMatrix();
+			uniformCall.uniformMatrix4fv(matrix);
+		};
+		defaultCallbacks[Shader.VIEW_PROJECTION_MATRIX] = function (uniformCall, shaderInfo) {
+			var matrix = shaderInfo.camera.getViewProjectionMatrix();
+			uniformCall.uniformMatrix4fv(matrix);
+		};
+		defaultCallbacks[Shader.VIEW_PROJECTION_INVERSE_MATRIX] = function (uniformCall, shaderInfo) {
+			var matrix = shaderInfo.camera.getViewProjectionInverseMatrix();
+			uniformCall.uniformMatrix4fv(matrix);
+		};
+
+		for (var i = 0; i < 16; i++) {
+			/*jshint loopfunc: true */
+			defaultCallbacks[Shader['TEXTURE' + i]] = (function (i) {
+				return function (uniformCall) {
+					uniformCall.uniform1i(i);
+				};
+			})(i);
+		}
+
+		for (var i = 0; i < 8; i++) {
+			/*jshint loopfunc: true */
+			defaultCallbacks[Shader['LIGHT' + i]] = (function (i) {
+				return function (uniformCall, shaderInfo) {
+					var light = shaderInfo.lights[i];
+					if (light !== undefined) {
+						uniformCall.uniform3f(light.translation.x, light.translation.y, light.translation.z);
+					} else {
+						uniformCall.uniform3f(-20, 20, 20);
 					}
-					break;
-				}
-			}
-<<<<<<< HEAD
-			// console.warn('Uniform [' + this.uniformMapping[key].format + ' ' + key + '] variable not found in shader. Probably unused and optimized away.');
-			continue;
-=======
->>>>>>> 213a4e5d
-		}
-
-		this.uniformCallMapping[key] = new ShaderCall(context, uniform, this.uniformMapping[key].format);
+				};
+			})(i);
+		}
+		defaultCallbacks[Shader.LIGHTCOUNT] = function (uniformCall, shaderInfo) {
+			uniformCall.uniform1i(shaderInfo.lights.length);
+		};
+
+		defaultCallbacks[Shader.CAMERA] = function (uniformCall, shaderInfo) {
+			var cameraPosition = shaderInfo.camera.translation;
+			uniformCall.uniform3f(cameraPosition.x, cameraPosition.y, cameraPosition.z);
+		};
+		defaultCallbacks[Shader.NEAR_PLANE] = function (uniformCall, shaderInfo) {
+			uniformCall.uniform1f(shaderInfo.camera.near);
+		};
+		defaultCallbacks[Shader.FAR_PLANE] = function (uniformCall, shaderInfo) {
+			uniformCall.uniform1f(shaderInfo.camera.far);
+		};
+		defaultCallbacks[Shader.MAIN_NEAR_PLANE] = function (uniformCall, shaderInfo) {
+			uniformCall.uniform1f(shaderInfo.mainCamera.near);
+		};
+		defaultCallbacks[Shader.MAIN_FAR_PLANE] = function (uniformCall, shaderInfo) {
+			uniformCall.uniform1f(shaderInfo.mainCamera.far);
+		};
+		defaultCallbacks[Shader.MAIN_DEPTH_SCALE] = function (uniformCall, shaderInfo) {
+			uniformCall.uniform1f(1.0 / (shaderInfo.mainCamera.far - shaderInfo.mainCamera.near));
+		};
+
+
+		defaultCallbacks[Shader.AMBIENT] = function (uniformCall, shaderInfo) {
+			var materialState = shaderInfo.material.materialState !== undefined ? shaderInfo.material.materialState.ambient : Shader.DEFAULT_AMBIENT;
+			uniformCall.uniform4fv(materialState);
+		};
+		defaultCallbacks[Shader.EMISSIVE] = function (uniformCall, shaderInfo) {
+			var materialState = shaderInfo.material.materialState !== undefined ? shaderInfo.material.materialState.emissive : Shader.DEFAULT_EMISSIVE;
+			uniformCall.uniform4fv(materialState);
+		};
+		defaultCallbacks[Shader.DIFFUSE] = function (uniformCall, shaderInfo) {
+			var materialState = shaderInfo.material.materialState !== undefined ? shaderInfo.material.materialState.diffuse : Shader.DEFAULT_DIFFUSE;
+			uniformCall.uniform4fv(materialState);
+		};
+		defaultCallbacks[Shader.SPECULAR] = function (uniformCall, shaderInfo) {
+			var materialState = Shader.DEFAULT_SPECULAR;
+			if (shaderInfo.material.materialState !== undefined) {
+				materialState = shaderInfo.material.materialState.specular;
+				materialState[3] = Math.max(shaderInfo.material.materialState.shininess, 1);
+			}
+			uniformCall.uniform4fv(materialState);
+		};
+		defaultCallbacks[Shader.SPECULAR_POWER] = function (uniformCall, shaderInfo) {
+			var shininess = shaderInfo.material.materialState !== undefined ? shaderInfo.material.materialState.shininess : Shader.DEFAULT_SHININESS;
+			shininess = Math.max(shininess, 1.0);
+			uniformCall.uniform1f(shininess);
+		};
+
+		defaultCallbacks[Shader.TIME] = function (uniformCall) {
+			uniformCall.uniform1f(World.time);
+		};
+		defaultCallbacks[Shader.TPF] = function (uniformCall) {
+			uniformCall.uniform1f(World.tpf);
+		};
+
+		defaultCallbacks[Shader.RESOLUTION] = function (uniformCall, shaderInfo) {
+			uniformCall.uniform2f(shaderInfo.renderer.viewportWidth, shaderInfo.renderer.viewportHeight);
+		};
 	}
 
-	if (this.attributes) {
-		// corpse!
-	// 	for (var name in this.attributeIndexMapping) {
-	// 		var mapping = this.attributes[name];
-	// 		if (mapping === undefined) {
-	// 			console.warn('No binding found for attribute: ' + name + ' [' + this.name + '][' + this._id + ']');
-	// 		}
-	// 	}
-
-		this.attributeKeys = Object.keys(this.attributes);
+	Shader.prototype.getShaderDefinition = function () {
+		return {
+			vshader: this.vertexSource,
+			fshader: this.fragmentSource,
+			defines: this.defines,
+			attributes: this.attributes,
+			uniforms: this.uniforms
+		};
+	};
+
+	Shader.prototype.destroy = function () {
+		if (this.shaderProgram) {
+			this.renderer.context.deleteProgram(this.shaderProgram);
+			this.shaderProgram = null;
+		}
+		if (this.vertexShader) {
+			this.renderer.context.deleteShader(this.vertexShader);
+			this.vertexShader = null;
+		}
+		if (this.fragmentShader) {
+			this.renderer.context.deleteShader(this.fragmentShader);
+			this.fragmentShader = null;
+		}
+		this.renderer = null;
+	};
+
+	Shader.prototype.toString = function () {
+		return this.name;
+	};
+
+	Shader.PROJECTION_MATRIX = 'PROJECTION_MATRIX';
+	Shader.VIEW_MATRIX = 'VIEW_MATRIX';
+	Shader.VIEW_INVERSE_MATRIX = 'VIEW_INVERSE_MATRIX';
+	Shader.VIEW_PROJECTION_MATRIX = 'VIEW_PROJECTION_MATRIX';
+	Shader.VIEW_PROJECTION_INVERSE_MATRIX = 'VIEW_PROJECTION_INVERSE_MATRIX';
+	Shader.WORLD_MATRIX = 'WORLD_MATRIX';
+	Shader.NORMAL_MATRIX = 'NORMAL_MATRIX';
+	for (var i = 0; i < 8; i++) {
+		Shader['LIGHT' + i] = 'LIGHT' + i;
 	}
-
-	if (this.uniforms) {
-		// Fix links ($link)
-		if (this.uniforms.$link) {
-			var links = this.uniforms.$link instanceof Array ? this.uniforms.$link : [this.uniforms.$link];
-			for (var i = 0; i < links.length; i++) {
-				var link = links[i];
-				for (var key in link) {
-					this.uniforms[key] = link[key];
-				}
-			}
-			delete this.uniforms.$link;
-		}
-
-		this.matchedUniforms = [];
-		for (var name in this.uniforms) {
-			var mapping = this.uniformCallMapping[name];
-			if (mapping !== undefined) {
-				this.matchedUniforms.push(name);
-			}
-			// else {
-				// console.warn('No uniform found for binding: ' + name + ' [' + this.name + '][' + this._id + ']');
-			// }
-
-			var value = this.uniforms[name];
-			if (this.defaultCallbacks[value]) {
-				this.currentCallbacks[name] = this.defaultCallbacks[value];
-			}
-		}
-
-		// for (var name in this.uniformCallMapping) {
-		// 	var mapping = this.uniforms[name];
-		// 	if (mapping === undefined) {
-		// 		console.warn('No binding found for uniform: ' + name + ' [' + this.name + '][' + this._id + ']');
-		// 	}
-		// }
-	}
-};
-
-var errorRegExp = /\b\d+:(\d+):\s(.+)\b/g;
-var errorRegExpIE = /\((\d+),\s*\d+\):\s(.+)/g;
-
-Shader.prototype._getShader = function (context, type, source) {
-	var shader = context.createShader(type);
-
-	context.shaderSource(shader, source);
-	context.compileShader(shader);
-
-	// check if the Shader is successfully compiled
-	if (!context.getShaderParameter(shader, context.COMPILE_STATUS !== undefined ? context.COMPILE_STATUS : WebGLRenderingContext.COMPILE_STATUS)) {
-		var infoLog = context.getShaderInfoLog(shader);
-		var shaderType = type === (context.VERTEX_SHADER !== undefined ? context.VERTEX_SHADER : WebGLRenderingContext.VERTEX_SHADER) ? 'VertexShader' : 'FragmentShader';
-
-		errorRegExp.lastIndex = 0;
-		var errorMatcher = errorRegExp.exec(infoLog);
-		if (errorMatcher === null) {
-			errorMatcher = errorRegExpIE.exec(infoLog);
-		}
-		if (errorMatcher !== null) {
-			while (errorMatcher !== null) {
-				var splitSource = source.split('\n');
-				var lineNum = errorMatcher[1];
-				var errorStr = errorMatcher[2];
-				console.error('Error in ' + shaderType + ' - [' + this.name + '][' + this._id + '] at line ' + lineNum + ':');
-				console.error('\tError: ' + errorStr);
-				console.error('\tSource: ' + splitSource[lineNum - 1]);
-				errorMatcher = errorRegExp.exec(infoLog);
-			}
-		} else {
-			console.error('Error in ' + shaderType + ' - [' + this.name + '][' + this._id + '] ' + infoLog);
-		}
-
-		return null;
-	}
-
-	return shader;
-};
-
-var precisionRegExp = /\bprecision\s+(lowp|mediump|highp)\s+(float|int);/g;
-
-Shader.prototype.addPrecision = function (precision) {
-	precisionRegExp.lastIndex = 0;
-	var vertMatcher = precisionRegExp.exec(this.vertexSource);
-	if (vertMatcher === null) {
-		this.vertexSource = 'precision ' + precision + ' float;' + '\n' + this.vertexSource;
-	}
-	precisionRegExp.lastIndex = 0;
-	var fragMatcher = precisionRegExp.exec(this.fragmentSource);
-	if (fragMatcher === null) {
-		this.fragmentSource = 'precision ' + precision + ' float;' + '\n' + this.fragmentSource;
-	}
-};
-
-Shader.prototype.addDefines = function (defines) {
-	if (!defines) {
-		return;
-	}
-
-	var defineStr = this.generateDefines(defines);
-
-	this.vertexSource = defineStr + '\n' + this.vertexSource;
-	this.fragmentSource = defineStr + '\n' + this.fragmentSource;
-};
-
-Shader.prototype.generateDefines = function (defines) {
-	var chunks = [];
-	for (var d in defines) {
-		var value = defines[d];
-		if (value === false || value === undefined) {
-			continue;
-		}
-
-		var chunk = '#define ' + d + ' ' + value;
-		chunks.push(chunk);
-	}
-
-	return chunks.join('\n');
-};
-
-function setupDefaultCallbacks(defaultCallbacks) {
-	defaultCallbacks[Shader.PROJECTION_MATRIX] = function (uniformCall, shaderInfo) {
-		var matrix = shaderInfo.camera.getProjectionMatrix();
-		uniformCall.uniformMatrix4fv(matrix);
-	};
-	defaultCallbacks[Shader.VIEW_MATRIX] = function (uniformCall, shaderInfo) {
-		var matrix = shaderInfo.camera.getViewMatrix();
-		uniformCall.uniformMatrix4fv(matrix);
-	};
-	defaultCallbacks[Shader.WORLD_MATRIX] = function (uniformCall, shaderInfo) {
-		//! AT: when is this condition ever true?
-		var matrix = shaderInfo.transform !== undefined ? shaderInfo.transform.matrix : Matrix4.IDENTITY;
-		uniformCall.uniformMatrix4fv(matrix);
-	};
-	defaultCallbacks[Shader.NORMAL_MATRIX] = function (uniformCall, shaderInfo) {
-		//! AT: when is this condition ever true?
-		var matrix = shaderInfo.transform !== undefined ? shaderInfo.transform.normalMatrix : Matrix3.IDENTITY;
-		uniformCall.uniformMatrix3fv(matrix);
-	};
-
-	defaultCallbacks[Shader.VIEW_INVERSE_MATRIX] = function (uniformCall, shaderInfo) {
-		var matrix = shaderInfo.camera.getViewInverseMatrix();
-		uniformCall.uniformMatrix4fv(matrix);
-	};
-	defaultCallbacks[Shader.VIEW_PROJECTION_MATRIX] = function (uniformCall, shaderInfo) {
-		var matrix = shaderInfo.camera.getViewProjectionMatrix();
-		uniformCall.uniformMatrix4fv(matrix);
-	};
-	defaultCallbacks[Shader.VIEW_PROJECTION_INVERSE_MATRIX] = function (uniformCall, shaderInfo) {
-		var matrix = shaderInfo.camera.getViewProjectionInverseMatrix();
-		uniformCall.uniformMatrix4fv(matrix);
-	};
-
-	for (var i = 0; i < 16; i++) {
-		/*jshint loopfunc: true */
-		defaultCallbacks[Shader['TEXTURE' + i]] = (function (i) {
-			return function (uniformCall) {
-				uniformCall.uniform1i(i);
-			};
-		})(i);
-	}
-
-	for (var i = 0; i < 8; i++) {
-		/*jshint loopfunc: true */
-		defaultCallbacks[Shader['LIGHT' + i]] = (function (i) {
-			return function (uniformCall, shaderInfo) {
-				var light = shaderInfo.lights[i];
-				if (light !== undefined) {
-					uniformCall.uniform3f(light.translation.x, light.translation.y, light.translation.z);
-				} else {
-					uniformCall.uniform3f(-20, 20, 20);
-				}
-			};
-		})(i);
-	}
-	defaultCallbacks[Shader.LIGHTCOUNT] = function (uniformCall, shaderInfo) {
-		uniformCall.uniform1i(shaderInfo.lights.length);
-	};
-
-	defaultCallbacks[Shader.CAMERA] = function (uniformCall, shaderInfo) {
-		var cameraPosition = shaderInfo.camera.translation;
-		uniformCall.uniform3f(cameraPosition.x, cameraPosition.y, cameraPosition.z);
-	};
-	defaultCallbacks[Shader.NEAR_PLANE] = function (uniformCall, shaderInfo) {
-		uniformCall.uniform1f(shaderInfo.camera.near);
-	};
-	defaultCallbacks[Shader.FAR_PLANE] = function (uniformCall, shaderInfo) {
-		uniformCall.uniform1f(shaderInfo.camera.far);
-	};
-	defaultCallbacks[Shader.MAIN_NEAR_PLANE] = function (uniformCall, shaderInfo) {
-		uniformCall.uniform1f(shaderInfo.mainCamera.near);
-	};
-	defaultCallbacks[Shader.MAIN_FAR_PLANE] = function (uniformCall, shaderInfo) {
-		uniformCall.uniform1f(shaderInfo.mainCamera.far);
-	};
-	defaultCallbacks[Shader.MAIN_DEPTH_SCALE] = function (uniformCall, shaderInfo) {
-		uniformCall.uniform1f(1.0 / (shaderInfo.mainCamera.far - shaderInfo.mainCamera.near));
-	};
-
-
-	defaultCallbacks[Shader.AMBIENT] = function (uniformCall, shaderInfo) {
-		var materialState = shaderInfo.material.materialState !== undefined ? shaderInfo.material.materialState.ambient : Shader.DEFAULT_AMBIENT;
-		uniformCall.uniform4fv(materialState);
-	};
-	defaultCallbacks[Shader.EMISSIVE] = function (uniformCall, shaderInfo) {
-		var materialState = shaderInfo.material.materialState !== undefined ? shaderInfo.material.materialState.emissive : Shader.DEFAULT_EMISSIVE;
-		uniformCall.uniform4fv(materialState);
-	};
-	defaultCallbacks[Shader.DIFFUSE] = function (uniformCall, shaderInfo) {
-		var materialState = shaderInfo.material.materialState !== undefined ? shaderInfo.material.materialState.diffuse : Shader.DEFAULT_DIFFUSE;
-		uniformCall.uniform4fv(materialState);
-	};
-	defaultCallbacks[Shader.SPECULAR] = function (uniformCall, shaderInfo) {
-		var materialState = Shader.DEFAULT_SPECULAR;
-		if (shaderInfo.material.materialState !== undefined) {
-			materialState = shaderInfo.material.materialState.specular;
-			materialState[3] = Math.max(shaderInfo.material.materialState.shininess, 1);
-		}
-		uniformCall.uniform4fv(materialState);
-	};
-	defaultCallbacks[Shader.SPECULAR_POWER] = function (uniformCall, shaderInfo) {
-		var shininess = shaderInfo.material.materialState !== undefined ? shaderInfo.material.materialState.shininess : Shader.DEFAULT_SHININESS;
-		shininess = Math.max(shininess, 1.0);
-		uniformCall.uniform1f(shininess);
-	};
-
-	defaultCallbacks[Shader.TIME] = function (uniformCall) {
-		uniformCall.uniform1f(World.time);
-	};
-	defaultCallbacks[Shader.TPF] = function (uniformCall) {
-		uniformCall.uniform1f(World.tpf);
-	};
-
-	defaultCallbacks[Shader.RESOLUTION] = function (uniformCall, shaderInfo) {
-		uniformCall.uniform2f(shaderInfo.renderer.viewportWidth, shaderInfo.renderer.viewportHeight);
-	};
-}
-
-Shader.prototype.getShaderDefinition = function () {
-	return {
-		vshader: this.vertexSource,
-		fshader: this.fragmentSource,
-		defines: this.defines,
-		attributes: this.attributes,
-		uniforms: this.uniforms
-	};
-};
-
-Shader.prototype.destroy = function () {
-	if (this.shaderProgram) {
-		this.renderer.context.deleteProgram(this.shaderProgram);
-		this.shaderProgram = null;
-	}
-	if (this.vertexShader) {
-		this.renderer.context.deleteShader(this.vertexShader);
-		this.vertexShader = null;
-	}
-	if (this.fragmentShader) {
-		this.renderer.context.deleteShader(this.fragmentShader);
-		this.fragmentShader = null;
-	}
-	this.renderer = null;
-};
-
-Shader.prototype.toString = function () {
-	return this.name;
-};
-
-Shader.PROJECTION_MATRIX = 'PROJECTION_MATRIX';
-Shader.VIEW_MATRIX = 'VIEW_MATRIX';
-Shader.VIEW_INVERSE_MATRIX = 'VIEW_INVERSE_MATRIX';
-Shader.VIEW_PROJECTION_MATRIX = 'VIEW_PROJECTION_MATRIX';
-Shader.VIEW_PROJECTION_INVERSE_MATRIX = 'VIEW_PROJECTION_INVERSE_MATRIX';
-Shader.WORLD_MATRIX = 'WORLD_MATRIX';
-Shader.NORMAL_MATRIX = 'NORMAL_MATRIX';
-for (var i = 0; i < 8; i++) {
-	Shader['LIGHT' + i] = 'LIGHT' + i;
-}
-Shader.CAMERA = 'CAMERA';
-Shader.AMBIENT = 'AMBIENT';
-Shader.EMISSIVE = 'EMISSIVE';
-Shader.DIFFUSE = 'DIFFUSE';
-Shader.SPECULAR = 'SPECULAR';
-Shader.SPECULAR_POWER = 'SPECULAR_POWER';
-Shader.NEAR_PLANE = 'NEAR_PLANE';
-Shader.FAR_PLANE = 'FAR_PLANE';
-Shader.MAIN_NEAR_PLANE = 'NEAR_PLANE';
-Shader.MAIN_FAR_PLANE = 'FAR_PLANE';
-Shader.MAIN_DEPTH_SCALE = 'DEPTH_SCALE';
-Shader.TIME = 'TIME';
-Shader.TPF = 'TPF';
-Shader.RESOLUTION = 'RESOLUTION';
-
-Shader.DIFFUSE_MAP = 'DIFFUSE_MAP';
-Shader.NORMAL_MAP = 'NORMAL_MAP';
-Shader.SPECULAR_MAP = 'SPECULAR_MAP';
-Shader.LIGHT_MAP = 'LIGHT_MAP';
-Shader.SHADOW_MAP = 'SHADOW_MAP';
-Shader.AO_MAP = 'AO_MAP';
-Shader.EMISSIVE_MAP = 'EMISSIVE_MAP';
-Shader.DEPTH_MAP = 'DEPTH_MAP';
-
-Shader.DEFAULT_AMBIENT = [0.1, 0.1, 0.1, 1.0];
-Shader.DEFAULT_EMISSIVE = [0, 0, 0, 0];
-Shader.DEFAULT_DIFFUSE = [0.8, 0.8, 0.8, 1.0];
-Shader.DEFAULT_SPECULAR = [0.6, 0.6, 0.6, 64.0];
-Shader.DEFAULT_SHININESS = 64.0;
-
-Shader.prototype.defaultCallbacks = {};
-setupDefaultCallbacks(Shader.prototype.defaultCallbacks);
+	Shader.CAMERA = 'CAMERA';
+	Shader.AMBIENT = 'AMBIENT';
+	Shader.EMISSIVE = 'EMISSIVE';
+	Shader.DIFFUSE = 'DIFFUSE';
+	Shader.SPECULAR = 'SPECULAR';
+	Shader.SPECULAR_POWER = 'SPECULAR_POWER';
+	Shader.NEAR_PLANE = 'NEAR_PLANE';
+	Shader.FAR_PLANE = 'FAR_PLANE';
+	Shader.MAIN_NEAR_PLANE = 'NEAR_PLANE';
+	Shader.MAIN_FAR_PLANE = 'FAR_PLANE';
+	Shader.MAIN_DEPTH_SCALE = 'DEPTH_SCALE';
+	Shader.TIME = 'TIME';
+	Shader.TPF = 'TPF';
+	Shader.RESOLUTION = 'RESOLUTION';
+
+	Shader.DIFFUSE_MAP = 'DIFFUSE_MAP';
+	Shader.NORMAL_MAP = 'NORMAL_MAP';
+	Shader.SPECULAR_MAP = 'SPECULAR_MAP';
+	Shader.LIGHT_MAP = 'LIGHT_MAP';
+	Shader.SHADOW_MAP = 'SHADOW_MAP';
+	Shader.AO_MAP = 'AO_MAP';
+	Shader.EMISSIVE_MAP = 'EMISSIVE_MAP';
+	Shader.DEPTH_MAP = 'DEPTH_MAP';
+
+	Shader.DEFAULT_AMBIENT = [0.1, 0.1, 0.1, 1.0];
+	Shader.DEFAULT_EMISSIVE = [0, 0, 0, 0];
+	Shader.DEFAULT_DIFFUSE = [0.8, 0.8, 0.8, 1.0];
+	Shader.DEFAULT_SPECULAR = [0.6, 0.6, 0.6, 64.0];
+	Shader.DEFAULT_SHININESS = 64.0;
+
+	Shader.prototype.defaultCallbacks = {};
+	setupDefaultCallbacks(Shader.prototype.defaultCallbacks);
 
 module.exports = Shader;