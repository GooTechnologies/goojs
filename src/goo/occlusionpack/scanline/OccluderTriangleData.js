define([
], function () {
	'use strict';

	/**
	 * Container class, which holds the data needed to render triangles.
	 * @param parameters
	 * @constructor
	 */
	function OccluderTriangleData (parameters) {
		var vertCount = parameters.vertCount;
		var indexCount = parameters.indexCount;

		/*
			The position array will contain 4 values per vertex. (x, y, z, w).

			The maximum amount of extra vertices are 2 per triangle, thus 2*4 extra positions per triangle

			The maximum amount of extra indices are 3 per triangle. (The triangle can be split up in two triangles)
			This assuming that all triangles are front facing, which probably isn't the case.
		*/
		var triangleCount = indexCount / 3;
		var originalCount = vertCount * 4;
		var compensatedPositionCount = originalCount + triangleCount * 8;
		var compensatedIndexCount = indexCount * 2; // + triangleCount * 3;

		/*
			Initialize the number of positions to the known original. Since it will be initialized to the copied and
			transformed values anyway.

			This number gives the next index in the array to write to.
		*/
		this.posCount = 0;

		/*
			Storing the highest possible vertex index to acess. This value is set externally to correspond to the
			current entity's number of indices.
		*/
		this.largestIndex = -1;
		/*
			Initialize the index count to zero. This will be filled up after hand. The only indices wanted are the
			ones which create front facing triangles.
		*/
		this.indexCount = 0;

		var vertBytes = compensatedPositionCount * Float32Array.BYTES_PER_ELEMENT;
		/*
			Using 8bit unsigned integers implies a maximum of 256 vertices. This will most likely be the case for
			the low detailed occluder geometries.
		*/
		var indexBytes = compensatedIndexCount * Uint8Array.BYTES_PER_ELEMENT;

		this._dataBuffer = new ArrayBuffer(vertBytes + indexBytes);
		this.positions = new Float32Array(this._dataBuffer, 0, compensatedPositionCount);
		this.indices = new Uint8Array(this._dataBuffer, vertBytes, compensatedIndexCount);
	}

	/**
	 * Adds the array of vertex data to the position array and returns the new vertex's index to the position.
<<<<<<< HEAD
	  * @param {Float32Array} array [x, y, z, w]
	 * @returns {Number} the added position's vertex index
=======
	  * @param {Float32Array} array [x,y,z,w]
	 * @returns {number} the added position's vertex index
>>>>>>> f7f5f430
	 */
	OccluderTriangleData.prototype.addVertex = function (array) {
		var writeIndex = this.posCount;
		this.positions[writeIndex] = array[0];
		writeIndex++;
		this.positions[writeIndex] = array[1];
		writeIndex++;
		this.positions[writeIndex] = array[2];
		writeIndex++;
		this.positions[writeIndex] = array[3];
		writeIndex++;
		// Set the poscount to point at the next free position in the array to write to.
		this.posCount = writeIndex;
		// Add one to the largest index, since a new vertex has been added. The returned index is used to access the
		// correct position in the position array.
		this.largestIndex++;
		return this.largestIndex;
	};

	/**
	* Sets the counters to the correct values to correspond to the positions written into the array.
	 * @param {number} positionCount The number of position values which have been written to the position array.
	*/
	OccluderTriangleData.prototype.setCountersToNewEntity = function (positionCount) {
		this.indexCount = 0;
		var vertCount = positionCount / 3;
		// Set the position counter to point at the next empty position to write to.
		this.posCount = vertCount * 4;
		// Set the largest index , zero based list.
		this.largestIndex = vertCount - 1;
	};

	/**
	 * Adds 3 indices to the index array.
	 * @param {Uint8Array} triangleIndices
	 */
	OccluderTriangleData.prototype.addIndices = function (triangleIndices) {
		var writeIndex = this.indexCount;
		this.indices[writeIndex] = triangleIndices[0];
		writeIndex++;
		this.indices[writeIndex] = triangleIndices[1];
		writeIndex++;
		this.indices[writeIndex] = triangleIndices[2];
		writeIndex++;
		this.indexCount = writeIndex;
	};

	return OccluderTriangleData;
});<|MERGE_RESOLUTION|>--- conflicted
+++ resolved
@@ -57,13 +57,8 @@
 
 	/**
 	 * Adds the array of vertex data to the position array and returns the new vertex's index to the position.
-<<<<<<< HEAD
-	  * @param {Float32Array} array [x, y, z, w]
-	 * @returns {Number} the added position's vertex index
-=======
-	  * @param {Float32Array} array [x,y,z,w]
+	 * @param {Float32Array} array [x, y, z, w]
 	 * @returns {number} the added position's vertex index
->>>>>>> f7f5f430
 	 */
 	OccluderTriangleData.prototype.addVertex = function (array) {
 		var writeIndex = this.posCount;
