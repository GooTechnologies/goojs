--- conflicted
+++ resolved
@@ -203,13 +203,11 @@
 
 	ScriptHandler.prototype._update = function (ref, config, options) {
 		function loadKey(script, key, id) {
-			return that._load(id, options).then(function (object) {
+			return that._load(script, id, options).then(function (object) {
 				script.parameters[key] = object;
 			});
 		}
-
 		var that = this;
-
 		return ConfigHandler.prototype._update.call(this, ref, config, options)
 		.then(function (script) {
 			if (!script) { return; }
@@ -218,14 +216,8 @@
 
 			if (config.body && config.dependencies) {
 				delete script.dependencyErrors;
-<<<<<<< HEAD
-				_.forEach(config.dependencies, function (scriptConfig) {
-					promises.push(that._addDependency(script, scriptConfig.url, config.id));
-=======
-
 				_.forEach(config.dependencies, function(dependencyConfig) {
 					promises.push(that._addDependency(script, dependencyConfig.url, config.id));
->>>>>>> dcc035a0
 				}, null, 'sortValue');
 			}
 
@@ -257,7 +249,15 @@
 				else {
 					SystemBus.emit('goo.scriptError', {id: ref, errors: null});
 				}
-<<<<<<< HEAD
+
+				var error = { id: ref, errors: null };
+				if (script.externals.errors || script.externals.dependencyErrors) {
+					error.errors = script.externals.errors;
+					error.dependencyErrors = script.externals.dependencyErrors;
+				}
+
+				SystemBus.emit('scriptError', error);
+
 				var promises = [];
 				if (script.externals && script.externals.parameters) {
 					var parameters = script.externals.parameters;
@@ -284,18 +284,6 @@
 					}
 				}
 				return RSVP.all(promises).then(function () { return script; });
-=======
-
-				var error = { id: ref, errors: null };
-				if (script.externals.errors || script.externals.dependencyErrors) {
-					error.errors = script.externals.errors;
-					error.dependencyErrors = script.externals.dependencyErrors;
-				}
-
-				SystemBus.emit('scriptError', error);
-
-				return script;
->>>>>>> dcc035a0
 			});
 		});
 	};
@@ -383,14 +371,9 @@
 	};
 
 
-<<<<<<< HEAD
 
 	var types = ['string', 'float', 'int', 'vec3', 'boolean', 'texture', 'entity'];
-=======
-	var types = ['string', 'float', 'int', 'vec3', 'boolean'];
-
-
->>>>>>> dcc035a0
+
 	/**
 	 * Validate external parameters
 	 * @private
