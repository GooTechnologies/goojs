--- conflicted
+++ resolved
@@ -622,7 +622,6 @@
 	];
 
 	/**
-<<<<<<< HEAD
 	 * Validates every property of a parameter defined by a user script.
 	 * Exposed as a static method only for testing purposes.
 	 * @hidden
@@ -665,9 +664,6 @@
 	 * @hidden
 	 * @param script
 	 * @param outScript
-=======
-	 * Validate external parameters
->>>>>>> aa19f50b
 	 */
 	ScriptHandler.validateParameters = function (script, outScript) {
 		var errors = script.errors || [];
@@ -690,71 +686,9 @@
 		for (var i = 0; i < externals.parameters.length; i++) {
 			var parameter = externals.parameters[i];
 
-<<<<<<< HEAD
 			var maybeError = ScriptHandler.validateParameter(parameter);
 			if (maybeError) {
 				errors.push(maybeError);
-=======
-			if (typeof param.key !== 'string' || param.key.length === 0) {
-				errors.push({ message: 'Parameter "key" needs to be a non-empty string.' });
-				continue;
-			}
-
-			if (param.name !== undefined && (typeof param.name !== 'string' || param.name.length === 0)) {
-				errors.push({ message: 'Parameter "name" needs to be a non-empty string.' });
-				continue;
-			}
-
-			if (types.indexOf(param.type) === -1) {
-				errors.push({ message: 'Parameter "type" needs to be one of: ' + types.join(', ') + '.' });
-				continue;
-			}
-
-			if (param.control !== undefined && (typeof param.control !== 'string' || param.control.length === 0)) {
-				errors.push({ message: 'Parameter "control" needs to be a non-empty string.' });
-				continue;
-			}
-
-			var allowedControls = typesControls[param.type];
-			if (param.control !== undefined && allowedControls.indexOf(param.control) === -1) {
-				errors.push({ message: 'Parameter "control" needs to be one of: ' + allowedControls.join(', ') + '.' });
-				continue;
-			}
-
-			if (param.options !== undefined && !(param.options instanceof Array)) {
-				errors.push({ message: 'Parameter "options" needs to be array' });
-				continue;
-			}
-
-			if (param.min !== undefined && typeof param.min !== 'number') {
-				errors.push({ message: 'Parameter "min" needs to be a number.' });
-				continue;
-			}
-
-			if (param.max !== undefined && typeof param.max !== 'number') {
-				errors.push({ message: 'Parameter "max" needs to be a number.' });
-				continue;
-			}
-
-			if (param.scale !== undefined && typeof param.scale !== 'number') {
-				errors.push({ message: 'Parameter "scale" needs to be a number.' });
-				continue;
-			}
-
-			if (param.decimals !== undefined && typeof param.decimals !== 'number') {
-				errors.push({ message: 'Parameter "decimals" needs to be a number.' });
-				continue;
-			}
-
-			if (param.precision !== undefined && typeof param.precision !== 'number') {
-				errors.push({ message: 'Parameter "precision" needs to be a number.' });
-				continue;
-			}
-
-			if (param.exponential !== undefined && typeof param.exponential !== 'boolean') {
-				errors.push({ message: 'Parameter "exponential" needs to be a boolean.' });
-				continue;
->>>>>>> aa19f50b
 			}
 
 			// create cares about this, in order to build the control panel for the script
