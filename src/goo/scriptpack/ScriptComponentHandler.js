--- conflicted
+++ resolved
@@ -47,190 +47,40 @@
 ScriptComponentHandler.prototype._updateScriptInstance = function (instanceConfig, options) {
 	var that = this;
 
-<<<<<<< HEAD
-			return RSVP.all(_.map(config.scripts, function (instanceConfig) {
-				return that._updateScriptInstance(component, instanceConfig, options);
-			}, null, 'sortValue'))
-			.then(function (scripts) {
-				component.scripts = scripts;
-				return component;
-			});
-		});
-	};
-
-	ScriptComponentHandler.prototype._updateScriptInstance = function (component, instanceConfig, options) {
-		var that = this;
-
-		return this._createOrLoadScript(component, instanceConfig)
-		.then(function (script) {
-			var newParameters = instanceConfig.options || {};
-			if (script.parameters) {
-				_.defaults(newParameters, script.parameters);
-			}
-
-			if (script.externals && script.externals.parameters) {
-				ScriptUtils.fillDefaultValues(newParameters, script.externals.parameters);
-			}
-
-			var newScript = null;
-			if (script.context) {
-				newScript = script;
-				newScript.parameters = {};
-			} else {
-				// We need to duplicate the script so we can have multiple
-				// similar scripts with different parameters.
-				newScript = Object.create(script);
-				newScript.parameters = {};
-				newScript.enabled = false;
-			}
-
-			return that._setParameters(
-				newScript.parameters,
-				newParameters,
-				script.externals,
-				options
-			)
-			.then(_.constant(newScript));
-		});
-	};
-
-	/**
-	 * Depending on the reference specified in the script instance, creates an
-	 * engine script or loads the referenced script.
-	 *
-	 * @param {object} instanceConfig
-	 *        JSON configuration of the script instance. Should contain the
-	 *        "scriptRef" property which refers to the script which is to be
-	 *        loaded.
-	 *
-	 * @returns {Promise}
-	 *         A promise which is resolved with the referenced script.
-	 *
-	 * @private
-	 */
-	ScriptComponentHandler.prototype._createOrLoadScript = function (component, instanceConfig) {
-		var ref = instanceConfig.scriptRef;
-		var isEngineScript = ref.indexOf(ScriptComponentHandler.ENGINE_SCRIPT_PREFIX) === 0;
-
-		var promise = null;
-
-		if (isEngineScript) {
-			promise = this._createOrLoadEngineScript(component, instanceConfig);
-		} else {
-			promise = this._createOrLoadCustomScript(component, instanceConfig);
-		}
-
-		return promise.then(function (script) {
-			// Save the instance identifier so we can find the instance later
-			// when updating again.
-			script.instanceId = instanceConfig.id;
-			return script;
-		});
-	};
-
-	/**
-	 * Creates or loads an engine script. If the component already has an instance
-	 * of that script, it will be returned.
-	 *
-	 * @param {ScriptComponent} component
-	 * @param {object} instanceConfig
-	 *
-	 * @return {Promise}
-	 * @private
-	 */
-	ScriptComponentHandler.prototype._createOrLoadEngineScript = function (component, instanceConfig) {
-		var existingScript = this._findScript(component, instanceConfig.id);
-		var prefix = ScriptComponentHandler.ENGINE_SCRIPT_PREFIX;
-
-		if (existingScript) {
-			return PromiseUtils.resolve(existingScript);
-		}
-
-		return this._createEngineScript(instanceConfig.scriptRef.slice(prefix.length));
-	};
-
-	/**
-	 * Creates or loads a custom script. If the component already has an instance
-	 * of that script with the same body, it will be returned.
-	 *
-	 * @param {ScriptComponent} component
-	 * @param {object} instanceConfig
-	 *
-	 * @return {Promise}
-	 * @private
-	 */
-	ScriptComponentHandler.prototype._createOrLoadCustomScript = function (component, instanceConfig) {
-		var that = this;
-		var ref = instanceConfig.scriptRef;
-
-		// Need to load the script (note that we are not reloading yet) so we
-		// can compare the new body with the old one.
-		return this._load(ref).then(function (script) {
-			var existingScript = that._findScript(component, instanceConfig.id);
-
-			if (existingScript && existingScript.body === script.body) {
-				return existingScript;
-			}
-
-			// New script or the body was changed so reload the script.
-			return that._load(ref, { reload: true });
-		});
-	};
-
-	/**
-	 * Searches the specified component to try to find the specified script
-	 * instance.
-	 *
-	 * @param {ScriptComponent} component
-	 *        The component which is to be searched.
-	 * @param {string} instanceId
-	 *        The identifier of the script instance which is to be found.
-	 *
-	 * @return {object} The script which was found, or undefined if none was found.
-	 * @private
-	 */
-	ScriptComponentHandler.prototype._findScript = function (component, instanceId) {
-		return _.find(component.scripts, function (script) {
-			return script.instanceId === instanceId;
-		});
-	};
-
-	/**
-	 * Creates a new instance of one of the default scripts provided by the
-	 * engine.
-	 *
-	 * @param {Object} scriptName
-	 *		The name of the script which is to be created.
-	 *
-	 * @returns {RSVP.Promise}
-	 *		A promise which is resolved with the new script.
-	 *
-	 * @private
-	 */
-	ScriptComponentHandler.prototype._createEngineScript = function (scriptName) {
-		var script = Scripts.create(scriptName);
-		if (!script) {
-			throw new Error('Unrecognized script name');
-=======
-	return this._createOrLoadScript(instanceConfig)
+	return RSVP.all(_.map(config.scripts, function (instanceConfig) {
+		return that._updateScriptInstance(component, instanceConfig, options);
+	}, null, 'sortValue'))
+	.then(function (scripts) {
+		component.scripts = scripts;
+		return component;
+	});
+};
+
+ScriptComponentHandler.prototype._updateScriptInstance = function (component, instanceConfig, options) {
+	var that = this;
+
+	return this._createOrLoadScript(component, instanceConfig)
 	.then(function (script) {
 		var newParameters = instanceConfig.options || {};
 		if (script.parameters) {
-			ObjectUtils.defaults(newParameters, script.parameters);
->>>>>>> 0e7caaae
+			_.defaults(newParameters, script.parameters);
 		}
 
 		if (script.externals && script.externals.parameters) {
 			ScriptUtils.fillDefaultValues(newParameters, script.externals.parameters);
 		}
 
-		// We need to duplicate the script so we can have multiple
-		// similar scripts with different parameters.
-		// TODO: Check if script exists in the component and just update it
-		// instead of creating a new one.
-		var newScript = Object.create(script);
-		newScript.parameters = {};
-		newScript.enabled = false;
+		var newScript = null;
+		if (script.context) {
+			newScript = script;
+			newScript.parameters = {};
+		} else {
+			// We need to duplicate the script so we can have multiple
+			// similar scripts with different parameters.
+			newScript = Object.create(script);
+			newScript.parameters = {};
+			newScript.enabled = false;
+		}
 
 		return that._setParameters(
 			newScript.parameters,
@@ -238,8 +88,148 @@
 			script.externals,
 			options
 		)
-		.then(ObjectUtils.constant(newScript));
-	});
+		.then(_.constant(newScript));
+	});
+};
+
+/**
+ * Depending on the reference specified in the script instance, creates an
+ * engine script or loads the referenced script.
+ *
+ * @param {object} instanceConfig
+ *        JSON configuration of the script instance. Should contain the
+ *        "scriptRef" property which refers to the script which is to be
+ *        loaded.
+ *
+ * @returns {Promise}
+ *         A promise which is resolved with the referenced script.
+ *
+ * @private
+ */
+ScriptComponentHandler.prototype._createOrLoadScript = function (component, instanceConfig) {
+	var ref = instanceConfig.scriptRef;
+	var isEngineScript = ref.indexOf(ScriptComponentHandler.ENGINE_SCRIPT_PREFIX) === 0;
+
+	var promise = null;
+
+	if (isEngineScript) {
+		promise = this._createOrLoadEngineScript(component, instanceConfig);
+	} else {
+		promise = this._createOrLoadCustomScript(component, instanceConfig);
+	}
+
+	return promise.then(function (script) {
+		// Save the instance identifier so we can find the instance later
+		// when updating again.
+		script.instanceId = instanceConfig.id;
+		return script;
+	});
+};
+
+/**
+ * Creates or loads an engine script. If the component already has an instance
+ * of that script, it will be returned.
+ *
+ * @param {ScriptComponent} component
+ * @param {object} instanceConfig
+ *
+ * @return {Promise}
+ * @private
+ */
+ScriptComponentHandler.prototype._createOrLoadEngineScript = function (component, instanceConfig) {
+	var existingScript = this._findScript(component, instanceConfig.id);
+	var prefix = ScriptComponentHandler.ENGINE_SCRIPT_PREFIX;
+
+	if (existingScript) {
+		return PromiseUtils.resolve(existingScript);
+	}
+
+	return this._createEngineScript(instanceConfig.scriptRef.slice(prefix.length));
+};
+
+/**
+ * Creates or loads a custom script. If the component already has an instance
+ * of that script with the same body, it will be returned.
+ *
+ * @param {ScriptComponent} component
+ * @param {object} instanceConfig
+ *
+ * @return {Promise}
+ * @private
+ */
+ScriptComponentHandler.prototype._createOrLoadCustomScript = function (component, instanceConfig) {
+	var that = this;
+	var ref = instanceConfig.scriptRef;
+
+	// Need to load the script (note that we are not reloading yet) so we
+	// can compare the new body with the old one.
+	return this._load(ref).then(function (script) {
+		var existingScript = that._findScript(component, instanceConfig.id);
+
+		if (existingScript && existingScript.body === script.body) {
+			return existingScript;
+		}
+
+		// New script or the body was changed so reload the script.
+		return that._load(ref, { reload: true });
+	});
+};
+
+/**
+ * Searches the specified component to try to find the specified script
+ * instance.
+ *
+ * @param {ScriptComponent} component
+ *        The component which is to be searched.
+ * @param {string} instanceId
+ *        The identifier of the script instance which is to be found.
+ *
+ * @return {object} The script which was found, or undefined if none was found.
+ * @private
+ */
+ScriptComponentHandler.prototype._findScript = function (component, instanceId) {
+	return _.find(component.scripts, function (script) {
+		return script.instanceId === instanceId;
+	});
+};
+
+/**
+ * Creates a new instance of one of the default scripts provided by the
+ * engine.
+ *
+ * @param {Object} scriptName
+ *		The name of the script which is to be created.
+ *
+ * @returns {RSVP.Promise}
+ *		A promise which is resolved with the new script.
+ *
+ * @private
+ */
+ScriptComponentHandler.prototype._createEngineScript = function (scriptName) {
+	var script = Scripts.create(scriptName);
+	if (!script) {
+		throw new Error('Unrecognized script name');
+	}
+
+	if (script.externals && script.externals.parameters) {
+		ScriptUtils.fillDefaultValues(newParameters, script.externals.parameters);
+	}
+
+	// We need to duplicate the script so we can have multiple
+	// similar scripts with different parameters.
+	// TODO: Check if script exists in the component and just update it
+	// instead of creating a new one.
+	var newScript = Object.create(script);
+	newScript.parameters = {};
+	newScript.enabled = false;
+
+	return that._setParameters(
+		newScript.parameters,
+		newParameters,
+		script.externals,
+		options
+	)
+	.then(ObjectUtils.constant(newScript));
 };
 
 /**
@@ -381,22 +371,6 @@
 		return that._load(ref, options).then(setParam);
 	}
 
-<<<<<<< HEAD
-		if (!ScriptUtils.TYPE_VALIDATORS[type](config)) {
-			return setParam(getInvalidParam());
-		} else if (type === 'entity') {
-			// For entities, because they can depend on themselves, we don't
-			// wait for the load to be completed. It will eventually resolve
-			// and the parameter will be set.
-			setRefParam();
-			return PromiseUtils.resolve();
-		} else if (ScriptUtils.isRefType(type)) {
-			return setRefParam();
-		} else {
-			return setParam(_.clone(config));
-		}
-	};
-=======
 	if (!ScriptUtils.TYPE_VALIDATORS[type](config)) {
 		return setParam(getInvalidParam());
 	} else if (type === 'entity') {
@@ -404,13 +378,12 @@
 		// wait for the load to be completed. It will eventually resolve
 		// and the parameter will be set.
 		setRefParam();
-		return Promise.resolve();
+		return PromiseUtils.resolve();
 	} else if (ScriptUtils.isRefType(type)) {
 		return setRefParam();
 	} else {
-		return setParam(ObjectUtils.clone(config));
-	}
-};
->>>>>>> 0e7caaae
+		return setParam(_.clone(config));
+	}
+};
 
 module.exports = ScriptComponentHandler;