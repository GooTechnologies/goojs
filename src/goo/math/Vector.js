--- conflicted
+++ resolved
@@ -16,14 +16,8 @@
 	 * @description Creates a new vector.
 	 * @param {number} size Number of vector components.
 	 */
-
-<<<<<<< HEAD
 	function Vector_(size) {
-		this.data = new Float32Array(size || 0);
-=======
-	function Vector(size) {
 		this.data = new Float32Array(size);
->>>>>>> 4f4abf53
 	}
 
 	var Vector = Vector_;
