define(function () {
	'use strict';

	/**
	 * Abstract vector class
	 */
	function Vector() {}

	var COMPONENT_NAMES = ['x', 'y', 'z', 'w'];
	// #ifdef DEBUG
	var COMPONENT_NAMES = ['_x', '_y', '_z', '_w'];
	// #endif

	/**
	 * Binds aliases to the different vector components.
	 * @hidden
	 * @param {Object} prototype The prototype to bind to.
	 * @param {Array<Array<string>>} aliases Array of component aliases for each component index.
	 */
	Vector.setupAliases = function (prototype, aliases) {
		aliases.forEach(function (aliasesPerComponent, index) {
			var componentName = COMPONENT_NAMES[index];

			aliasesPerComponent.forEach(function (alias) {
				Object.defineProperty(prototype, alias, {
					get: function () {
						return this[componentName];
					},
					set: function (value) {
						this[componentName] = value;

						// #ifdef DEBUG
						if (isNaN(this[componentName])) {
							throw new Error('Tried setting NaN to vector component ' + alias);
						}
						// #endif
					}
				});
			});
		});
	};

	// #ifdef DEBUG
	Vector.setupIndices = function (prototype, count) {
		var raise = function () {
			throw new Error('Vector component access through indices is not supported anymore');
		};

		for (var i = 0; i < count; i++) {
			Object.defineProperty(prototype, i, {
				get: raise,
				set: raise
			});
		}
	};

	/**
	 * Replaces the supplied method of object and wraps it in a integrity check
	 * @hidden
	 * @param {Object} object The object to attach the post-check to
	 * @param {string} methodName The name of the original method the check is attached to
	 */
	Vector.addReturnCheck = function (object, methodName) {
		var originalMethod = object[methodName];
		object[methodName] = function () {
			var ret = originalMethod.apply(this, arguments);
			if (isNaN(ret)) {
				throw new Error('Vector method ' + methodName + ' returned NaN');
			}

			return ret;
		};
	};

	/**
	 * Adds more validators at once
	 * @hidden
<<<<<<< HEAD
	 * @param {Object} object
	 * @param {string[]} methodNames
=======
	 * @param object
	 * @param {Array<string>} methodNames
>>>>>>> f7f5f430
	 */
	Vector.addReturnChecks = function (object, methodNames) {
		methodNames.forEach(Vector.addReturnCheck.bind(null, object));
	};
	// #endif

<<<<<<< HEAD
=======
	/**
	 * Performs a component-wise addition and stores the result in a separate vector. Equivalent of 'return (target = lhs + rhs);'.
	 * @param {(Vector|Array<number>)} lhs Vector or array of scalars.
	 * @param {(Vector|Array<number>)} rhs Vector or array of scalars.
	 * @param {Vector} [target] Target vector for storage.
	 * @returns {Vector} A new vector if the target vector is omitted, else the target vector.
	 */
	Vector.add = function (lhs, rhs, target) {
		var ldata = lhs.data || lhs;
		var rdata = rhs.data || rhs;
		var size = ldata.length;

		if (!target) {
			target = new Vector(size);
		}

		for (var i = 0; i < size; i++) {
			target.data[i] = ldata[i] + rdata[i];
		}

		return target;
	};

	/**
	 * Performs a component-wise addition and stores the result locally. Equivalent of 'return (this = this + rhs);'.
	 * @param {(Vector|Array<number>)} rhs Vector or array of scalars.
	 * @returns {Vector} Self for chaining.
	 */
	Vector.prototype.add = function (rhs) {
		return Vector.add(this, rhs, this);
	};

	/**
	 * Performs a component-wise subtraction and stores the result in a separate vector. Equivalent of 'return (target = lhs - rhs);'.
	 * @param {(Vector|Array<number>)} lhs Vector or array of scalars.
	 * @param {(Vector|Array<number>)} rhs Vector or array of scalars.
	 * @param {Vector} [target] Target vector for storage.
	 * @returns {Vector} A new vector if the target vector is omitted, else the target vector.
	 */
	Vector.sub = function (lhs, rhs, target) {
		var ldata = lhs.data || lhs;
		var rdata = rhs.data || rhs;
		var size = ldata.length;

		if (!target) {
			target = new Vector(size);
		}

		for (var i = 0; i < size; i++) {
			target.data[i] = ldata[i] - rdata[i];
		}

		return target;
	};

	/**
	 * Performs a component-wise addition and stores the result locally. Equivalent of 'return (this = this - rhs);'.
	 * @param {(Vector|Array<number>)} rhs Vector or array of scalars.
	 * @returns {Vector} Self for chaining.
	 */
	Vector.prototype.sub = function (rhs) {
		return Vector.sub(this, rhs, this);
	};

	/**
	 * Performs a component-wise multiplication and stores the result in a separate vector. Equivalent of 'return (target = lhs * rhs);'.
	 * @param {(Vector|Array<number>)} lhs Vector or array of scalars.
	 * @param {(Vector|Array<number>)} rhs Vector or array of scalars.
	 * @param {Vector} [target] Target vector for storage.
	 * @returns {Vector} A new vector if the target vector is omitted, else the target vector.
	 */
	Vector.mul = function (lhs, rhs, target) {
		var ldata = lhs.data || lhs;
		var rdata = rhs.data || rhs;
		var size = ldata.length;

		if (!target) {
			target = new Vector(size);
		}

		for (var i = 0; i < size; i++) {
			target.data[i] = ldata[i] * rdata[i];
		}

		return target;
	};

	/**
	 * Performs a component-wise addition and stores the result locally. Equivalent of 'return (this = this * rhs);'.
	 * @param {(Vector|Array<number>)} rhs Vector or array of scalars.
	 * @returns {Vector} Self for chaining.
	 */
	Vector.prototype.mul = function (rhs) {
		return Vector.mul(this, rhs, this);
	};

	/**
	 * Performs a component-wise division and stores the result in a separate vector. Equivalent of 'return (target = lhs / rhs);'.
	 * @param {(Vector|Array<number>)} lhs Vector or array of scalars.
	 * @param {(Vector|Array<number>)} rhs Vector or array of scalars.
	 * @param {Vector} [target] Target vector for storage.
	 * @returns {Vector} A new vector if the target vector is omitted, else the target vector.
	 */
	Vector.div = function (lhs, rhs, target) {
		var ldata = lhs.data || lhs;
		var rdata = rhs.data || rhs;
		var size = ldata.length;

		if (!target) {
			target = new Vector(size);
		}

		for (var i = 0; i < size; i++) {
			target.data[i] = ldata[i] / rdata[i];
		}

		return target;
	};

	/**
	 * Performs a component-wise division and stores the result locally. Equivalent of 'return (this = this / rhs);'.
	 * @param {(Vector|Array<number>)} rhs Vector or array of scalars.
	 * @returns {Vector} Self for chaining.
	 */

	Vector.prototype.div = function (rhs) {
		return Vector.div(this, rhs, this);
	};

	/**
	 * Copies component values and stores them in a separate vector. Equivalent of 'return (target = source);'.
	 * @param {Vector} source Source vector.
	 * @param {Vector} [target] Target vector.
	 * @returns {Vector} A new vector if the target vector is omitted, else the target vector.
	 */
	Vector.copy = function (source, target) {
		var size = source.data.length;

		if (!target) {
			target = new Vector(size);
		}

		target.data.set(source.data);

		return target;
	};

	/**
	 * Copies component values and stores them locally. Equivalent of 'return (this = source);'.
	 * @param {Vector} source Source vector.
	 * @returns {Vector} Self for chaining.
	 */
	Vector.prototype.copy = function (source) {
		this.data.set(source.data);
		return this;
	};

	/**
	 * Computes the dot product between two vectors. Equivalent of 'return lhs•rhs;'.
	 * @param {(Vector|Array<number>)} lhs Vector or array of scalars on the left-hand side.
	 * @param {(Vector|Array<number>)} rhs Vector or array of scalars on the right-hand side.
	 * @returns {number} Dot product.
	 */
	Vector.dot = function (lhs, rhs) {
		var ldata = lhs.data || lhs;
		var rdata = rhs.data || rhs;
		var size = ldata.length;

		var sum = 0.0;

		for (var i = 0; i < size; i++) {
			sum += ldata[i] * rdata[i];
		}

		return sum;
	};

	/**
	 * Computes the dot product between two vectors. Equivalent of 'return this•rhs;'.
	 * @param {(Vector|Array<number>)} rhs Vector or array of scalars on the right-hand side.
	 * @returns {number} Dot product.
	 */
	Vector.prototype.dot = function (rhs) {
		return Vector.dot(this, rhs);
	};

	/**
	 * Applies a matrix to a vector and stores the result in a separate vector. Equivalent of 'return (target = lhs•rhs);'.
	 * @param {Matrix} lhs Matrix on the left-hand side.
	 * @param {Vector} rhs Vector on the right-hand side.
	 * @param {Vector} [target] Target vector for storage.
	 * @returns {Vector} A new vector if the target vector is omitted, else the target vector.
	 */
	Vector.apply = function (lhs, rhs, target) {
		var rows = lhs.rows;
		var cols = lhs.cols;
		var size = rhs.data.length;

		if (!target) {
			target = new Vector(rows);
		}

		if (target === rhs) {
			return Vector.copy(Vector.apply(lhs, rhs), target);
		}

		for (var c = 0; c < cols; c++) {
			var o = c * rows;

			for (var r = 0; r < rows; r++) {
				var sum = 0.0;

				for (var i = 0; i < size; i++) {
					sum += lhs.data[i * lhs.rows + r] * rhs.data[i];
				}

				target.data[o + r] = sum;
			}
		}

		return target;
	};

	/**
	 * Applys a matrix to a vector and stores the result locally. Equivalent of 'return (this = lhs•this);'.
	 * @param {Matrix} lhs Matrix on the left-hand side.
	 * @returns {Vector} Self for chaining.
	 */

	Vector.prototype.apply = function (lhs) {
		return Vector.apply(lhs, this, this);
	};

	/**
	 * Compares two vectors for approximate equality. Equivalent of 'return (lhs ~ rhs);'.
	 * @param {Vector} lhs Vector on the left-hand side.
	 * @param {Vector} rhs Vector on the right-hand side.
	 * @returns {boolean} True if equal.
	 */
	Vector.equals = function (lhs, rhs) {
		var lhsLength = lhs.data.length;
		if (lhsLength !== rhs.data.length) {
			return false;
		}

		for (var i = 0; i < lhsLength; i++) {
			// why the backwards check? because otherwise if NaN is present in either lhs or rhs
			// then Math.abs(NaN) is NaN which is neither bigger or smaller than EPSILON
			// which never satisfies the condition
			// NaN is not close to to NaN and we want to preserve that for vectors as well
			if (!(Math.abs(lhs.data[i] - rhs.data[i]) <= MathUtils.EPSILON)) {
				return false;
			}
		}

		return true;
	};

	/**
	 * Compares two vectors for approximate equality. Equivalent of 'return (this ~ rhs);'
	 * @param {Vector} rhs Vector on the right-hand side.
	 * @returns {boolean} True if equal.
	 */
	Vector.prototype.equals = function (rhs) {
		return Vector.equals(this, rhs);
	};

	/**
	 * Computes the squared distance between two vectors. Equivalent of 'return (rhs - lhs)•(rhs - lhs);'. When comparing the relative
	 *              distances between two points it is usually sufficient to compare the squared distances, thus avoiding an expensive square root
	 *              operation.
	 * @param {(Vector|Array<number>)} lhs Vector or array of scalars on the left-hand side.
	 * @param {(Vector|Array<number>)} rhs Vector or array of scalars on the right-hand side.
	 * @returns {number} Squared distance.
	 */
	Vector.distanceSquared = function (lhs, rhs) {
		return Vector.sub(lhs, rhs).lengthSquared();
	};

	/**
	 * Computes the squared distance between two vectors. Equivalent of 'return (rhs - this)•(rhs - this);'. When comparing the
	 *              relative distances between two points it is usually sufficient to compare the squared distances, thus avoiding an expensive square
	 *              root operation.
	 * @param {(Vector|Array<number>)} rhs Vector or array of scalars on the right-hand side.
	 * @returns {number} Squared distance.
	 */
	Vector.prototype.distanceSquared = function (rhs) {
		return Vector.sub(this, rhs).lengthSquared();
	};

	/**
	 * Computes the distance between two vectors. Equivalent of 'return sqrt((rhs - lhs)•(rhs - lhs));'.
	 * @param {(Vector|Array<number>)} lhs Vector or array of scalars on the left-hand side.
	 * @param {(Vector|Array<number>)} rhs Vector or array of scalars on the right-hand side.
	 * @returns {number} Distance.
	 */
	Vector.distance = function (lhs, rhs) {
		return Vector.sub(lhs, rhs).length();
	};

	/**
	 * Computes the distance between two vectors. Equivalent of 'return sqrt((rhs - this)•(rhs - this));'.
	 * @param {(Vector|Array<number>)} rhs Vector or array of scalars on the right-hand side.
	 * @returns {number} Distance.
	 */
	Vector.prototype.distance = function (rhs) {
		return Vector.sub(this, rhs).length();
	};

	/**
	 * Computes the squared length of the vector. Equivalent of 'return this•this;'.
	 * @returns {number} Square length.
	 */
	Vector.prototype.lengthSquared = function () {
		return Vector.dot(this, this);
	};

	/**
	 * Computes the length of the vector. Equivalent of 'return sqrt(this•this);'.
	 * @returns {number} Length.
	 */
	Vector.prototype.length = function () {
		return Math.sqrt(Vector.dot(this, this));
	};

	/**
	 * Scales the vector
	 * @param {number} factor
	 * @returns {Vector} this for chaining
	 */
	Vector.prototype.scale = function(factor) {
		for (var i = this.data.length - 1; i >= 0; i--) {
			this.data[i] *= factor;
		}
		return this;
	};

	/**
	 * Inverts all component values of the vector. Equivalent of 'return (this = 0.0 - this);'.
	 * @returns {Vector} Self for chaining.
	 */
	Vector.prototype.invert = function () {
		for (var i = 0; i < this.data.length; i++) {
			this.data[i] = 0.0 - this.data[i];
		}

		return this;
	};

	/**
	 * Normalizes the vector to unit length. Equivalent of 'return (this = this/sqrt(this•this));'.
	 * @returns {Vector} Self for chaining.
	 */
	Vector.prototype.normalize = function () {
		var l = this.length();
		var dataLength = this.data.length;

		if (l < MathUtils.EPSILON) {
			for (var i = 0; i < dataLength; i++) {
				this.data[i] = 0;
			}
		} else {
			l = 1.0 / l;
			for (var i = 0; i < dataLength; i++) {
				this.data[i] *= l;
			}
		}

		return this;
	};

	/**
	 * Clones the vector. Equivalent of 'return (clone = this)'.
	 * @returns {Vector} Clone of self.
	 */
	Vector.prototype.clone = function () {
		return Vector.copy(this);
	};

	/**
	 * Sets the components of the vector.
	 * @param {(Vector|Array<number>)} arguments Component values.
	 * @returns {Vector} Self for chaining.
	 */
	Vector.prototype.set = function () {
		if (arguments.length === 1 && typeof arguments[0] === 'object') {
			if (arguments[0] instanceof Vector) {
				this.copy(arguments[0]);
			} else {
				for (var i = 0; i < arguments[0].length; i++) {
					this.data[i] = arguments[0][i];
				}
			}
		} else {
			for (var i = 0; i < arguments.length; i++) {
				this.data[i] = arguments[i];
			}
		}

		return this;
	};

	/**
	 * Converts the vector to a string.
	 * @returns {string} String of component values.
	 */
	Vector.prototype.toString = function () {
		var string = '';

		string += '[';

		for (var i = 0; i < this.data.length; i++) {
			string += this.data[i];
			string += i !== this.data.length - 1 ? ', ' : '';
		}

		string += ']';

		return string;
	};

>>>>>>> f7f5f430
	return Vector;
});<|MERGE_RESOLUTION|>--- conflicted
+++ resolved
@@ -75,442 +75,13 @@
 	/**
 	 * Adds more validators at once
 	 * @hidden
-<<<<<<< HEAD
 	 * @param {Object} object
-	 * @param {string[]} methodNames
-=======
-	 * @param object
 	 * @param {Array<string>} methodNames
->>>>>>> f7f5f430
 	 */
 	Vector.addReturnChecks = function (object, methodNames) {
 		methodNames.forEach(Vector.addReturnCheck.bind(null, object));
 	};
 	// #endif
 
-<<<<<<< HEAD
-=======
-	/**
-	 * Performs a component-wise addition and stores the result in a separate vector. Equivalent of 'return (target = lhs + rhs);'.
-	 * @param {(Vector|Array<number>)} lhs Vector or array of scalars.
-	 * @param {(Vector|Array<number>)} rhs Vector or array of scalars.
-	 * @param {Vector} [target] Target vector for storage.
-	 * @returns {Vector} A new vector if the target vector is omitted, else the target vector.
-	 */
-	Vector.add = function (lhs, rhs, target) {
-		var ldata = lhs.data || lhs;
-		var rdata = rhs.data || rhs;
-		var size = ldata.length;
-
-		if (!target) {
-			target = new Vector(size);
-		}
-
-		for (var i = 0; i < size; i++) {
-			target.data[i] = ldata[i] + rdata[i];
-		}
-
-		return target;
-	};
-
-	/**
-	 * Performs a component-wise addition and stores the result locally. Equivalent of 'return (this = this + rhs);'.
-	 * @param {(Vector|Array<number>)} rhs Vector or array of scalars.
-	 * @returns {Vector} Self for chaining.
-	 */
-	Vector.prototype.add = function (rhs) {
-		return Vector.add(this, rhs, this);
-	};
-
-	/**
-	 * Performs a component-wise subtraction and stores the result in a separate vector. Equivalent of 'return (target = lhs - rhs);'.
-	 * @param {(Vector|Array<number>)} lhs Vector or array of scalars.
-	 * @param {(Vector|Array<number>)} rhs Vector or array of scalars.
-	 * @param {Vector} [target] Target vector for storage.
-	 * @returns {Vector} A new vector if the target vector is omitted, else the target vector.
-	 */
-	Vector.sub = function (lhs, rhs, target) {
-		var ldata = lhs.data || lhs;
-		var rdata = rhs.data || rhs;
-		var size = ldata.length;
-
-		if (!target) {
-			target = new Vector(size);
-		}
-
-		for (var i = 0; i < size; i++) {
-			target.data[i] = ldata[i] - rdata[i];
-		}
-
-		return target;
-	};
-
-	/**
-	 * Performs a component-wise addition and stores the result locally. Equivalent of 'return (this = this - rhs);'.
-	 * @param {(Vector|Array<number>)} rhs Vector or array of scalars.
-	 * @returns {Vector} Self for chaining.
-	 */
-	Vector.prototype.sub = function (rhs) {
-		return Vector.sub(this, rhs, this);
-	};
-
-	/**
-	 * Performs a component-wise multiplication and stores the result in a separate vector. Equivalent of 'return (target = lhs * rhs);'.
-	 * @param {(Vector|Array<number>)} lhs Vector or array of scalars.
-	 * @param {(Vector|Array<number>)} rhs Vector or array of scalars.
-	 * @param {Vector} [target] Target vector for storage.
-	 * @returns {Vector} A new vector if the target vector is omitted, else the target vector.
-	 */
-	Vector.mul = function (lhs, rhs, target) {
-		var ldata = lhs.data || lhs;
-		var rdata = rhs.data || rhs;
-		var size = ldata.length;
-
-		if (!target) {
-			target = new Vector(size);
-		}
-
-		for (var i = 0; i < size; i++) {
-			target.data[i] = ldata[i] * rdata[i];
-		}
-
-		return target;
-	};
-
-	/**
-	 * Performs a component-wise addition and stores the result locally. Equivalent of 'return (this = this * rhs);'.
-	 * @param {(Vector|Array<number>)} rhs Vector or array of scalars.
-	 * @returns {Vector} Self for chaining.
-	 */
-	Vector.prototype.mul = function (rhs) {
-		return Vector.mul(this, rhs, this);
-	};
-
-	/**
-	 * Performs a component-wise division and stores the result in a separate vector. Equivalent of 'return (target = lhs / rhs);'.
-	 * @param {(Vector|Array<number>)} lhs Vector or array of scalars.
-	 * @param {(Vector|Array<number>)} rhs Vector or array of scalars.
-	 * @param {Vector} [target] Target vector for storage.
-	 * @returns {Vector} A new vector if the target vector is omitted, else the target vector.
-	 */
-	Vector.div = function (lhs, rhs, target) {
-		var ldata = lhs.data || lhs;
-		var rdata = rhs.data || rhs;
-		var size = ldata.length;
-
-		if (!target) {
-			target = new Vector(size);
-		}
-
-		for (var i = 0; i < size; i++) {
-			target.data[i] = ldata[i] / rdata[i];
-		}
-
-		return target;
-	};
-
-	/**
-	 * Performs a component-wise division and stores the result locally. Equivalent of 'return (this = this / rhs);'.
-	 * @param {(Vector|Array<number>)} rhs Vector or array of scalars.
-	 * @returns {Vector} Self for chaining.
-	 */
-
-	Vector.prototype.div = function (rhs) {
-		return Vector.div(this, rhs, this);
-	};
-
-	/**
-	 * Copies component values and stores them in a separate vector. Equivalent of 'return (target = source);'.
-	 * @param {Vector} source Source vector.
-	 * @param {Vector} [target] Target vector.
-	 * @returns {Vector} A new vector if the target vector is omitted, else the target vector.
-	 */
-	Vector.copy = function (source, target) {
-		var size = source.data.length;
-
-		if (!target) {
-			target = new Vector(size);
-		}
-
-		target.data.set(source.data);
-
-		return target;
-	};
-
-	/**
-	 * Copies component values and stores them locally. Equivalent of 'return (this = source);'.
-	 * @param {Vector} source Source vector.
-	 * @returns {Vector} Self for chaining.
-	 */
-	Vector.prototype.copy = function (source) {
-		this.data.set(source.data);
-		return this;
-	};
-
-	/**
-	 * Computes the dot product between two vectors. Equivalent of 'return lhs•rhs;'.
-	 * @param {(Vector|Array<number>)} lhs Vector or array of scalars on the left-hand side.
-	 * @param {(Vector|Array<number>)} rhs Vector or array of scalars on the right-hand side.
-	 * @returns {number} Dot product.
-	 */
-	Vector.dot = function (lhs, rhs) {
-		var ldata = lhs.data || lhs;
-		var rdata = rhs.data || rhs;
-		var size = ldata.length;
-
-		var sum = 0.0;
-
-		for (var i = 0; i < size; i++) {
-			sum += ldata[i] * rdata[i];
-		}
-
-		return sum;
-	};
-
-	/**
-	 * Computes the dot product between two vectors. Equivalent of 'return this•rhs;'.
-	 * @param {(Vector|Array<number>)} rhs Vector or array of scalars on the right-hand side.
-	 * @returns {number} Dot product.
-	 */
-	Vector.prototype.dot = function (rhs) {
-		return Vector.dot(this, rhs);
-	};
-
-	/**
-	 * Applies a matrix to a vector and stores the result in a separate vector. Equivalent of 'return (target = lhs•rhs);'.
-	 * @param {Matrix} lhs Matrix on the left-hand side.
-	 * @param {Vector} rhs Vector on the right-hand side.
-	 * @param {Vector} [target] Target vector for storage.
-	 * @returns {Vector} A new vector if the target vector is omitted, else the target vector.
-	 */
-	Vector.apply = function (lhs, rhs, target) {
-		var rows = lhs.rows;
-		var cols = lhs.cols;
-		var size = rhs.data.length;
-
-		if (!target) {
-			target = new Vector(rows);
-		}
-
-		if (target === rhs) {
-			return Vector.copy(Vector.apply(lhs, rhs), target);
-		}
-
-		for (var c = 0; c < cols; c++) {
-			var o = c * rows;
-
-			for (var r = 0; r < rows; r++) {
-				var sum = 0.0;
-
-				for (var i = 0; i < size; i++) {
-					sum += lhs.data[i * lhs.rows + r] * rhs.data[i];
-				}
-
-				target.data[o + r] = sum;
-			}
-		}
-
-		return target;
-	};
-
-	/**
-	 * Applys a matrix to a vector and stores the result locally. Equivalent of 'return (this = lhs•this);'.
-	 * @param {Matrix} lhs Matrix on the left-hand side.
-	 * @returns {Vector} Self for chaining.
-	 */
-
-	Vector.prototype.apply = function (lhs) {
-		return Vector.apply(lhs, this, this);
-	};
-
-	/**
-	 * Compares two vectors for approximate equality. Equivalent of 'return (lhs ~ rhs);'.
-	 * @param {Vector} lhs Vector on the left-hand side.
-	 * @param {Vector} rhs Vector on the right-hand side.
-	 * @returns {boolean} True if equal.
-	 */
-	Vector.equals = function (lhs, rhs) {
-		var lhsLength = lhs.data.length;
-		if (lhsLength !== rhs.data.length) {
-			return false;
-		}
-
-		for (var i = 0; i < lhsLength; i++) {
-			// why the backwards check? because otherwise if NaN is present in either lhs or rhs
-			// then Math.abs(NaN) is NaN which is neither bigger or smaller than EPSILON
-			// which never satisfies the condition
-			// NaN is not close to to NaN and we want to preserve that for vectors as well
-			if (!(Math.abs(lhs.data[i] - rhs.data[i]) <= MathUtils.EPSILON)) {
-				return false;
-			}
-		}
-
-		return true;
-	};
-
-	/**
-	 * Compares two vectors for approximate equality. Equivalent of 'return (this ~ rhs);'
-	 * @param {Vector} rhs Vector on the right-hand side.
-	 * @returns {boolean} True if equal.
-	 */
-	Vector.prototype.equals = function (rhs) {
-		return Vector.equals(this, rhs);
-	};
-
-	/**
-	 * Computes the squared distance between two vectors. Equivalent of 'return (rhs - lhs)•(rhs - lhs);'. When comparing the relative
-	 *              distances between two points it is usually sufficient to compare the squared distances, thus avoiding an expensive square root
-	 *              operation.
-	 * @param {(Vector|Array<number>)} lhs Vector or array of scalars on the left-hand side.
-	 * @param {(Vector|Array<number>)} rhs Vector or array of scalars on the right-hand side.
-	 * @returns {number} Squared distance.
-	 */
-	Vector.distanceSquared = function (lhs, rhs) {
-		return Vector.sub(lhs, rhs).lengthSquared();
-	};
-
-	/**
-	 * Computes the squared distance between two vectors. Equivalent of 'return (rhs - this)•(rhs - this);'. When comparing the
-	 *              relative distances between two points it is usually sufficient to compare the squared distances, thus avoiding an expensive square
-	 *              root operation.
-	 * @param {(Vector|Array<number>)} rhs Vector or array of scalars on the right-hand side.
-	 * @returns {number} Squared distance.
-	 */
-	Vector.prototype.distanceSquared = function (rhs) {
-		return Vector.sub(this, rhs).lengthSquared();
-	};
-
-	/**
-	 * Computes the distance between two vectors. Equivalent of 'return sqrt((rhs - lhs)•(rhs - lhs));'.
-	 * @param {(Vector|Array<number>)} lhs Vector or array of scalars on the left-hand side.
-	 * @param {(Vector|Array<number>)} rhs Vector or array of scalars on the right-hand side.
-	 * @returns {number} Distance.
-	 */
-	Vector.distance = function (lhs, rhs) {
-		return Vector.sub(lhs, rhs).length();
-	};
-
-	/**
-	 * Computes the distance between two vectors. Equivalent of 'return sqrt((rhs - this)•(rhs - this));'.
-	 * @param {(Vector|Array<number>)} rhs Vector or array of scalars on the right-hand side.
-	 * @returns {number} Distance.
-	 */
-	Vector.prototype.distance = function (rhs) {
-		return Vector.sub(this, rhs).length();
-	};
-
-	/**
-	 * Computes the squared length of the vector. Equivalent of 'return this•this;'.
-	 * @returns {number} Square length.
-	 */
-	Vector.prototype.lengthSquared = function () {
-		return Vector.dot(this, this);
-	};
-
-	/**
-	 * Computes the length of the vector. Equivalent of 'return sqrt(this•this);'.
-	 * @returns {number} Length.
-	 */
-	Vector.prototype.length = function () {
-		return Math.sqrt(Vector.dot(this, this));
-	};
-
-	/**
-	 * Scales the vector
-	 * @param {number} factor
-	 * @returns {Vector} this for chaining
-	 */
-	Vector.prototype.scale = function(factor) {
-		for (var i = this.data.length - 1; i >= 0; i--) {
-			this.data[i] *= factor;
-		}
-		return this;
-	};
-
-	/**
-	 * Inverts all component values of the vector. Equivalent of 'return (this = 0.0 - this);'.
-	 * @returns {Vector} Self for chaining.
-	 */
-	Vector.prototype.invert = function () {
-		for (var i = 0; i < this.data.length; i++) {
-			this.data[i] = 0.0 - this.data[i];
-		}
-
-		return this;
-	};
-
-	/**
-	 * Normalizes the vector to unit length. Equivalent of 'return (this = this/sqrt(this•this));'.
-	 * @returns {Vector} Self for chaining.
-	 */
-	Vector.prototype.normalize = function () {
-		var l = this.length();
-		var dataLength = this.data.length;
-
-		if (l < MathUtils.EPSILON) {
-			for (var i = 0; i < dataLength; i++) {
-				this.data[i] = 0;
-			}
-		} else {
-			l = 1.0 / l;
-			for (var i = 0; i < dataLength; i++) {
-				this.data[i] *= l;
-			}
-		}
-
-		return this;
-	};
-
-	/**
-	 * Clones the vector. Equivalent of 'return (clone = this)'.
-	 * @returns {Vector} Clone of self.
-	 */
-	Vector.prototype.clone = function () {
-		return Vector.copy(this);
-	};
-
-	/**
-	 * Sets the components of the vector.
-	 * @param {(Vector|Array<number>)} arguments Component values.
-	 * @returns {Vector} Self for chaining.
-	 */
-	Vector.prototype.set = function () {
-		if (arguments.length === 1 && typeof arguments[0] === 'object') {
-			if (arguments[0] instanceof Vector) {
-				this.copy(arguments[0]);
-			} else {
-				for (var i = 0; i < arguments[0].length; i++) {
-					this.data[i] = arguments[0][i];
-				}
-			}
-		} else {
-			for (var i = 0; i < arguments.length; i++) {
-				this.data[i] = arguments[i];
-			}
-		}
-
-		return this;
-	};
-
-	/**
-	 * Converts the vector to a string.
-	 * @returns {string} String of component values.
-	 */
-	Vector.prototype.toString = function () {
-		var string = '';
-
-		string += '[';
-
-		for (var i = 0; i < this.data.length; i++) {
-			string += this.data[i];
-			string += i !== this.data.length - 1 ? ', ' : '';
-		}
-
-		string += ']';
-
-		return string;
-	};
-
->>>>>>> f7f5f430
 	return Vector;
 });