define([
	'goo/math/MathUtils',
	'goo/math/Vector'
], function (
	MathUtils,
	Vector
) {
	'use strict';

	/**
	 * Vector with 4 components
	 * @extends Vector
<<<<<<< HEAD
	 * @param {number} x
	 * @param {number} y
	 * @param {number} z
	 * @param {number} w
	 * @example
	 * var v1 = new Vector4(); // v1 == (0, 0, 0, 0)
	 * var v2 = new Vector4(1, 2, 3, 4); // v2 == (1, 2, 3, 4)
=======
	 * @param {(Vector4|Array<number>)} arguments Initial values for the components.
>>>>>>> f7f5f430
	 */
	function Vector4(x, y, z, w) {
		// #ifdef DEBUG
		this._x = 0;
		this._y = 0;
		this._z = 0;
		this._w = 0;
		// #endif

		if (arguments.length === 0) {
			this.x = 0;
			this.y = 0;
			this.z = 0;
			this.w = 0;
		} else {
			this.x = x;
			this.y = y;
			this.z = z;
			this.w = w;
		}

		// #ifdef DEBUG
		Object.seal(this);
		// #endif
	}

	Vector4.prototype = Object.create(Vector.prototype);
	Vector4.prototype.constructor = Vector4;

	// #ifdef DEBUG
	Vector.setupAliases(Vector4.prototype, [['x'], ['y'], ['z'], ['w']]);
	Vector.setupIndices(Vector4.prototype, 4);
	// #endif

	Vector.setupAliases(Vector4.prototype, [['r'], ['g'], ['b'], ['a']]);

	/**
	 * Zero-vector (0, 0, 0, 0)
	 * @type {Vector4}
	 */
	Vector4.ZERO = new Vector4(0, 0, 0, 0);

	/**
	 * One-vector (1, 1, 1, 1)
	 * @type {Vector4}
	 */
	Vector4.ONE = new Vector4(1, 1, 1, 1);

	/**
	 * Unit-X (1, 0, 0, 0)
	 * @type {Vector4}
	 */
	Vector4.UNIT_X = new Vector4(1, 0, 0, 0);

	/**
	 * Unit-Y (0, 1, 0, 0)
	 * @type {Vector4}
	 */
	Vector4.UNIT_Y = new Vector4(0, 1, 0, 0);

	/**
	 * Unit-Z (0, 0, 1, 0)
	 * @type {Vector4}
	 */
	Vector4.UNIT_Z = new Vector4(0, 0, 1, 0);

	/**
<<<<<<< HEAD
	 * Unit-W (0, 0, 0, 1)
	 * @type {Vector4}
=======
	 * Performs a component-wise addition and stores the result in a separate vector. Equivalent of 'return (target = lhs + rhs);'.
	 * @param {(Vector4|Array<number>|number)} lhs Vector, array of scalars or scalar on the left-hand side. For single scalars, the value is repeated for
	 *            every component.
	 * @param {(Vector4|Array<number>|number)} rhs Vector, array of scalars or scalar on the right-hand side. For single scalars, the value is repeated for
	 *            every component.
	 * @param {Vector4} [target] Target vector for storage.
	 * @returns {Vector4} A new vector if the target vector is omitted, else the target vector.
>>>>>>> f7f5f430
	 */
	Vector4.UNIT_W = new Vector4(0, 0, 0, 1);

	/**
	 * Returns the vector component associated with the given index.
	 * Vector components are numbered from 0 to 3 in this order: x, y, z, w.
	 * @param {number} index
	 * @returns {number}
	 */
	Vector4.prototype.getComponent = function (index) {
		switch (index) {
			case 0: return this.x;
			case 1: return this.y;
			case 2: return this.z;
			case 3: return this.w;
		}
	};

	/**
	 * Sets the vector component associated with the given index to a given value.
	 * Vector components are numbered from 0 to 3 in this order: x, y, z, w.
	 * @param {number} index
	 * @param {number} value
	 * @returns {Vector4} Self to allow chaining
	 */
	Vector4.prototype.setComponent = function (index, value) {
		switch (index) {
			case 0: this.x = value; break;
			case 1: this.y = value; break;
			case 2: this.z = value; break;
			case 3: this.w = value; break;
		}
		return this;
	};

	/**
<<<<<<< HEAD
	 * Adds a vector to the current vector
	 * @param rhs {Vector4}
	 * @returns {Vector4} Self to allow chaining
	 * @example
	 * var v1 = new Vector4(1, 2, 3, 4);
	 * var v2 = new Vector4(4, 5, 6, 7);
	 * v1.add(v2); // v1 == (5, 7, 9, 11)
=======
	 * Performs a component-wise addition and stores the result locally. Equivalent of 'return (this = this + rhs);'.
	 * @param {(Vector4|Array<number>|number)} rhs Vector, array of scalars or scalar on the right-hand side. For single scalars, the value is repeated for
	 *            every component.
	 * @returns {Vector4} Self for chaining.
>>>>>>> f7f5f430
	 */
	Vector4.prototype.add = function (rhs) {
		this.x += rhs.x;
		this.y += rhs.y;
		this.z += rhs.z;
		this.w += rhs.w;

		return this;
	};

	/**
<<<<<<< HEAD
	 * Adds numbers 'x', 'y', 'z', 'w' to the current Vector4 values
	 * @param {number} x
	 * @param {number} y
	 * @param {number} z
	 * @param {number} w
	 * @returns {Vector4} Self to allow chaining
	 * @example
	 * var v = new Vector4(1, 2, 3, 4);
	 * v.addDirect(2, 4, 6, 8); // v == (3, 6, 9, 12)
=======
	 * Performs a component-wise subtraction and stores the result in a separate vector. Equivalent of 'return (target = lhs - rhs);'.
	 * @param {(Vector4|Array<number>|number)} lhs Vector, array of scalars or scalar on the left-hand side. For single scalars, the value is repeated for
	 *            every component.
	 * @param {(Vector4|Array<number>|number)} rhs Vector, array of scalars or scalar on the right-hand side. For single scalars, the value is repeated for
	 *            every component.
	 * @param {Vector4} [target] Target vector for storage.
	 * @returns {Vector4} A new vector if the target vector is omitted, else the target vector.
>>>>>>> f7f5f430
	 */
	Vector4.prototype.addDirect = function (x, y, z, w) {
		this.x += x;
		this.y += y;
		this.z += z;
		this.w += w;

		return this;
	};

	/**
<<<<<<< HEAD
	 * Adds a vector from the current vector
	 * @param rhs {Vector4}
	 * @returns {Vector4} Self to allow chaining
	 * @example
	 * var v1 = new Vector4(4, 5, 6, 7);
	 * var v2 = new Vector4(1, 2, 3, 4);
	 * v1.sub(v2); // v1 == (3, 3, 3, 3)
=======
	 * Performs a component-wise subtraction and stores the result locally. Equivalent of 'return (this = this - rhs);'.
	 * @param {(Vector4|Array<number>|number)} rhs Vector, array of scalars or scalar on the right-hand side. For single scalars, the value is repeated for
	 *            every component.
	 * @returns {Vector4} Self for chaining.
>>>>>>> f7f5f430
	 */
	Vector4.prototype.sub = function (rhs) {
		this.x -= rhs.x;
		this.y -= rhs.y;
		this.z -= rhs.z;
		this.w -= rhs.w;

		return this;
	};

	/**
<<<<<<< HEAD
	 * Subtracts numbers 'x', 'y', 'z', 'w' from the current Vector4
	 * @param {number} x
	 * @param {number} y
	 * @param {number} z
	 * @param {number} w
	 * @returns {Vector4} Self to allow chaining
	 * @example
	 * var v = new Vector4(); // v == (0, 0, 0, 0)
	 * v.subDirect(1, 2, 3); // v == (-1, -2, -3, -4)
=======
	 * Performs a component-wise multiplication and stores the result in a separate vector. Equivalent of 'return (target = lhs * rhs);'.
	 * @param {(Vector4|Array<number>|number)} lhs Vector, array of scalars or scalar on the left-hand side. For single scalars, the value is repeated for
	 *            every component.
	 * @param {(Vector4|Array<number>|number)} rhs Vector, array of scalars or scalar on the right-hand side. For single scalars, the value is repeated for
	 *            every component.
	 * @param {Vector4} [target] Target vector for storage.
	 * @returns {Vector4} A new vector if the target vector is omitted, else the target vector.
>>>>>>> f7f5f430
	 */
	Vector4.prototype.subDirect = function (x, y, z, w) {
		this.x -= x;
		this.y -= y;
		this.z -= z;
		this.w -= w;

		return this;
	};

	/**
	 * Performs component-wise negation of the vector
	 * @returns {Vector4} Self to allow chaining
	 */
	Vector4.prototype.negate = function () {
		this.x = -this.x;
		this.y = -this.y;
		this.z = -this.z;
		this.w = -this.w;

		return this;
	};

	/**
<<<<<<< HEAD
	 * Multiplies the current vector by another vector
	 * @param rhs {Vector4}
	 * @returns {Vector4} Self to allow chaining
	 * @example
	 * var v1 = new Vector4(4, 5, 6, 7);
	 * var v2 = new Vector4(1, 2, 3, 4);
	 * v1.mul(v2); // v1 == (4, 10, 18, 28)
=======
	 * Performs a component-wise multiplication and stores the result locally. Equivalent of 'return (this = this * rhs);'.
	 * @param {(Vector4|Array<number>|number)} rhs Vector, array of scalars or scalar on the right-hand side. For single scalars, the value is repeated for
	 *            every component.
	 * @returns {Vector4} Self for chaining.
>>>>>>> f7f5f430
	 */
	Vector4.prototype.mul = function (rhs) {
		this.x *= rhs.x;
		this.y *= rhs.y;
		this.z *= rhs.z;
		this.w *= rhs.w;

		return this;
	};

	/**
<<<<<<< HEAD
	 * Multiplies the current Vector4 by numbers 'x', 'y', 'z', 'w' as inputs
	 * @param {number} x
	 * @param {number} y
	 * @param {number} z
	 * @param {number} w
	 * @returns {Vector4} Self to allow chaining
	 * @example
	 * var v = new Vector4(1, 2, 3, 4);
	 * v.mulDirect(2, 4, 6, 8); // v == (2, 8, 18, 32)
=======
	 * Performs a component-wise division and stores the result in a separate vector. Equivalent of 'return (target = lhs / rhs);'.
	 * @param {(Vector4|Array<number>|number)} lhs Vector, array of scalars or scalar on the left-hand side. For single scalars, the value is repeated for
	 *            every component.
	 * @param {(Vector4|Array<number>|number)} rhs Vector, array of scalars or scalar on the right-hand side. For single scalars, the value is repeated for
	 *            every component.
	 * @param {Vector4} [target] Target vector for storage.
	 * @returns {Vector4} A new vector if the target vector is omitted, else the target vector.
>>>>>>> f7f5f430
	 */
	Vector4.prototype.mulDirect = function (x, y, z, w) {
		this.x *= x;
		this.y *= y;
		this.z *= z;
		this.w *= w;

		return this;
	};

	/**
<<<<<<< HEAD
	 * Scales the vector by a factor
	 * @param {number} factor
	 * @returns {Vector4} Self to allow chaining
=======
	 * Performs a component-wise division and stores the result locally. Equivalent of 'return (this = this / rhs);'.
	 * @param {(Vector4|Array<number>|number)} rhs Vector, array of scalars or scalar on the right-hand side. For single scalars, the value is repeated for
	 *            every component.
	 * @returns {Vector4} Self for chaining.
>>>>>>> f7f5f430
	 */
	Vector4.prototype.scale = function (factor) {
		this.x *= factor;
		this.y *= factor;
		this.z *= factor;
		this.w *= factor;

		return this;
	};

	/**
<<<<<<< HEAD
	 * Divides the current Vector4 by another vector
	 * @param {Vector4} rhs
	 * @returns {Vector4} Self to allow chaining
	 * @example
	 * var v = new Vector4(2, 4, 6, 8);
	 * v.divDirect(1, 2, 3, 4); // v == (2, 2, 2, 2)
=======
	 * Computes the dot product between two vectors. Equivalent of 'return lhs•rhs;'.
	 * @param {(Vector4|Array<number>|number)} lhs Vector, array of scalars or scalar on the left-hand side. For single scalars, the value is repeated for
	 *            every component.
	 * @param {(Vector4|Array<number>|number)} rhs Vector, array of scalars or scalar on the left-hand side. For single scalars, the value is repeated for
	 *            every component.
	 * @returns {number} Dot product.
>>>>>>> f7f5f430
	 */
	Vector4.prototype.div = function (rhs) {
		this.x /= rhs.x;
		this.y /= rhs.y;
		this.z /= rhs.z;
		this.w /= rhs.w;

		return this;
	};

	/**
	 * Divides the current Vector4 by numbers 'x', 'y', 'z', 'w' as inputs
	 * @param {number} x
	 * @param {number} y
	 * @param {number} z
	 * @param {number} w
	 * @returns {Vector4} Self to allow chaining
	 * @example
	 * var v = new Vector4(4, 9, 16, 25);
	 * v.divDirect(2, 3, 4, 5); // v == (2, 3, 4, 5)
	 */
	Vector4.prototype.divDirect = function (x, y, z, w) {
		this.x /= x;
		this.y /= y;
		this.z /= z;
		this.w /= w;

		return this;
	};

	/**
<<<<<<< HEAD
	 * Computes the dot product between the current vector and another vector
	 * @param {Vector4} rhs
	 * @returns {number}
=======
	 * Computes the dot product between two vectors. Equivalent of 'return this•rhs;'.
	 * @param {(Vector4|Array<number>|number)} rhs Vector, array of scalars or scalar on the left-hand side. For single scalars, the value is repeated for
	 *            every component.
	 * @returns {number} Dot product.
>>>>>>> f7f5f430
	 */
	Vector4.prototype.dot = function (rhs) {
		return this.x * rhs.x +
			this.y * rhs.y +
			this.z * rhs.z +
			this.w * rhs.w;
	};

	/**
	 * Computes the dot product between the current vector and another vector given as 3 values
	 * @param {number} x
	 * @param {number} y
	 * @param {number} z
	 * @param {number} w
	 * @returns {number}
	 */
	Vector4.prototype.dotDirect = function (x, y, z, w) {
		return this.x * x +
			this.y * y +
			this.z * z +
			this.w * w;
	};

	/**
	 * Returns whether this vector is aproximately equal to a given vector
	 * @param rhs
	 * @returns {boolean}
	 */
	Vector4.prototype.equals = function (rhs) {
		return (Math.abs(this.x - rhs.x) <= MathUtils.EPSILON) &&
			(Math.abs(this.y - rhs.y) <= MathUtils.EPSILON) &&
			(Math.abs(this.z - rhs.z) <= MathUtils.EPSILON) &&
			(Math.abs(this.w - rhs.w) <= MathUtils.EPSILON);
	};

	/**
	 * Returns whether this vector is approximately equal to a given vector given as 3 values
	 * @param {number} x
	 * @param {number} y
	 * @param {number} z
	 * @param {number} w
	 * @returns {boolean}
	 */
	Vector4.prototype.equalsDirect = function (x, y, z, w) {
		return (Math.abs(this.x - x) <= MathUtils.EPSILON) &&
			(Math.abs(this.y - y) <= MathUtils.EPSILON) &&
			(Math.abs(this.z - z) <= MathUtils.EPSILON) &&
			(Math.abs(this.w - w) <= MathUtils.EPSILON);
	};

	/**
<<<<<<< HEAD
	 * Linearly interpolates between the current Vector4 and an 'end' Vector4
	 * @param {Vector4} end End Vector4
	 * @param {number} factor Interpolation factor between 0.0 and 1.0
=======
	 * Sets the vector's values from an array
	 * @param {Array<number>} array
>>>>>>> f7f5f430
	 * @returns {Vector4} Self to allow chaining
	 * @example
	 * var from = new Vector4(1, 2, 3, 4);
	 * var to = new Vector4(3, 4, 5, 6);
	 * var midway = from.clone().lerp(to, 0.5); // midway == (2, 3, 4, 5)
	 */
	Vector4.prototype.lerp = function (end, factor) {
		this.x += (end.x - this.x) * factor;
		this.y += (end.y - this.y) * factor;
		this.z += (end.z - this.z) * factor;
		this.w += (end.w - this.w) * factor;

		return this;
	};

	(function () {
		var tmpVec = new Vector4();

		/**
		 * Reflects a vector relative to the plane obtained from the normal parameter.
		 * @param {Vector4} normal Defines the plane that reflects the vector. Assumed to be of unit length.
		 * @returns {Vector4} Self to allow chaining
		 */
		Vector4.prototype.reflect = function (normal) {
			tmpVec.copy(normal);
			tmpVec.scale(2 * this.dot(normal));
			this.sub(tmpVec);
			return this;
		};
	})();

	/**
	 * Sets the vector's values from another vector's values
	 * @param {Vector4} rhs
	 * @returns {Vector4} Self to allow chaining
	 * @example
	 * var v = new Vector4(); // v == (0, 0, 0, 0)
	 * v.set(new Vector4(2, 4, 6, 8)); // v == (2, 4, 6, 8)
	 */
	Vector4.prototype.set = function (rhs) {
		this.x = rhs.x;
		this.y = rhs.y;
		this.z = rhs.z;
		this.w = rhs.w;

		return this;
	};

	/**
	 * Sets the vector's values from 4 numeric arguments
	 * @param {number} x
	 * @param {number} y
	 * @param {number} z
	 * @param {number} w
	 * @returns {Vector4} Self to allow chaining
	 * @example
	 * var v = new Vector4(); // v == (0, 0, 0, 0)
	 * v.setDirect(2, 4, 6, 8); // v == (2, 4, 6, 8)
	 */
	Vector4.prototype.setDirect = function (x, y, z, w) {
		this.x = x;
		this.y = y;
		this.z = z;
		this.w = w;

		return this;
	};

	/**
	 * Calculates the squared length/magnitude of the current Vector4.
	 * Note: When comparing the relative distances between two points it is usually sufficient
	 * to compare the squared distances, thus avoiding an expensive square root operation.
	 * @returns {number} squared length
	 * @example
	 * var v = new Vector4(0, 9, 0, 0);
	 * v.lengthSquared(); // 81
	 */
	Vector4.prototype.lengthSquared = function () {
		return this.x * this.x + this.y * this.y + this.z * this.z + this.w * this.w;
	};

	/**
	 * Calculates length squared of vector
	 * @returns {number} length squared
	 */
	Vector4.prototype.length = function () {
		return Math.sqrt(this.lengthSquared());
	};

	/**
	 * Normalizes the current vector
	 * @returns {Vector4} Self to allow chaining
	 */
	Vector4.prototype.normalize = function () {
		var length = this.length();

		if (length < MathUtils.EPSILON) {
			this.x = 0;
			this.y = 0;
			this.z = 0;
			this.w = 0;
		} else {
			this.x /= length;
			this.y /= length;
			this.z /= length;
			this.w /= length;
		}

		return this;
	};

	/**
	 * Normalizes the current vector; this method does not perform special checks for zero length vectors
	 * @returns {Vector4} Self to allow chaining
	 */
	Vector4.prototype.unsafeNormalize = function () {
		var length = this.length();

		this.x /= length;
		this.y /= length;
		this.z /= length;
		this.w /= length;

		return this;
	};

	/**
	 * Computes the squared distance between the current Vector4 and another Vector4.
	 * Note: When comparing the relative distances between two points it is usually sufficient
	 * to compare the squared distances, thus avoiding an expensive square root operation.
	 * @param {Vector4} rhs Vector4
	 * @returns {number} distance squared
	 * @example
	 * var v1 = new Vector4(); // v1 == (0, 0, 0, 0)
	 * var v2 = new Vector4(0, 9, 0, 0);
	 * v1.distanceSquared(v2); // 81
	 */
	Vector4.prototype.distanceSquared = function (rhs) {
		var deltaX = this.x - rhs.x;
		var deltaY = this.y - rhs.y;
		var deltaZ = this.z - rhs.z;
		var deltaW = this.w - rhs.w;

		return deltaX * deltaX + deltaY * deltaY + deltaZ * deltaZ + deltaW * deltaW;
	};

	/**
	 * Computes the distance between the current Vector4 and another Vector4.
	 * Note: When comparing the relative distances between two points it is usually sufficient
	 * to compare the squared distances, thus avoiding an expensive square root operation.
	 * @param {Vector4} rhs Vector4
	 * @returns {number} distance
	 * @example
	 * var v1 = new Vector4(); // v1 == (0, 0, 0, 0)
	 * var v2 = new Vector4(0, 9, 0, 0);
	 * v1.distance(v2); // 9
	 */
	Vector4.prototype.distance = function (rhs) {
		return Math.sqrt(this.distanceSquared(rhs));
	};

	/**
	 * Multiplies this vector with a Matrix4
	 * @param {Matrix4} matrix
	 * @returns {Vector4} Self to allow chaining
	 */
	Vector4.prototype.applyPre = function (matrix) {
		var source = matrix.data;

		var x = this.x;
		var y = this.y;
		var z = this.z;
		var w = this.w;

		this.x = source[ 0] * x + source[ 1] * y + source[ 2] * z + source[ 3] * w;
		this.y = source[ 4] * x + source[ 5] * y + source[ 6] * z + source[ 7] * w;
		this.z = source[ 8] * x + source[ 9] * y + source[10] * z + source[11] * w;
		this.w = source[12] * x + source[13] * y + source[14] * z + source[15] * w;

		return this;
	};

	/**
	 * Multiplies a Matrix4 with this vector
	 * @param {Matrix4} matrix
	 * @returns {Vector4} Self to allow chaining
	 */
	Vector4.prototype.applyPost = function (matrix) {
		var source = matrix.data;

		var x = this.x;
		var y = this.y;
		var z = this.z;
		var w = this.w;

		this.x = source[0] * x + source[4] * y + source[ 8] * z + source[12] * w;
		this.y = source[1] * x + source[5] * y + source[ 9] * z + source[13] * w;
		this.z = source[2] * x + source[6] * y + source[10] * z + source[14] * w;
		this.w = source[3] * x + source[7] * y + source[11] * z + source[15] * w;

		return this;
	};

	/**
	 * Clones the vector
	 * @returns {Vector4} Clone of self
	 */
	Vector4.prototype.clone = function () {
		return new Vector4(this.x, this.y, this.z, this.w);
	};

	/**
	 * Copies the values of another vector to this vector; an alias for .setVector
	 * @param {Vector4} Source vector
	 * @returns {Vector4} Self to allow chaining
	 */
	Vector4.prototype.copy = Vector4.prototype.set;

	/**
	 * Copies this vector over another. Not equivalent to `target.copy(this)` when
	 * the target vector has more components than the source vector
	 * @param {Vector} target
	 * @returns {Vector4} Self to allow chaining
	 */
	Vector4.prototype.copyTo = function (target) {
		target.x = this.x;
		target.y = this.y;
		target.z = this.z;
		target.w = this.w;

		return this;
	};

	/**
	 * Creates a Vector4 given an array
	 * @param {number[4]} array
	 * @returns {Vector4}
	 */
	Vector4.fromArray = function (array) {
		return new Vector4(array[0], array[1], array[2], array[3]);
	};

	/**
	 * Creates a Vector4 given 4 numbers, an array, an {x, y, z, w} object or another Vector4
	 * @returns {Vector4}
	 */
	Vector4.fromAny = function () {
		if (arguments.length === 4) {
			return Vector4.fromArray(arguments);
		} else if (arguments[0] instanceof Array) {
			return Vector4.fromArray(arguments[0]);
		} else {
			var vectorLike = arguments[0];
			return new Vector4(vectorLike.x, vectorLike.y, vectorLike.z, vectorLike.w);
		}
	};

	// #ifdef DEBUG
	Vector.addReturnChecks(Vector4.prototype, [
		'dot', 'dotDirect',
		'length', 'lengthSquared',
		'distance', 'distanceSquared'
	]);
	// #endif

	return Vector4;
});<|MERGE_RESOLUTION|>--- conflicted
+++ resolved
@@ -10,7 +10,6 @@
 	/**
 	 * Vector with 4 components
 	 * @extends Vector
-<<<<<<< HEAD
 	 * @param {number} x
 	 * @param {number} y
 	 * @param {number} z
@@ -18,9 +17,6 @@
 	 * @example
 	 * var v1 = new Vector4(); // v1 == (0, 0, 0, 0)
 	 * var v2 = new Vector4(1, 2, 3, 4); // v2 == (1, 2, 3, 4)
-=======
-	 * @param {(Vector4|Array<number>)} arguments Initial values for the components.
->>>>>>> f7f5f430
 	 */
 	function Vector4(x, y, z, w) {
 		// #ifdef DEBUG
@@ -88,18 +84,8 @@
 	Vector4.UNIT_Z = new Vector4(0, 0, 1, 0);
 
 	/**
-<<<<<<< HEAD
 	 * Unit-W (0, 0, 0, 1)
 	 * @type {Vector4}
-=======
-	 * Performs a component-wise addition and stores the result in a separate vector. Equivalent of 'return (target = lhs + rhs);'.
-	 * @param {(Vector4|Array<number>|number)} lhs Vector, array of scalars or scalar on the left-hand side. For single scalars, the value is repeated for
-	 *            every component.
-	 * @param {(Vector4|Array<number>|number)} rhs Vector, array of scalars or scalar on the right-hand side. For single scalars, the value is repeated for
-	 *            every component.
-	 * @param {Vector4} [target] Target vector for storage.
-	 * @returns {Vector4} A new vector if the target vector is omitted, else the target vector.
->>>>>>> f7f5f430
 	 */
 	Vector4.UNIT_W = new Vector4(0, 0, 0, 1);
 
@@ -136,7 +122,6 @@
 	};
 
 	/**
-<<<<<<< HEAD
 	 * Adds a vector to the current vector
 	 * @param rhs {Vector4}
 	 * @returns {Vector4} Self to allow chaining
@@ -144,12 +129,6 @@
 	 * var v1 = new Vector4(1, 2, 3, 4);
 	 * var v2 = new Vector4(4, 5, 6, 7);
 	 * v1.add(v2); // v1 == (5, 7, 9, 11)
-=======
-	 * Performs a component-wise addition and stores the result locally. Equivalent of 'return (this = this + rhs);'.
-	 * @param {(Vector4|Array<number>|number)} rhs Vector, array of scalars or scalar on the right-hand side. For single scalars, the value is repeated for
-	 *            every component.
-	 * @returns {Vector4} Self for chaining.
->>>>>>> f7f5f430
 	 */
 	Vector4.prototype.add = function (rhs) {
 		this.x += rhs.x;
@@ -161,7 +140,6 @@
 	};
 
 	/**
-<<<<<<< HEAD
 	 * Adds numbers 'x', 'y', 'z', 'w' to the current Vector4 values
 	 * @param {number} x
 	 * @param {number} y
@@ -171,15 +149,6 @@
 	 * @example
 	 * var v = new Vector4(1, 2, 3, 4);
 	 * v.addDirect(2, 4, 6, 8); // v == (3, 6, 9, 12)
-=======
-	 * Performs a component-wise subtraction and stores the result in a separate vector. Equivalent of 'return (target = lhs - rhs);'.
-	 * @param {(Vector4|Array<number>|number)} lhs Vector, array of scalars or scalar on the left-hand side. For single scalars, the value is repeated for
-	 *            every component.
-	 * @param {(Vector4|Array<number>|number)} rhs Vector, array of scalars or scalar on the right-hand side. For single scalars, the value is repeated for
-	 *            every component.
-	 * @param {Vector4} [target] Target vector for storage.
-	 * @returns {Vector4} A new vector if the target vector is omitted, else the target vector.
->>>>>>> f7f5f430
 	 */
 	Vector4.prototype.addDirect = function (x, y, z, w) {
 		this.x += x;
@@ -191,7 +160,6 @@
 	};
 
 	/**
-<<<<<<< HEAD
 	 * Adds a vector from the current vector
 	 * @param rhs {Vector4}
 	 * @returns {Vector4} Self to allow chaining
@@ -199,12 +167,6 @@
 	 * var v1 = new Vector4(4, 5, 6, 7);
 	 * var v2 = new Vector4(1, 2, 3, 4);
 	 * v1.sub(v2); // v1 == (3, 3, 3, 3)
-=======
-	 * Performs a component-wise subtraction and stores the result locally. Equivalent of 'return (this = this - rhs);'.
-	 * @param {(Vector4|Array<number>|number)} rhs Vector, array of scalars or scalar on the right-hand side. For single scalars, the value is repeated for
-	 *            every component.
-	 * @returns {Vector4} Self for chaining.
->>>>>>> f7f5f430
 	 */
 	Vector4.prototype.sub = function (rhs) {
 		this.x -= rhs.x;
@@ -216,7 +178,6 @@
 	};
 
 	/**
-<<<<<<< HEAD
 	 * Subtracts numbers 'x', 'y', 'z', 'w' from the current Vector4
 	 * @param {number} x
 	 * @param {number} y
@@ -226,15 +187,6 @@
 	 * @example
 	 * var v = new Vector4(); // v == (0, 0, 0, 0)
 	 * v.subDirect(1, 2, 3); // v == (-1, -2, -3, -4)
-=======
-	 * Performs a component-wise multiplication and stores the result in a separate vector. Equivalent of 'return (target = lhs * rhs);'.
-	 * @param {(Vector4|Array<number>|number)} lhs Vector, array of scalars or scalar on the left-hand side. For single scalars, the value is repeated for
-	 *            every component.
-	 * @param {(Vector4|Array<number>|number)} rhs Vector, array of scalars or scalar on the right-hand side. For single scalars, the value is repeated for
-	 *            every component.
-	 * @param {Vector4} [target] Target vector for storage.
-	 * @returns {Vector4} A new vector if the target vector is omitted, else the target vector.
->>>>>>> f7f5f430
 	 */
 	Vector4.prototype.subDirect = function (x, y, z, w) {
 		this.x -= x;
@@ -259,7 +211,6 @@
 	};
 
 	/**
-<<<<<<< HEAD
 	 * Multiplies the current vector by another vector
 	 * @param rhs {Vector4}
 	 * @returns {Vector4} Self to allow chaining
@@ -267,12 +218,6 @@
 	 * var v1 = new Vector4(4, 5, 6, 7);
 	 * var v2 = new Vector4(1, 2, 3, 4);
 	 * v1.mul(v2); // v1 == (4, 10, 18, 28)
-=======
-	 * Performs a component-wise multiplication and stores the result locally. Equivalent of 'return (this = this * rhs);'.
-	 * @param {(Vector4|Array<number>|number)} rhs Vector, array of scalars or scalar on the right-hand side. For single scalars, the value is repeated for
-	 *            every component.
-	 * @returns {Vector4} Self for chaining.
->>>>>>> f7f5f430
 	 */
 	Vector4.prototype.mul = function (rhs) {
 		this.x *= rhs.x;
@@ -284,7 +229,6 @@
 	};
 
 	/**
-<<<<<<< HEAD
 	 * Multiplies the current Vector4 by numbers 'x', 'y', 'z', 'w' as inputs
 	 * @param {number} x
 	 * @param {number} y
@@ -294,15 +238,6 @@
 	 * @example
 	 * var v = new Vector4(1, 2, 3, 4);
 	 * v.mulDirect(2, 4, 6, 8); // v == (2, 8, 18, 32)
-=======
-	 * Performs a component-wise division and stores the result in a separate vector. Equivalent of 'return (target = lhs / rhs);'.
-	 * @param {(Vector4|Array<number>|number)} lhs Vector, array of scalars or scalar on the left-hand side. For single scalars, the value is repeated for
-	 *            every component.
-	 * @param {(Vector4|Array<number>|number)} rhs Vector, array of scalars or scalar on the right-hand side. For single scalars, the value is repeated for
-	 *            every component.
-	 * @param {Vector4} [target] Target vector for storage.
-	 * @returns {Vector4} A new vector if the target vector is omitted, else the target vector.
->>>>>>> f7f5f430
 	 */
 	Vector4.prototype.mulDirect = function (x, y, z, w) {
 		this.x *= x;
@@ -314,16 +249,9 @@
 	};
 
 	/**
-<<<<<<< HEAD
 	 * Scales the vector by a factor
 	 * @param {number} factor
 	 * @returns {Vector4} Self to allow chaining
-=======
-	 * Performs a component-wise division and stores the result locally. Equivalent of 'return (this = this / rhs);'.
-	 * @param {(Vector4|Array<number>|number)} rhs Vector, array of scalars or scalar on the right-hand side. For single scalars, the value is repeated for
-	 *            every component.
-	 * @returns {Vector4} Self for chaining.
->>>>>>> f7f5f430
 	 */
 	Vector4.prototype.scale = function (factor) {
 		this.x *= factor;
@@ -335,21 +263,12 @@
 	};
 
 	/**
-<<<<<<< HEAD
 	 * Divides the current Vector4 by another vector
 	 * @param {Vector4} rhs
 	 * @returns {Vector4} Self to allow chaining
 	 * @example
 	 * var v = new Vector4(2, 4, 6, 8);
 	 * v.divDirect(1, 2, 3, 4); // v == (2, 2, 2, 2)
-=======
-	 * Computes the dot product between two vectors. Equivalent of 'return lhs•rhs;'.
-	 * @param {(Vector4|Array<number>|number)} lhs Vector, array of scalars or scalar on the left-hand side. For single scalars, the value is repeated for
-	 *            every component.
-	 * @param {(Vector4|Array<number>|number)} rhs Vector, array of scalars or scalar on the left-hand side. For single scalars, the value is repeated for
-	 *            every component.
-	 * @returns {number} Dot product.
->>>>>>> f7f5f430
 	 */
 	Vector4.prototype.div = function (rhs) {
 		this.x /= rhs.x;
@@ -381,16 +300,9 @@
 	};
 
 	/**
-<<<<<<< HEAD
 	 * Computes the dot product between the current vector and another vector
 	 * @param {Vector4} rhs
 	 * @returns {number}
-=======
-	 * Computes the dot product between two vectors. Equivalent of 'return this•rhs;'.
-	 * @param {(Vector4|Array<number>|number)} rhs Vector, array of scalars or scalar on the left-hand side. For single scalars, the value is repeated for
-	 *            every component.
-	 * @returns {number} Dot product.
->>>>>>> f7f5f430
 	 */
 	Vector4.prototype.dot = function (rhs) {
 		return this.x * rhs.x +
@@ -442,14 +354,9 @@
 	};
 
 	/**
-<<<<<<< HEAD
 	 * Linearly interpolates between the current Vector4 and an 'end' Vector4
 	 * @param {Vector4} end End Vector4
 	 * @param {number} factor Interpolation factor between 0.0 and 1.0
-=======
-	 * Sets the vector's values from an array
-	 * @param {Array<number>} array
->>>>>>> f7f5f430
 	 * @returns {Vector4} Self to allow chaining
 	 * @example
 	 * var from = new Vector4(1, 2, 3, 4);
@@ -685,7 +592,7 @@
 
 	/**
 	 * Creates a Vector4 given an array
-	 * @param {number[4]} array
+	 * @param {Array<number>} array
 	 * @returns {Vector4}
 	 */
 	Vector4.fromArray = function (array) {
