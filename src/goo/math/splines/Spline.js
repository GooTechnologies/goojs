var Vector2 = require('../Vector2');
var Vector3 = require('../Vector3');
var Vector4 = require('../Vector4');

'use strict';

/**
 * Describes a cubic spline
 * @param {Array<Vector>} controlPoints
 */
function Spline(controlPoints) {
	// array of any sort of Vector
	this.controlPoints = controlPoints;
	this.segments = (this.controlPoints.length - 1) / 3;
}

(function () {
	// should be of the same type as p0, p1, p2
	var term0_v4 = new Vector4();
	var term1_v4 = new Vector4();
	var term2_v4 = new Vector4();

	var term0_v3 = new Vector3();
	var term1_v3 = new Vector3();
	var term2_v3 = new Vector3();

	var term0_v2 = new Vector2();
	var term1_v2 = new Vector2();
	var term2_v2 = new Vector2();

	/**
	 * Interpolate on a quadratic Bezier curve
	 * @param {Vector} p0 First control point
	 * @param {Vector} p1 Second control point
	 * @param {Vector} p2 Third control point
	 * @param {number} t Takes values between 0 and 1
	 * @param {Vector} store Vector to store the result to
	 */
	Spline.quadraticInterpolation = function (p0, p1, p2, t, store) {
		// B(t) =
		// (1 - t)^2 * P0 +
		// 2 * (1 - t) * t * P1 +
		// t^2 * P2

		var t2 = t * t;

		var it = 1 - t;
		var it2 = it * it;

		if(store instanceof Vector4){
			p0.copyTo(term0_v4);
			term0_v4.scale(it2);

			p1.copyTo(term1_v4);
			term1_v4.scale(it * t * 2);

			p2.copyTo(term2_v4);
			term2_v4.scale(t2);

			store.set(term0_v4).add(term1_v4).add(term2_v4);
		} else if(store instanceof Vector3){
			p0.copyTo(term0_v3);
			term0_v3.scale(it2);

			p1.copyTo(term1_v3);
			term1_v3.scale(it * t * 2);

<<<<<<< HEAD
			p2.copyTo(term2_v3);
			term2_v3.scale(t2);

			store.set(term0_v3).add(term1_v3).add(term2_v3);
		} else if(store instanceof Vector2){
			p0.copyTo(term0_v2);
			term0_v2.scale(it2);

			p1.copyTo(term1_v2);
			term1_v2.scale(it * t * 2);

			p2.copyTo(term2_v2);
			term2_v2.scale(t2);

			store.set(term0_v2).add(term1_v2).add(term2_v2);
		}
	};
})();

(function () {
	// should be of the same type as p0, p1, p2, p3
	var term0_v4 = new Vector4();
	var term1_v4 = new Vector4();
	var term2_v4 = new Vector4();
	var term3_v4 = new Vector4();

	var term0_v3 = new Vector3();
	var term1_v3 = new Vector3();
	var term2_v3 = new Vector3();
	var term3_v3 = new Vector3();

	var term0_v2 = new Vector2();
	var term1_v2 = new Vector2();
	var term2_v2 = new Vector2();
	var term3_v2 = new Vector2();
=======
	(function () {
		// should be of the same type as p0, p1, p2
		var term0_v4 = new Vector4();
		var term1_v4 = new Vector4();
		var term2_v4 = new Vector4();

		var term0_v3 = new Vector3();
		var term1_v3 = new Vector3();
		var term2_v3 = new Vector3();

		var term0_v2 = new Vector2();
		var term1_v2 = new Vector2();
		var term2_v2 = new Vector2();

		/**
		 * Interpolate on a quadratic Bezier curve
		 * @param {Vector} p0 First control point
		 * @param {Vector} p1 Second control point
		 * @param {Vector} p2 Third control point
		 * @param {number} t Takes values between 0 and 1
		 * @param {Vector} store Vector to store the result to
		 */
		Spline.quadraticInterpolation = function (p0, p1, p2, t, store) {
			// B(t) =
			// (1 - t)^2 * P0 +
			// 2 * (1 - t) * t * P1 +
			// t^2 * P2

			var t2 = t * t;

			var it = 1 - t;
			var it2 = it * it;

			if (store instanceof Vector4) {
				p0.copyTo(term0_v4);
				term0_v4.scale(it2);

				p1.copyTo(term1_v4);
				term1_v4.scale(it * t * 2);

				p2.copyTo(term2_v4);
				term2_v4.scale(t2);

				store.set(term0_v4).add(term1_v4).add(term2_v4);
			} else if (store instanceof Vector3) {
				p0.copyTo(term0_v3);
				term0_v3.scale(it2);

				p1.copyTo(term1_v3);
				term1_v3.scale(it * t * 2);

				p2.copyTo(term2_v3);
				term2_v3.scale(t2);

				store.set(term0_v3).add(term1_v3).add(term2_v3);
			} else if (store instanceof Vector2) {
				p0.copyTo(term0_v2);
				term0_v2.scale(it2);

				p1.copyTo(term1_v2);
				term1_v2.scale(it * t * 2);

				p2.copyTo(term2_v2);
				term2_v2.scale(t2);

				store.set(term0_v2).add(term1_v2).add(term2_v2);
			}
		};
	})();

	(function () {
		// should be of the same type as p0, p1, p2, p3
		var term0_v4 = new Vector4();
		var term1_v4 = new Vector4();
		var term2_v4 = new Vector4();
		var term3_v4 = new Vector4();

		var term0_v3 = new Vector3();
		var term1_v3 = new Vector3();
		var term2_v3 = new Vector3();
		var term3_v3 = new Vector3();

		var term0_v2 = new Vector2();
		var term1_v2 = new Vector2();
		var term2_v2 = new Vector2();
		var term3_v2 = new Vector2();

		/**
		 * Interpolate on a quadratic Bezier curve
		 * @param {Vector} p0 First control point
		 * @param {Vector} p1 Second control point
		 * @param {Vector} p2 Third control point
		 * @param {Vector} p3 Fourth control point
		 * @param {number} t Takes values between 0 and 1
		 * @param {Vector} store Vector to store the result to
		 */
		Spline.cubicInterpolation = function (p0, p1, p2, p3, t, store) {
			// B(t) =
			// (1 - t)^3 * P0 +
			// 3 * (1 - t)^2 * t * P1 +
			// 3 * (1 - t) * t^2 * P2 +
			// t^3 * P3

			var t2 = t * t;
			var t3 = t2 * t;

			var it = 1 - t;
			var it2 = it * it;
			var it3 = it2 * it;

			if (store instanceof Vector4) {
				p0.copyTo(term0_v4);
				term0_v4.scale(it3);

				p1.copyTo(term1_v4);
				term1_v4.scale(it2 * t * 3);

				p2.copyTo(term2_v4);
				term2_v4.scale(it * t2 * 3);

				p3.copyTo(term3_v4);
				term3_v4.scale(t3);

				store.set(term0_v4).add(term1_v4).add(term2_v4).add(term3_v4);
			} else if (store instanceof Vector3) {
				p0.copyTo(term0_v3);
				term0_v3.scale(it3);

				p1.copyTo(term1_v3);
				term1_v3.scale(it2 * t * 3);

				p2.copyTo(term2_v3);
				term2_v3.scale(it * t2 * 3);

				p3.copyTo(term3_v3);
				term3_v3.scale(t3);

				store.set(term0_v3).add(term1_v3).add(term2_v3).add(term3_v3);
			} else if (store instanceof Vector2) {
				p0.copyTo(term0_v2);
				term0_v2.scale(it3);

				p1.copyTo(term1_v2);
				term1_v2.scale(it2 * t * 3);

				p2.copyTo(term2_v2);
				term2_v2.scale(it * t2 * 3);

				p3.copyTo(term3_v2);
				term3_v2.scale(t3);

				store.set(term0_v2).add(term1_v2).add(term2_v2).add(term3_v2);
			}
		};
	})();
>>>>>>> 213a4e5d

	/**
	 * Interpolate on a quadratic Bezier curve
	 * @param {Vector} p0 First control point
	 * @param {Vector} p1 Second control point
	 * @param {Vector} p2 Third control point
	 * @param {Vector} p3 Fourth control point
	 * @param {number} t Takes values between 0 and 1
	 * @param {Vector} store Vector to store the result to
	 */
	Spline.cubicInterpolation = function (p0, p1, p2, p3, t, store) {
		// B(t) =
		// (1 - t)^3 * P0 +
		// 3 * (1 - t)^2 * t * P1 +
		// 3 * (1 - t) * t^2 * P2 +
		// t^3 * P3

		var t2 = t * t;
		var t3 = t2 * t;

		var it = 1 - t;
		var it2 = it * it;
		var it3 = it2 * it;

		if(store instanceof Vector4){
			p0.copyTo(term0_v4);
			term0_v4.scale(it3);

			p1.copyTo(term1_v4);
			term1_v4.scale(it2 * t * 3);

			p2.copyTo(term2_v4);
			term2_v4.scale(it * t2 * 3);

			p3.copyTo(term3_v4);
			term3_v4.scale(t3);

			store.set(term0_v4).add(term1_v4).add(term2_v4).add(term3_v4);
		} else if(store instanceof Vector3){
			p0.copyTo(term0_v3);
			term0_v3.scale(it3);

			p1.copyTo(term1_v3);
			term1_v3.scale(it2 * t * 3);

			p2.copyTo(term2_v3);
			term2_v3.scale(it * t2 * 3);

			p3.copyTo(term3_v3);
			term3_v3.scale(t3);

			store.set(term0_v3).add(term1_v3).add(term2_v3).add(term3_v3);
		} else if(store instanceof Vector2){
			p0.copyTo(term0_v2);
			term0_v2.scale(it3);

			p1.copyTo(term1_v2);
			term1_v2.scale(it2 * t * 3);

			p2.copyTo(term2_v2);
			term2_v2.scale(it * t2 * 3);

			p3.copyTo(term3_v2);
			term3_v2.scale(t3);

			store.set(term0_v2).add(term1_v2).add(term2_v2).add(term3_v2);
		}
	};
})();

/**
 * Stores the coordinates of the point on the spline at a given t
 * @param {number} t Takes values between 0 and 1
 * @param {Vector} store A vector to store the result in
 */
Spline.prototype.getPoint = function (t, store) {
	if (t <= 0) {
		store.set(this.controlPoints[0]);
		return;
	} else if (t >= 1) {
		store.set(this.controlPoints[this.controlPoints.length - 1]);
		return;
	}

	var point = this.segments * t;
	var index = Math.floor(point);
	var fraction = point - index;

	var p0 = this.controlPoints[index * 3 + 0];
	var p1 = this.controlPoints[index * 3 + 1];
	var p2 = this.controlPoints[index * 3 + 2];
	var p3 = this.controlPoints[index * 3 + 3];

	Spline.cubicInterpolation(p0, p1, p2, p3, fraction, store);
};

module.exports = Spline;<|MERGE_RESOLUTION|>--- conflicted
+++ resolved
@@ -4,104 +4,16 @@
 
 'use strict';
 
-/**
- * Describes a cubic spline
- * @param {Array<Vector>} controlPoints
- */
-function Spline(controlPoints) {
-	// array of any sort of Vector
-	this.controlPoints = controlPoints;
-	this.segments = (this.controlPoints.length - 1) / 3;
-}
+	/**
+	 * Describes a cubic spline
+	 * @param {Array<Vector>} controlPoints
+	 */
+	function Spline(controlPoints) {
+		// array of any sort of Vector
+		this.controlPoints = controlPoints;
+		this.segments = (this.controlPoints.length - 1) / 3;
+	}
 
-(function () {
-	// should be of the same type as p0, p1, p2
-	var term0_v4 = new Vector4();
-	var term1_v4 = new Vector4();
-	var term2_v4 = new Vector4();
-
-	var term0_v3 = new Vector3();
-	var term1_v3 = new Vector3();
-	var term2_v3 = new Vector3();
-
-	var term0_v2 = new Vector2();
-	var term1_v2 = new Vector2();
-	var term2_v2 = new Vector2();
-
-	/**
-	 * Interpolate on a quadratic Bezier curve
-	 * @param {Vector} p0 First control point
-	 * @param {Vector} p1 Second control point
-	 * @param {Vector} p2 Third control point
-	 * @param {number} t Takes values between 0 and 1
-	 * @param {Vector} store Vector to store the result to
-	 */
-	Spline.quadraticInterpolation = function (p0, p1, p2, t, store) {
-		// B(t) =
-		// (1 - t)^2 * P0 +
-		// 2 * (1 - t) * t * P1 +
-		// t^2 * P2
-
-		var t2 = t * t;
-
-		var it = 1 - t;
-		var it2 = it * it;
-
-		if(store instanceof Vector4){
-			p0.copyTo(term0_v4);
-			term0_v4.scale(it2);
-
-			p1.copyTo(term1_v4);
-			term1_v4.scale(it * t * 2);
-
-			p2.copyTo(term2_v4);
-			term2_v4.scale(t2);
-
-			store.set(term0_v4).add(term1_v4).add(term2_v4);
-		} else if(store instanceof Vector3){
-			p0.copyTo(term0_v3);
-			term0_v3.scale(it2);
-
-			p1.copyTo(term1_v3);
-			term1_v3.scale(it * t * 2);
-
-<<<<<<< HEAD
-			p2.copyTo(term2_v3);
-			term2_v3.scale(t2);
-
-			store.set(term0_v3).add(term1_v3).add(term2_v3);
-		} else if(store instanceof Vector2){
-			p0.copyTo(term0_v2);
-			term0_v2.scale(it2);
-
-			p1.copyTo(term1_v2);
-			term1_v2.scale(it * t * 2);
-
-			p2.copyTo(term2_v2);
-			term2_v2.scale(t2);
-
-			store.set(term0_v2).add(term1_v2).add(term2_v2);
-		}
-	};
-})();
-
-(function () {
-	// should be of the same type as p0, p1, p2, p3
-	var term0_v4 = new Vector4();
-	var term1_v4 = new Vector4();
-	var term2_v4 = new Vector4();
-	var term3_v4 = new Vector4();
-
-	var term0_v3 = new Vector3();
-	var term1_v3 = new Vector3();
-	var term2_v3 = new Vector3();
-	var term3_v3 = new Vector3();
-
-	var term0_v2 = new Vector2();
-	var term1_v2 = new Vector2();
-	var term2_v2 = new Vector2();
-	var term3_v2 = new Vector2();
-=======
 	(function () {
 		// should be of the same type as p0, p1, p2
 		var term0_v4 = new Vector4();
@@ -257,101 +169,31 @@
 			}
 		};
 	})();
->>>>>>> 213a4e5d
 
 	/**
-	 * Interpolate on a quadratic Bezier curve
-	 * @param {Vector} p0 First control point
-	 * @param {Vector} p1 Second control point
-	 * @param {Vector} p2 Third control point
-	 * @param {Vector} p3 Fourth control point
+	 * Stores the coordinates of the point on the spline at a given t
 	 * @param {number} t Takes values between 0 and 1
-	 * @param {Vector} store Vector to store the result to
+	 * @param {Vector} store A vector to store the result in
 	 */
-	Spline.cubicInterpolation = function (p0, p1, p2, p3, t, store) {
-		// B(t) =
-		// (1 - t)^3 * P0 +
-		// 3 * (1 - t)^2 * t * P1 +
-		// 3 * (1 - t) * t^2 * P2 +
-		// t^3 * P3
+	Spline.prototype.getPoint = function (t, store) {
+		if (t <= 0) {
+			store.set(this.controlPoints[0]);
+			return;
+		} else if (t >= 1) {
+			store.set(this.controlPoints[this.controlPoints.length - 1]);
+			return;
+		}
 
-		var t2 = t * t;
-		var t3 = t2 * t;
+		var point = this.segments * t;
+		var index = Math.floor(point);
+		var fraction = point - index;
 
-		var it = 1 - t;
-		var it2 = it * it;
-		var it3 = it2 * it;
+		var p0 = this.controlPoints[index * 3 + 0];
+		var p1 = this.controlPoints[index * 3 + 1];
+		var p2 = this.controlPoints[index * 3 + 2];
+		var p3 = this.controlPoints[index * 3 + 3];
 
-		if(store instanceof Vector4){
-			p0.copyTo(term0_v4);
-			term0_v4.scale(it3);
-
-			p1.copyTo(term1_v4);
-			term1_v4.scale(it2 * t * 3);
-
-			p2.copyTo(term2_v4);
-			term2_v4.scale(it * t2 * 3);
-
-			p3.copyTo(term3_v4);
-			term3_v4.scale(t3);
-
-			store.set(term0_v4).add(term1_v4).add(term2_v4).add(term3_v4);
-		} else if(store instanceof Vector3){
-			p0.copyTo(term0_v3);
-			term0_v3.scale(it3);
-
-			p1.copyTo(term1_v3);
-			term1_v3.scale(it2 * t * 3);
-
-			p2.copyTo(term2_v3);
-			term2_v3.scale(it * t2 * 3);
-
-			p3.copyTo(term3_v3);
-			term3_v3.scale(t3);
-
-			store.set(term0_v3).add(term1_v3).add(term2_v3).add(term3_v3);
-		} else if(store instanceof Vector2){
-			p0.copyTo(term0_v2);
-			term0_v2.scale(it3);
-
-			p1.copyTo(term1_v2);
-			term1_v2.scale(it2 * t * 3);
-
-			p2.copyTo(term2_v2);
-			term2_v2.scale(it * t2 * 3);
-
-			p3.copyTo(term3_v2);
-			term3_v2.scale(t3);
-
-			store.set(term0_v2).add(term1_v2).add(term2_v2).add(term3_v2);
-		}
+		Spline.cubicInterpolation(p0, p1, p2, p3, fraction, store);
 	};
-})();
-
-/**
- * Stores the coordinates of the point on the spline at a given t
- * @param {number} t Takes values between 0 and 1
- * @param {Vector} store A vector to store the result in
- */
-Spline.prototype.getPoint = function (t, store) {
-	if (t <= 0) {
-		store.set(this.controlPoints[0]);
-		return;
-	} else if (t >= 1) {
-		store.set(this.controlPoints[this.controlPoints.length - 1]);
-		return;
-	}
-
-	var point = this.segments * t;
-	var index = Math.floor(point);
-	var fraction = point - index;
-
-	var p0 = this.controlPoints[index * 3 + 0];
-	var p1 = this.controlPoints[index * 3 + 1];
-	var p2 = this.controlPoints[index * 3 + 2];
-	var p3 = this.controlPoints[index * 3 + 3];
-
-	Spline.cubicInterpolation(p0, p1, p2, p3, fraction, store);
-};
 
 module.exports = Spline;