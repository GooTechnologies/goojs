--- conflicted
+++ resolved
@@ -100,458 +100,5 @@
 	};
 	// #endif
 
-<<<<<<< HEAD
-=======
-	/**
-	 * Performs a component-wise addition.
-	 * @param {Matrix} lhs Matrix on the left-hand side.
-	 * @param {(Matrix|number)} rhs Matrix or scalar on the right-hand side.
-	 * @param {Matrix} [target] Target matrix for storage.
-	 * @returns {Matrix} A new matrix if the target matrix is omitted, else the target matrix.
-	 */
-	Matrix.add = function (lhs, rhs, target) {
-		var rows = lhs.rows;
-		var cols = lhs.cols;
-
-		if (!target) {
-			target = new Matrix(rows, cols);
-		}
-
-		if (rhs instanceof Matrix) {
-			for (var i = 0; i < lhs.data.length; i++) {
-				target.data[i] = lhs.data[i] + rhs.data[i];
-			}
-		} else {
-			for (var i = 0; i < lhs.data.length; i++) {
-				target.data[i] = lhs.data[i] + rhs;
-			}
-		}
-
-		return target;
-	};
-
-	/**
-	 * Performs a component-wise addition.
-	 * @param {(Matrix|number)} rhs Matrix or scalar on the right-hand side.
-	 * @returns {Matrix} Self for chaining.
-	 */
-
-	Matrix.prototype.add = function (rhs) {
-		return Matrix.add(this, rhs, this);
-	};
-
-	/* ====================================================================== */
-
-	/**
-	 * Performs a component-wise subtraction.
-	 * @param {Matrix} lhs Matrix on the left-hand side.
-	 * @param {(Matrix|number)} rhs Matrix or scalar on the right-hand side.
-	 * @param {Matrix} [target] Target matrix for storage.
-	 * @returns {Matrix} A new matrix if the target matrix is omitted, else the target matrix.
-	 */
-
-	Matrix.sub = function (lhs, rhs, target) {
-		var rows = lhs.rows;
-		var cols = lhs.cols;
-
-		if (!target) {
-			target = new Matrix(rows, cols);
-		}
-
-		if (rhs instanceof Matrix) {
-			for (var i = 0; i < lhs.data.length; i++) {
-				target.data[i] = lhs.data[i] - rhs.data[i];
-			}
-		} else {
-			for (var i = 0; i < lhs.data.length; i++) {
-				target.data[i] = lhs.data[i] - rhs;
-			}
-		}
-
-		return target;
-	};
-
-	/**
-	 * Performs a component-wise subtraction.
-	 * @param {(Matrix|number)} rhs Matrix or scalar on the right-hand side.
-	 * @returns {Matrix} Self for chaining.
-	 */
-
-	Matrix.prototype.sub = function (rhs) {
-		return Matrix.sub(this, rhs, this);
-	};
-
-	/* ====================================================================== */
-
-	/**
-	 * Performs a component-wise multiplication.
-	 * @param {Matrix} lhs Matrix on the left-hand side.
-	 * @param {(Matrix|number)} rhs Matrix or scalar on the right-hand side.
-	 * @param {Matrix} [target] Target matrix for storage.
-	 * @returns {Matrix} A new matrix if the target matrix is omitted, else the target matrix.
-	 */
-
-	Matrix.mul = function (lhs, rhs, target) {
-		var rows = lhs.rows;
-		var cols = lhs.cols;
-
-		if (!target) {
-			target = new Matrix(rows, cols);
-		}
-
-		if (rhs instanceof Matrix) {
-			for (var i = 0; i < lhs.data.length; i++) {
-				target.data[i] = lhs.data[i] * rhs.data[i];
-			}
-		} else {
-			for (var i = 0; i < lhs.data.length; i++) {
-				target.data[i] = lhs.data[i] * rhs;
-			}
-		}
-
-		return target;
-	};
-
-	/**
-	 * Performs a component-wise multiplication.
-	 * @param {(Matrix|number)} rhs Matrix or scalar on the right-hand side.
-	 * @returns {Matrix} Self for chaining.
-	 */
-
-	Matrix.prototype.mul = function (rhs) {
-		return Matrix.mul(this, rhs, this);
-	};
-
-	/* ====================================================================== */
-
-	/**
-	 * Performs a component-wise division.
-	 * @param {Matrix} lhs Matrix on the left-hand side.
-	 * @param {(Matrix|number)} rhs Matrix or scalar on the right-hand side.
-	 * @param {Matrix} [target] Target matrix for storage.
-	 * @returns {Matrix} A new matrix if the target matrix is omitted, else the target matrix.
-	 */
-
-	Matrix.div = function (lhs, rhs, target) {
-		var rows = lhs.rows;
-		var cols = lhs.cols;
-
-		if (!target) {
-			target = new Matrix(rows, cols);
-		}
-
-		if (rhs instanceof Matrix) {
-			for (var i = 0; i < lhs.data.length; i++) {
-				target.data[i] = lhs.data[i] / rhs.data[i];
-			}
-		} else {
-			rhs = 1.0 / rhs;
-
-			for (var i = 0; i < lhs.data.length; i++) {
-				target.data[i] = lhs.data[i] * rhs;
-			}
-		}
-
-		return target;
-	};
-
-	/**
-	 * Performs a component-wise division.
-	 * @param {(Matrix|number)} rhs Matrix or scalar on the right-hand side.
-	 * @returns {Matrix} Self for chaining.
-	 */
-
-	Matrix.prototype.div = function (rhs) {
-		return Matrix.div(this, rhs, this);
-	};
-
-	/* ====================================================================== */
-
-	/**
-	 * Combines two matrices (matrix multiplication) and stores the result in a separate matrix.
-	 * @param {Matrix} lhs Matrix on the left-hand side.
-	 * @param {Matrix} rhs Matrix on the right-hand side.
-	 * @param {Matrix} [target] Target matrix for storage.
-	 * @returns {Matrix} A new matrix if the target matrix is omitted, else the target matrix.
-	 */
-
-	Matrix.combine = function (lhs, rhs, target) {
-		var rows = lhs.rows;
-		var cols = rhs.cols;
-		var size = lhs.cols = rhs.rows;
-
-		if (!target) {
-			target = new Matrix(rows, cols);
-		}
-
-		if (target === lhs || target === rhs) {
-			return Matrix.copy(Matrix.combine(lhs, rhs), target);
-		}
-
-		for (var c = 0; c < cols; c++) {
-			var o = c * rows;
-
-			for (var r = 0; r < rows; r++) {
-				var sum = 0.0;
-
-				for (var i = 0; i < size; i++) {
-					sum += lhs.data[i * lhs.rows + r] * rhs.data[c * rhs.rows + i];
-				}
-
-				target.data[o + r] = sum;
-			}
-		}
-
-		return target;
-	};
-
-	/**
-	 * Combines two matrices (matrix multiplication) and stores the result locally.
-	 * @param {Matrix} rhs Matrix on the right-hand side.
-	 * @returns {Matrix} Self for chaining.
-	 */
-
-	Matrix.prototype.combine = function (rhs) {
-		return Matrix.combine(this, rhs, this);
-	};
-
-	/* ====================================================================== */
-
-	/**
-	 * Transposes a matrix (exchanges rows and columns) and stores the result in a separate matrix.
-	 * @param {Matrix} source Source matrix.
-	 * @param {Matrix} [target] Target matrix.
-	 * @returns {Matrix} A new matrix if the target matrix is omitted, else the target matrix.
-	 */
-
-	Matrix.transpose = function (source, target) {
-		var rows = source.cols;
-		var cols = source.rows;
-
-		if (!target) {
-			target = new Matrix(rows, cols);
-		}
-
-		if (target === source) {
-			return Matrix.copy(Matrix.transpose(source), target);
-		}
-
-		for (var c = 0; c < cols; c++) {
-			var o = c * rows;
-
-			for (var r = 0; r < rows; r++) {
-				target.data[o + r] = source.data[r * cols + c];
-			}
-		}
-
-		return target;
-	};
-
-	/**
-	 * Transposes the matrix (exchanges rows and columns) and stores the result locally.
-	 * @returns {Matrix} Self for chaining.
-	 */
-
-	Matrix.prototype.transpose = function () {
-		return Matrix.transpose(this, this);
-	};
-
-	/* ====================================================================== */
-
-	/**
-	 * Copies component values and stores them in a separate matrix.
-	 * @param {Matrix} source Source matrix.
-	 * @param {Matrix} [target] Target matrix.
-	 * @returns {Matrix} A new matrix if the target matrix is omitted, else the target matrix.
-	 */
-
-	Matrix.copy = function (source, target) {
-		var rows = source.rows;
-		var cols = source.cols;
-
-		if (!target) {
-			target = new Matrix(rows, cols);
-		}
-
-		target.data.set(source.data);
-
-		return target;
-	};
-
-	/**
-	 * Copies component values and stores them locally.
-	 * @param {Matrix} source Source matrix.
-	 * @returns {Matrix} Self for chaining.
-	 */
-
-	Matrix.prototype.copy = function (source) {
-		return Matrix.copy(source, this);
-	};
-
-	/* ====================================================================== */
-
-	/**
-	 * Compares two matrices for approximate equality.
-	 * @param {Matrix} lhs Matrix on the left-hand side.
-	 * @param {Matrix} rhs Matrix on the right-hand side.
-	 * @returns {boolean} True if equal.
-	 */
-
-	Matrix.equals = function (lhs, rhs) {
-		if (lhs.rows !== rhs.rows || lhs.cols !== rhs.cols) {
-			return false;
-		}
-
-		for (var i = 0; i < lhs.data.length; i++) {
-			// why the backwards check? because otherwise if NaN is present in either lhs or rhs
-			// then Math.abs(NaN) is NaN which is neither bigger or smaller than EPSILON
-			// which never satisfies the condition
-			// NaN is not close to NaN and we want to preserve that for matrices as well
-			if (!(Math.abs(lhs.data[i] - rhs.data[i]) <= MathUtils.EPSILON)) {
-				return false;
-			}
-		}
-
-		return true;
-	};
-
-	/**
-	 * Compares two matrices for approximate equality.
-	 * @param {Matrix} rhs Matrix on the right-hand side.
-	 * @returns {boolean} True if equal.
-	 */
-
-	Matrix.prototype.equals = function (rhs) {
-		return Matrix.equals(this, rhs);
-	};
-
-	/* ====================================================================== */
-
-	/**
-	 * Tests if the matrix is orthogonal.
-	 * @returns {boolean} True if orthogonal.
-	 */
-
-	Matrix.prototype.isOrthogonal = function () {
-		for (var ca = 0; ca < this.cols; ca++) {
-			for (var cb = ca + 1; cb < this.cols; cb++) {
-				var oa = ca * this.rows;
-				var ob = cb * this.rows;
-				var sum = 0.0;
-
-				for (var r = 0; r < this.rows; r++) {
-					sum += this.data[oa + r] * this.data[ob + r];
-				}
-
-				if (Math.abs(sum) > MathUtils.EPSILON) {
-					return false;
-				}
-			}
-		}
-
-		return true;
-	};
-
-	/* ====================================================================== */
-
-	/**
-	 * Tests if the matrix is normal.
-	 * @returns {boolean} True if normal.
-	 */
-
-	Matrix.prototype.isNormal = function () {
-		for (var c = 0; c < this.cols; c++) {
-			var o = c * this.rows;
-			var sum = 0.0;
-
-			for (var r = 0; r < this.rows; r++) {
-				sum += this.data[o + r] * this.data[o + r];
-			}
-
-			if (Math.abs(sum - 1.0) > MathUtils.EPSILON) {
-				return false;
-			}
-		}
-
-		return true;
-	};
-
-	/* ====================================================================== */
-
-	/**
-	 * Tests if the matrix is orthonormal.
-	 * @returns {boolean} True if orthonormal.
-	 */
-
-	Matrix.prototype.isOrthonormal = function () {
-		return this.isOrthogonal() && this.isNormal();
-	};
-
-	/* ====================================================================== */
-
-	/**
-	 * Clones the matrix.
-	 * @returns {Matrix} Clone of self.
-	 */
-
-	Matrix.prototype.clone = function () {
-		return Matrix.copy(this);
-	};
-
-	/* ====================================================================== */
-
-	/**
-	 * Sets the components of the matrix.
-	 * @param {(Matrix|Array<number>)} arguments Component values.
-	 * @returns {Matrix} Self for chaining.
-	 */
-
-	Matrix.prototype.set = function () {
-		if (arguments.length === 1 && typeof arguments[0] === 'object') {
-			if (arguments[0] instanceof Matrix) {
-				this.copy(arguments[0]);
-			} else {
-				for (var i = 0; i < arguments[0].length; i++) {
-					this.data[i] = arguments[0][i];
-				}
-			}
-		} else {
-			for (var i = 0; i < arguments.length; i++) {
-				this.data[i] = arguments[i];
-			}
-		}
-
-		return this;
-	};
-
-	/* ====================================================================== */
-
-	/**
-	 * Converts the matrix into a string.
-	 * @returns {string} String of component values.
-	 */
-
-	Matrix.prototype.toString = function () {
-		var string = '';
-
-		for (var c = 0; c < this.cols; c++) {
-			var offset = c * this.rows;
-
-			string += '[';
-
-			for (var r = 0; r < this.rows; r++) {
-				string += this.data[offset + r];
-				string += r !== this.rows - 1 ? ', ' : '';
-			}
-
-			string += c !== this.cols - 1 ? '], ' : ']';
-		}
-
-		return string;
-	};
-
-	/* ====================================================================== */
-
->>>>>>> f7f5f430
 	return Matrix;
 });