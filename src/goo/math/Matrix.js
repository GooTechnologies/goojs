--- conflicted
+++ resolved
@@ -1,88 +1,88 @@
 var MathUtils = require('./MathUtils');
 var ObjectUtils = require('../util/ObjectUtils');
 
-/**
- * Matrix with RxC components.
- * @param {number} rows Number of rows.
- * @param {number} cols Number of columns.
- */
-function Matrix(rows, cols) {
-	this.rows = rows || 0;
-	this.cols = cols || 0;
-	/** Column-major storage for the matrix components.
-	 * @type {Float32Array}
-	 */
-	this.data = new Float32Array(this.rows * this.cols);
-}
-
-/**
- * Binds aliases to the different matrix components.
- * @hidden
- * @param {Object} prototype The prototype to bind to.
- * @param {Array<Array<string>>} aliases Array of component aliases for each component index.
- */
-Matrix.setupAliases = function (prototype, aliases) {
-	aliases.forEach(function (aliasesPerComponent, index) {
-		aliasesPerComponent.forEach(function (alias) {
-			Object.defineProperty(prototype, alias, {
+	/**
+	 * Matrix with RxC components.
+	 * @param {number} rows Number of rows.
+	 * @param {number} cols Number of columns.
+	 */
+	function Matrix(rows, cols) {
+		this.rows = rows || 0;
+		this.cols = cols || 0;
+		/** Column-major storage for the matrix components.
+		 * @type {Float32Array}
+		 */
+		this.data = new Float32Array(this.rows * this.cols);
+	}
+
+	/**
+	 * Binds aliases to the different matrix components.
+	 * @hidden
+	 * @param {Object} prototype The prototype to bind to.
+	 * @param {Array<Array<string>>} aliases Array of component aliases for each component index.
+	 */
+	Matrix.setupAliases = function (prototype, aliases) {
+		aliases.forEach(function (aliasesPerComponent, index) {
+			aliasesPerComponent.forEach(function (alias) {
+				Object.defineProperty(prototype, alias, {
+					get: function () {
+						return this.data[index];
+					},
+					set: function (value) {
+						this.data[index] = value;
+						// #ifdef DEBUG
+						if (isNaN(this.data[index])) {
+							throw new Error('Tried setting NaN to matrix component ' + alias);
+						}
+						// #endif
+					}
+				});
+			});
+
+			Object.defineProperty(prototype, index, {
 				get: function () {
 					return this.data[index];
 				},
 				set: function (value) {
 					this.data[index] = value;
-					// @ifdef DEBUG
+					// #ifdef DEBUG
 					if (isNaN(this.data[index])) {
-						throw new Error('Tried setting NaN to matrix component ' + alias);
+						throw new Error('Tried setting NaN to matrix component ' + index);
 					}
-					// @endif
+					// #endif
 				}
 			});
 		});
-
-		Object.defineProperty(prototype, index, {
-			get: function () {
-				return this.data[index];
-			},
-			set: function (value) {
-				this.data[index] = value;
-				// @ifdef DEBUG
-				if (isNaN(this.data[index])) {
-					throw new Error('Tried setting NaN to matrix component ' + index);
-				}
-				// @endif
-			}
-<<<<<<< HEAD
-		});
-	});
-};
-
-// @ifdef DEBUG
-/**
- * Throws an error if any of the matrix's components are NaN
- * @hidden
- */
-Matrix.prototype.checkIntegrity = function () {
-	for (var i = 0; i < this.data.length; i++) {
-		if (isNaN(this.data[i])) {
-			throw new Error('Matrix contains NaN at index ' + i);
-		}
-	}
-};
-
-/**
- * Replaces the supplied method of object and wraps it in a integrity check
- * @hidden
- * @param {Object} object The object to attach the post-check to
- * @param {string} methodName The name of the original method the check is attached to
- */
-Matrix.addPostCheck = function (object, methodName) {
-	var originalMethod = object[methodName];
-	object[methodName] = function () {
-		var ret = originalMethod.apply(this, arguments);
-		if (typeof ret === 'number') {
-			if (isNaN(ret)) {
-				throw new Error('Matrix method ' + methodName + ' returned NaN');
-=======
+	};
+
+	// #ifdef DEBUG
+	/**
+	 * Throws an error if any of the matrix's components are NaN
+	 * @hidden
+	 */
+	Matrix.prototype.checkIntegrity = function () {
+		for (var i = 0; i < this.data.length; i++) {
+			if (isNaN(this.data[i])) {
+				throw new Error('Matrix contains NaN at index ' + i);
+			}
+		}
+	};
+
+	/**
+	 * Replaces the supplied method of object and wraps it in a integrity check
+	 * @hidden
+	 * @param {Object} object The object to attach the post-check to
+	 * @param {string} methodName The name of the original method the check is attached to
+	 */
+	Matrix.addPostCheck = function (object, methodName) {
+		var originalMethod = object[methodName];
+		object[methodName] = function () {
+			var ret = originalMethod.apply(this, arguments);
+			if (typeof ret === 'number') {
+				if (isNaN(ret)) {
+					throw new Error('Matrix method ' + methodName + ' returned NaN');
+				}
+			}
 
 			this.checkIntegrity();
 			return ret;
@@ -127,46 +127,12 @@
 				for (var i = 0; i < lhs.data.length; i++) {
 					target.data[i] = lhs.data[i] + rhs;
 				}
->>>>>>> 213a4e5d
-			}
-		}
-
-<<<<<<< HEAD
-		this.checkIntegrity();
-		return ret;
-	};
-};
-
-/**
- * Adds more validators at once
- * @hidden
- * @param object
- * @param {Array<string>} methodNames
- */
-Matrix.addPostChecks = function (object, methodNames) {
-	methodNames.forEach(Matrix.addPostCheck.bind(null, object));
-};
-// @endif
-
-// SHIM START
-/**
- * Performs a component-wise addition.
- * @param {Matrix} lhs Matrix on the left-hand side.
- * @param {Matrix|number} rhs Matrix or scalar on the right-hand side.
- * @param {Matrix} [target] Target matrix for storage.
- * @returns {Matrix} A new matrix if the target matrix is omitted, else the target matrix.
- * @deprecated
- */
-
-Matrix.add = ObjectUtils.warnOnce(
-	'Matrix.add is deprecated. Use Matrix3.prototype.add, Matrix2.prototype.add or Matrix4.prototype.add instead.',
-	function (lhs, rhs, target) {
-		var rows = lhs.rows;
-		var cols = lhs.cols;
-
-		if (!target) {
-			target = new Matrix(rows, cols);
-=======
+			}
+
+			return target;
+		}
+	);
+
 	/**
 	 * Performs a component-wise addition.
 	 * @param {(Matrix|number)} rhs Matrix or scalar on the right-hand side.
@@ -177,14 +143,11 @@
 		'Matrix.prototype.add is deprecated. Use Matrix3.prototype.add, Matrix2.prototype.add or Matrix4.prototype.add instead.',
 		function (rhs) {
 			return Matrix.add(this, rhs, this);
->>>>>>> 213a4e5d
-		}
-
-<<<<<<< HEAD
-		if (rhs instanceof Matrix) {
-			for (var i = 0; i < lhs.data.length; i++) {
-				target.data[i] = lhs.data[i] + rhs.data[i];
-=======
+		}
+	);
+
+	/* ====================================================================== */
+
 	/**
 	 * Performs a component-wise subtraction.
 	 * @param {Matrix} lhs Matrix on the left-hand side.
@@ -202,57 +165,22 @@
 
 			if (!target) {
 				target = new Matrix(rows, cols);
->>>>>>> 213a4e5d
-			}
-		} else {
-			for (var i = 0; i < lhs.data.length; i++) {
-				target.data[i] = lhs.data[i] + rhs;
-			}
-		}
-
-<<<<<<< HEAD
-		return target;
-	}
-);
-
-/**
- * Performs a component-wise addition.
- * @param {Matrix|number} rhs Matrix or scalar on the right-hand side.
- * @returns {Matrix} Self for chaining.
- * @deprecated
- */
-Matrix.prototype.add = ObjectUtils.warnOnce(
-	'Matrix.prototype.add is deprecated. Use Matrix3.prototype.add, Matrix2.prototype.add or Matrix4.prototype.add instead.',
-	function (rhs) {
-		return Matrix.add(this, rhs, this);
-	}
-);
-
-/* ====================================================================== */
-
-/**
- * Performs a component-wise subtraction.
- * @param {Matrix} lhs Matrix on the left-hand side.
- * @param {Matrix|number} rhs Matrix or scalar on the right-hand side.
- * @param {Matrix} [target] Target matrix for storage.
- * @returns {Matrix} A new matrix if the target matrix is omitted, else the target matrix.
- * @deprecated
- */
-
-Matrix.sub = ObjectUtils.warnOnce(
-	'Matrix.sub is deprecated. Use Matrix3.prototype.sub, Matrix2.prototype.sub or Matrix4.prototype.sub instead.',
-	function (lhs, rhs, target) {
-		var rows = lhs.rows;
-		var cols = lhs.cols;
-
-		if (!target) {
-			target = new Matrix(rows, cols);
-		}
-
-		if (rhs instanceof Matrix) {
-			for (var i = 0; i < lhs.data.length; i++) {
-				target.data[i] = lhs.data[i] - rhs.data[i];
-=======
+			}
+
+			if (rhs instanceof Matrix) {
+				for (var i = 0; i < lhs.data.length; i++) {
+					target.data[i] = lhs.data[i] - rhs.data[i];
+				}
+			} else {
+				for (var i = 0; i < lhs.data.length; i++) {
+					target.data[i] = lhs.data[i] - rhs;
+				}
+			}
+
+			return target;
+		}
+	);
+
 	/**
 	 * Performs a component-wise subtraction.
 	 * @param {(Matrix|number)} rhs Matrix or scalar on the right-hand side.
@@ -284,57 +212,20 @@
 
 			if (!target) {
 				target = new Matrix(rows, cols);
->>>>>>> 213a4e5d
-			}
-		} else {
-			for (var i = 0; i < lhs.data.length; i++) {
-				target.data[i] = lhs.data[i] - rhs;
-			}
-		}
-<<<<<<< HEAD
-
-		return target;
-	}
-);
-
-/**
- * Performs a component-wise subtraction.
- * @param {Matrix|number} rhs Matrix or scalar on the right-hand side.
- * @returns {Matrix} Self for chaining.
- * @deprecated
- */
-Matrix.prototype.sub = ObjectUtils.warnOnce(
-	'Matrix.prototype.sub is deprecated. Use Matrix3.prototype.sub, Matrix2.prototype.sub or Matrix4.prototype.sub instead.',
-	function (rhs) {
-		return Matrix.sub(this, rhs, this);
-	}
-);
-
-/* ====================================================================== */
-
-/**
- * Performs a component-wise multiplication.
- * @param {Matrix} lhs Matrix on the left-hand side.
- * @param {Matrix|number} rhs Matrix or scalar on the right-hand side.
- * @param {Matrix} [target] Target matrix for storage.
- * @returns {Matrix} A new matrix if the target matrix is omitted, else the target matrix.
- * @deprecated
- */
-
-Matrix.mul = ObjectUtils.warnOnce(
-	'Matrix.mul is deprecated. Use Matrix3.prototype.mul, Matrix2.prototype.mul or Matrix4.prototype.mul instead.',
-	function (lhs, rhs, target) {
-		var rows = lhs.rows;
-		var cols = lhs.cols;
-
-		if (!target) {
-			target = new Matrix(rows, cols);
-		}
-
-		if (rhs instanceof Matrix) {
-			for (var i = 0; i < lhs.data.length; i++) {
-				target.data[i] = lhs.data[i] * rhs.data[i];
-=======
+			}
+
+			if (rhs instanceof Matrix) {
+				for (var i = 0; i < lhs.data.length; i++) {
+					target.data[i] = lhs.data[i] * rhs.data[i];
+				}
+			} else {
+				for (var i = 0; i < lhs.data.length; i++) {
+					target.data[i] = lhs.data[i] * rhs;
+				}
+			}
+
+			return target;
+		}
 	);
 
 	/**
@@ -368,53 +259,22 @@
 
 			if (!target) {
 				target = new Matrix(rows, cols);
->>>>>>> 213a4e5d
-			}
-		} else {
-			for (var i = 0; i < lhs.data.length; i++) {
-				target.data[i] = lhs.data[i] * rhs;
-			}
-		}
-<<<<<<< HEAD
-
-		return target;
-	}
-);
-
-/**
- * Performs a component-wise multiplication.
- * @param {Matrix|number} rhs Matrix or scalar on the right-hand side.
- * @returns {Matrix} Self for chaining.
- * @deprecated
- */
-
-Matrix.prototype.mul = ObjectUtils.warnOnce(
-	'Matrix.prototype.mul is deprecated. Use Matrix3.prototype.mul, Matrix2.prototype.mul or Matrix4.prototype.mul instead.',
-	function (rhs) {
-		return Matrix.mul(this, rhs, this);
-	}
-);
-
-/* ====================================================================== */
-
-/**
- * Performs a component-wise division.
- * @param {Matrix} lhs Matrix on the left-hand side.
- * @param {Matrix|number} rhs Matrix or scalar on the right-hand side.
- * @param {Matrix} [target] Target matrix for storage.
- * @returns {Matrix} A new matrix if the target matrix is omitted, else the target matrix.
- * @deprecated
- */
-
-Matrix.div = ObjectUtils.warnOnce(
-	'Matrix.div is deprecated. Use Matrix3.prototype.div, Matrix2.prototype.div or Matrix4.prototype.div instead.',
-	function (lhs, rhs, target) {
-		var rows = lhs.rows;
-		var cols = lhs.cols;
-
-		if (!target) {
-			target = new Matrix(rows, cols);
-=======
+			}
+
+			if (rhs instanceof Matrix) {
+				for (var i = 0; i < lhs.data.length; i++) {
+					target.data[i] = lhs.data[i] / rhs.data[i];
+				}
+			} else {
+				rhs = 1.0 / rhs;
+
+				for (var i = 0; i < lhs.data.length; i++) {
+					target.data[i] = lhs.data[i] * rhs;
+				}
+			}
+
+			return target;
+		}
 	);
 
 	/**
@@ -427,65 +287,50 @@
 		'Matrix.prototype.div is deprecated. Use Matrix3.prototype.div, Matrix2.prototype.div or Matrix4.prototype.div instead.',
 		function (rhs) {
 			return Matrix.div(this, rhs, this);
->>>>>>> 213a4e5d
-		}
-
-		if (rhs instanceof Matrix) {
-			for (var i = 0; i < lhs.data.length; i++) {
-				target.data[i] = lhs.data[i] / rhs.data[i];
-			}
-		} else {
-			rhs = 1.0 / rhs;
-
-			for (var i = 0; i < lhs.data.length; i++) {
-				target.data[i] = lhs.data[i] * rhs;
-			}
-		}
-<<<<<<< HEAD
-
-		return target;
-	}
-);
-
-/**
- * Performs a component-wise division.
- * @param {Matrix|number} rhs Matrix or scalar on the right-hand side.
- * @returns {Matrix} Self for chaining.
- * @deprecated
- */
-
-Matrix.prototype.div = ObjectUtils.warnOnce(
-	'Matrix.prototype.div is deprecated. Use Matrix3.prototype.div, Matrix2.prototype.div or Matrix4.prototype.div instead.',
-	function (rhs) {
-		return Matrix.div(this, rhs, this);
-	}
-);
-
-/* ====================================================================== */
-
-/**
- * Combines two matrices (matrix multiplication) and stores the result in a separate matrix.
- * @param {Matrix} lhs Matrix on the left-hand side.
- * @param {Matrix} rhs Matrix on the right-hand side.
- * @param {Matrix} [target] Target matrix for storage.
- * @returns {Matrix} A new matrix if the target matrix is omitted, else the target matrix.
- * @deprecated
- */
-Matrix.combine = ObjectUtils.warnOnce(
-	'Matrix.combine is deprecated. Use Matrix2/3/4.prototype.mul or Matrix2/3/4.prototype.mul2 instead.',
-	function (lhs, rhs, target) {
-		var rows = lhs.rows;
-		var cols = rhs.cols;
-		var size = lhs.cols = rhs.rows;
-
-		if (!target) {
-			target = new Matrix(rows, cols);
-		}
-
-		if (target === lhs || target === rhs) {
-			return Matrix.copy(Matrix.combine(lhs, rhs), target);
-		}
-=======
+		}
+	);
+
+	/* ====================================================================== */
+
+	/**
+	 * Combines two matrices (matrix multiplication) and stores the result in a separate matrix.
+	 * @param {Matrix} lhs Matrix on the left-hand side.
+	 * @param {Matrix} rhs Matrix on the right-hand side.
+	 * @param {Matrix} [target] Target matrix for storage.
+	 * @returns {Matrix} A new matrix if the target matrix is omitted, else the target matrix.
+	 * @deprecated
+	 */
+	Matrix.combine = ObjectUtils.warnOnce(
+		'Matrix.combine is deprecated. Use Matrix2/3/4.prototype.mul or Matrix2/3/4.prototype.mul2 instead.',
+		function (lhs, rhs, target) {
+			var rows = lhs.rows;
+			var cols = rhs.cols;
+			var size = lhs.cols = rhs.rows;
+
+			if (!target) {
+				target = new Matrix(rows, cols);
+			}
+
+			if (target === lhs || target === rhs) {
+				return Matrix.copy(Matrix.combine(lhs, rhs), target);
+			}
+
+			for (var c = 0; c < cols; c++) {
+				var o = c * rows;
+
+				for (var r = 0; r < rows; r++) {
+					var sum = 0.0;
+
+					for (var i = 0; i < size; i++) {
+						sum += lhs.data[i * lhs.rows + r] * rhs.data[c * rhs.rows + i];
+					}
+
+					target.data[o + r] = sum;
+				}
+			}
+
+			return target;
+		}
 	);
 
 	/**
@@ -519,60 +364,21 @@
 			if (!target) {
 				target = new Matrix(rows, cols);
 			}
->>>>>>> 213a4e5d
-
-		for (var c = 0; c < cols; c++) {
-			var o = c * rows;
-
-			for (var r = 0; r < rows; r++) {
-				var sum = 0.0;
-
-				for (var i = 0; i < size; i++) {
-					sum += lhs.data[i * lhs.rows + r] * rhs.data[c * rhs.rows + i];
-				}
-
-				target.data[o + r] = sum;
-			}
-		}
-<<<<<<< HEAD
-
-		return target;
-	}
-);
-
-/**
- * Combines two matrices (matrix multiplication) and stores the result locally.
- * @param {Matrix} rhs Matrix on the right-hand side.
- * @returns {Matrix} Self for chaining.
- * @deprecated
- */
-
-Matrix.prototype.combine = ObjectUtils.warnOnce(
-	'Matrix.prototype.combine is deprecated. Use Matrix2/3/4.prototype.mul or Matrix2/3/4.prototype.mul2 instead.',
-	function (rhs) {
-		return Matrix.combine(this, rhs, this);
-	}
-);
-
-/* ====================================================================== */
-
-/**
- * Transposes a matrix (exchanges rows and columns) and stores the result in a separate matrix.
- * @param {Matrix} source Source matrix.
- * @param {Matrix} [target] Target matrix.
- * @returns {Matrix} A new matrix if the target matrix is omitted, else the target matrix.
- * @deprecated
- */
-
-Matrix.transpose = ObjectUtils.warnOnce(
-	'Matrix.transpose is deprecated. Use Matrix2/3/4.prototype.transpose instead.',
-	function (source, target) {
-		var rows = source.cols;
-		var cols = source.rows;
-
-		if (!target) {
-			target = new Matrix(rows, cols);
-=======
+
+			if (target === source) {
+				return Matrix.copy(Matrix.transpose(source), target);
+			}
+
+			for (var c = 0; c < cols; c++) {
+				var o = c * rows;
+
+				for (var r = 0; r < rows; r++) {
+					target.data[o + r] = source.data[r * cols + c];
+				}
+			}
+
+			return target;
+		}
 	);
 
 	/**
@@ -584,17 +390,9 @@
 		'Matrix.prototype.transpose is deprecated. Use Matrix2/3/4.prototype.transpose instead.',
 		function () {
 			return Matrix.transpose(this, this);
->>>>>>> 213a4e5d
-		}
-
-<<<<<<< HEAD
-		if (target === source) {
-			return Matrix.copy(Matrix.transpose(source), target);
-		}
-
-		for (var c = 0; c < cols; c++) {
-			var o = c * rows;
-=======
+		}
+	);
+
 	/* ====================================================================== */
 
 	/**
@@ -609,50 +407,17 @@
 		function (source, target) {
 			var rows = source.rows;
 			var cols = source.cols;
->>>>>>> 213a4e5d
-
-			for (var r = 0; r < rows; r++) {
-				target.data[o + r] = source.data[r * cols + c];
-			}
-		}
-
-<<<<<<< HEAD
-		return target;
-	}
-);
-
-/**
- * Transposes the matrix (exchanges rows and columns) and stores the result locally.
- * @returns {Matrix} Self for chaining.
- * @deprecated
- */
-
-Matrix.prototype.transpose = ObjectUtils.warnOnce(
-	'Matrix.prototype.transpose is deprecated. Use Matrix2/3/4.prototype.transpose instead.',
-	function () {
-		return Matrix.transpose(this, this);
-	}
-);
-
-/* ====================================================================== */
-
-/**
- * Copies component values and stores them in a separate matrix.
- * @param {Matrix} source Source matrix.
- * @param {Matrix} [target] Target matrix.
- * @returns {Matrix} A new matrix if the target matrix is omitted, else the target matrix.
- * @deprecated
- */
-
-Matrix.copy = ObjectUtils.warnOnce(
-	'Matrix.copy is deprecated. Use Matrix2/3/4.prototype.copy instead.',
-	function (source, target) {
-		var rows = source.rows;
-		var cols = source.cols;
-
-		if (!target) {
-			target = new Matrix(rows, cols);
-=======
+
+			if (!target) {
+				target = new Matrix(rows, cols);
+			}
+
+			target.data.set(source.data);
+
+			return target;
+		}
+	);
+
 	/**
 	 * Copies component values and stores them locally.
 	 * @param {Matrix} source Source matrix.
@@ -663,54 +428,11 @@
 		'Matrix.prototype.copy is deprecated. Use Matrix2/3/4.prototype.copy instead.',
 		function (source) {
 			return Matrix.copy(source, this);
->>>>>>> 213a4e5d
-		}
-
-		target.data.set(source.data);
-
-<<<<<<< HEAD
-		return target;
-	}
-);
-
-/**
- * Copies component values and stores them locally.
- * @param {Matrix} source Source matrix.
- * @returns {Matrix} Self for chaining.
- * @deprecated
- */
-
-Matrix.prototype.copy = ObjectUtils.warnOnce(
-	'Matrix.prototype.copy is deprecated. Use Matrix2/3/4.prototype.copy instead.',
-	function (source) {
-		return Matrix.copy(source, this);
-	}
-);
-
-/* ====================================================================== */
-
-/**
- * Compares two matrices for approximate equality.
- * @param {Matrix} lhs Matrix on the left-hand side.
- * @param {Matrix} rhs Matrix on the right-hand side.
- * @returns {boolean} True if equal.
- * @deprecated
- */
-
-Matrix.equals = ObjectUtils.warnOnce(
-	'Matrix.equals is deprecated. Use Matrix2/3/4.prototype.equals instead.',
-	function (lhs, rhs) {
-		if (lhs.rows !== rhs.rows || lhs.cols !== rhs.cols) {
-			return false;
-		}
-
-		for (var i = 0; i < lhs.data.length; i++) {
-			// why the backwards check? because otherwise if NaN is present in either lhs or rhs
-			// then Math.abs(NaN) is NaN which is neither bigger or smaller than EPSILON
-			// which never satisfies the condition
-			// NaN is not close to NaN and we want to preserve that for matrices as well
-			if (!(Math.abs(lhs.data[i] - rhs.data[i]) <= MathUtils.EPSILON)) {
-=======
+		}
+	);
+
+	/* ====================================================================== */
+
 	/**
 	 * Compares two matrices for approximate equality.
 	 * @param {Matrix} lhs Matrix on the left-hand side.
@@ -722,51 +444,21 @@
 		'Matrix.equals is deprecated. Use Matrix2/3/4.prototype.equals instead.',
 		function (lhs, rhs) {
 			if (lhs.rows !== rhs.rows || lhs.cols !== rhs.cols) {
->>>>>>> 213a4e5d
 				return false;
 			}
-		}
-<<<<<<< HEAD
-
-		return true;
-	}
-);
-
-/**
- * Compares two matrices for approximate equality.
- * @param {Matrix} rhs Matrix on the right-hand side.
- * @returns {boolean} True if equal.
- * @deprecated
- */
-
-Matrix.prototype.equals = ObjectUtils.warnOnce(
-	'Matrix.prototype.equals is deprecated. Use Matrix2/3/4.prototype.equals instead.',
-	function (rhs) {
-		return Matrix.equals(this, rhs);
-	}
-);
-
-/* ====================================================================== */
-
-/**
- * Tests if the matrix is orthogonal.
- * @returns {boolean} True if orthogonal.
- * @deprecated
- */
-
-Matrix.prototype.isOrthogonal = ObjectUtils.warnOnce(
-	'Matrix.prototype.isOrthogonal is deprecated. Use Matrix2/3/4.prototype.isOrthogonal instead.',
-	function () {
-		for (var ca = 0; ca < this.cols; ca++) {
-			for (var cb = ca + 1; cb < this.cols; cb++) {
-				var oa = ca * this.rows;
-				var ob = cb * this.rows;
-				var sum = 0.0;
-
-				for (var r = 0; r < this.rows; r++) {
-					sum += this.data[oa + r] * this.data[ob + r];
-				}
-=======
+
+			for (var i = 0; i < lhs.data.length; i++) {
+				// why the backwards check? because otherwise if NaN is present in either lhs or rhs
+				// then Math.abs(NaN) is NaN which is neither bigger or smaller than EPSILON
+				// which never satisfies the condition
+				// NaN is not close to NaN and we want to preserve that for matrices as well
+				if (!(Math.abs(lhs.data[i] - rhs.data[i]) <= MathUtils.EPSILON)) {
+					return false;
+				}
+			}
+
+			return true;
+		}
 	);
 
 	/**
@@ -801,27 +493,19 @@
 					for (var r = 0; r < this.rows; r++) {
 						sum += this.data[oa + r] * this.data[ob + r];
 					}
->>>>>>> 213a4e5d
-
-				if (Math.abs(sum) > MathUtils.EPSILON) {
-					return false;
-				}
-			}
-		}
-
-		return true;
-	}
-);
-
-<<<<<<< HEAD
-/* ====================================================================== */
-
-/**
- * Tests if the matrix is normal.
- * @returns {boolean} True if normal.
- * @deprecated
- */
-=======
+
+					if (Math.abs(sum) > MathUtils.EPSILON) {
+						return false;
+					}
+				}
+			}
+
+			return true;
+		}
+	);
+
+	/* ====================================================================== */
+
 	/**
 	 * Tests if the matrix is normal.
 	 * @returns {boolean} True if normal.
@@ -833,31 +517,22 @@
 			for (var c = 0; c < this.cols; c++) {
 				var o = c * this.rows;
 				var sum = 0.0;
->>>>>>> 213a4e5d
-
-Matrix.prototype.isNormal = ObjectUtils.warnOnce(
-	'Matrix.prototype.isNormal is deprecated. Use Matrix2/3/4.prototype.isNormal instead.',
-	function () {
-		for (var c = 0; c < this.cols; c++) {
-			var o = c * this.rows;
-			var sum = 0.0;
-
-			for (var r = 0; r < this.rows; r++) {
-				sum += this.data[o + r] * this.data[o + r];
-			}
-
-			if (Math.abs(sum - 1.0) > MathUtils.EPSILON) {
-				return false;
-			}
-		}
-
-<<<<<<< HEAD
-		return true;
-	}
-);
-
-/* ====================================================================== */
-=======
+
+				for (var r = 0; r < this.rows; r++) {
+					sum += this.data[o + r] * this.data[o + r];
+				}
+
+				if (Math.abs(sum - 1.0) > MathUtils.EPSILON) {
+					return false;
+				}
+			}
+
+			return true;
+		}
+	);
+
+	/* ====================================================================== */
+
 	/**
 	 * Tests if the matrix is orthonormal.
 	 * @returns {boolean} True if orthonormal.
@@ -869,24 +544,9 @@
 			return this.isOrthogonal() && this.isNormal();
 		}
 	);
->>>>>>> 213a4e5d
-
-/**
- * Tests if the matrix is orthonormal.
- * @returns {boolean} True if orthonormal.
- * @deprecated
- */
-
-<<<<<<< HEAD
-Matrix.prototype.isOrthonormal = ObjectUtils.warnOnce(
-	'Matrix.prototype.isOrthonormal is deprecated. Use Matrix2/3/4.prototype.isOrthonormal instead.',
-	function () {
-		return this.isOrthogonal() && this.isNormal();
-	}
-);
-
-/* ====================================================================== */
-=======
+
+	/* ====================================================================== */
+
 	/**
 	 * Clones the matrix.
 	 * @returns {Matrix} Clone of self.
@@ -898,38 +558,9 @@
 			return Matrix.copy(this);
 		}
 	);
->>>>>>> 213a4e5d
-
-/**
- * Clones the matrix.
- * @returns {Matrix} Clone of self.
- * @deprecated
- */
-
-<<<<<<< HEAD
-Matrix.prototype.clone = ObjectUtils.warnOnce(
-	'Matrix.prorotype.clone is deprecated. Use Matrix2/3/4.prototype.clone instead.',
-	function () {
-		return Matrix.copy(this);
-	}
-);
-
-/* ====================================================================== */
-
-/**
- * Sets the components of the matrix.
- * @param {Matrix|number[]|...number} arguments Component values.
- * @returns {Matrix} Self for chaining.
- * @deprecated
- */
-
-Matrix.prototype.set = ObjectUtils.warnOnce(
-	'Matrix.prototype.set is deprecated. Use Matrix2/3/4.prototype.set instead.',
-	function () {
-		if (arguments.length === 1 && typeof arguments[0] === 'object') {
-			if (arguments[0] instanceof Matrix) {
-				this.copy(arguments[0]);
-=======
+
+	/* ====================================================================== */
+
 	/**
 	 * Sets the components of the matrix.
 	 * @param {(Matrix|number[]|...number)} arguments Component values.
@@ -947,29 +578,16 @@
 						this.data[i] = arguments[0][i];
 					}
 				}
->>>>>>> 213a4e5d
 			} else {
-				for (var i = 0; i < arguments[0].length; i++) {
-					this.data[i] = arguments[0][i];
-				}
-			}
-		} else {
-			for (var i = 0; i < arguments.length; i++) {
-				this.data[i] = arguments[i];
-			}
-		}
-
-<<<<<<< HEAD
-		return this;
-	}
-);
-
-/**
- * Converts the matrix into a string.
- * @returns {string} String of component values.
- * @deprecated
- */
-=======
+				for (var i = 0; i < arguments.length; i++) {
+					this.data[i] = arguments[i];
+				}
+			}
+
+			return this;
+		}
+	);
+
 	/**
 	 * Converts the matrix into a string.
 	 * @returns {string} String of component values.
@@ -979,29 +597,23 @@
 		'Matrix.prorotype.toString is deprecated.',
 		function () {
 			var string = '';
->>>>>>> 213a4e5d
-
-Matrix.prototype.toString = ObjectUtils.warnOnce(
-	'Matrix.prorotype.toString is deprecated.',
-	function () {
-		var string = '';
-
-		for (var c = 0; c < this.cols; c++) {
-			var offset = c * this.rows;
-
-			string += '[';
-
-			for (var r = 0; r < this.rows; r++) {
-				string += this.data[offset + r];
-				string += r !== this.rows - 1 ? ', ' : '';
-			}
-
-			string += c !== this.cols - 1 ? '], ' : ']';
-		}
-
-		return string;
-	}
-);
-// SHIM END
+
+			for (var c = 0; c < this.cols; c++) {
+				var offset = c * this.rows;
+
+				string += '[';
+
+				for (var r = 0; r < this.rows; r++) {
+					string += this.data[offset + r];
+					string += r !== this.rows - 1 ? ', ' : '';
+				}
+
+				string += c !== this.cols - 1 ? '], ' : ']';
+			}
+
+			return string;
+		}
+	);
+	// SHIM END
 
 module.exports = Matrix;