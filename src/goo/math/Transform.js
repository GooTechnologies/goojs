--- conflicted
+++ resolved
@@ -98,15 +98,10 @@
 		this.translation.mul(a.scale);
 		this.translation.applyPost(tmpMat1).add(a.translation);
 
-<<<<<<< HEAD
 		tmpVec.set(a.scale).mul(b.scale);
 		this.scale.set(tmpVec);
-=======
-		tmpVec.setVector(a.scale).mulVector(b.scale);
-		this.scale.setVector(tmpVec);
-
-		return this;
->>>>>>> 378efcf6
+
+		return this;
 	};
 
 	/**
@@ -118,13 +113,9 @@
 
 		this.translation.set(Vector3.ZERO);
 		this.rotation.setIdentity();
-<<<<<<< HEAD
 		this.scale.set(Vector3.ONE);
-=======
-		this.scale.setVector(Vector3.ONE);
-
-		return this;
->>>>>>> 378efcf6
+
+		return this;
 	};
 
 	/**
@@ -242,13 +233,9 @@
 
 		this.translation.set(transform.translation);
 		this.rotation.copy(transform.rotation);
-<<<<<<< HEAD
 		this.scale.set(transform.scale);
-=======
-		this.scale.setVector(transform.scale);
-
-		return this;
->>>>>>> 378efcf6
+
+		return this;
 	};
 
 	/**
