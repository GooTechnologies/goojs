--- conflicted
+++ resolved
@@ -18,12 +18,12 @@
  * @param {number} w
  */
 function Quaternion(x, y, z, w) {
-	// @ifdef DEBUG
+	// #ifdef DEBUG
 	this._x = 0;
 	this._y = 0;
 	this._z = 0;
 	this._w = 1;
-	// @endif
+	// #endif
 
 	if (arguments.length === 0) {
 		// Nothing given
@@ -50,14 +50,14 @@
 		this.w = w;
 	}
 
-	// @ifdef DEBUG
+	// #ifdef DEBUG
 	Object.seal(this);
-	// @endif
+	// #endif
 }
 
-// @ifdef DEBUG
+// #ifdef DEBUG
 Vector.setupAliases(Quaternion.prototype, [['x'], ['y'], ['z'], ['w']]);
-// @endif
+// #endif
 
 Quaternion.prototype.setDirect = Vector4.prototype.setDirect;
 Quaternion.prototype.dot = Vector4.prototype.dot;
@@ -419,7 +419,6 @@
 		}
 	}
 
-<<<<<<< HEAD
 	return angle;
 };
 
@@ -440,13 +439,13 @@
 	return this.x * q.x + this.y * q.y + this.z * q.z + this.w * q.w;
 };
 
-// @ifdef DEBUG
+// #ifdef DEBUG
 Vector.addReturnChecks(Quaternion.prototype, [
 	'dot', 'dotDirect',
 	'length', 'lengthSquared',
 	'distance', 'distanceSquared'
 ]);
-// @endif
+// #endif
 
 /**
  * Sets the vector's values from 4 numeric arguments
@@ -464,9 +463,22 @@
 	this.y = y;
 	this.z = z;
 	this.w = w;
-
 	return this;
 };
+
+/**
+ * Set the quaternion components from an array (ordered x, y, z, w).
+ * @param {array} array
+ * @return {Quaternion} The self object.
+ */
+Quaternion.prototype.setArray = function (array) {
+	this.x = array[0];
+	this.y = array[1];
+	this.z = array[2];
+	this.w = array[3];
+	return this;
+};
+
 
 // SHIM START
 
@@ -480,85 +492,6 @@
 				'0': {
 					get: function () {
 						return that.x;
-=======
-		return angle;
-	};
-
-	/**
-	 * Clones the quaternion
-	 * @returns {Quaternion} Clone of self
-	 */
-	Quaternion.prototype.clone = function () {
-		return new Quaternion(this.x, this.y, this.z, this.w);
-	};
-
-	/**
-	 * Calculates the dot product between the current quaternion and another quaternion.
-	 * @param rhs Quaternion on the right-hand side.
-	 * @returns {number} The dot product.
-	 */
-	Quaternion.prototype.dot = function (q) {
-		return this.x * q.x + this.y * q.y + this.z * q.z + this.w * q.w;
-	};
-
-	// #ifdef DEBUG
-	Vector.addReturnChecks(Quaternion.prototype, [
-		'dot', 'dotDirect',
-		'length', 'lengthSquared',
-		'distance', 'distanceSquared'
-	]);
-	// #endif
-
-	/**
-	 * Sets the vector's values from 4 numeric arguments
-	 * @param {number} x
-	 * @param {number} y
-	 * @param {number} z
-	 * @param {number} w
-	 * @returns {Quaternion} Self to allow chaining
-	 * @example
-	 * var q = new Quaternion(); // q == (0, 0, 0, 0)
-	 * q.setDirect(2, 4, 6, 8); // q == (2, 4, 6, 8)
-	 */
-	Quaternion.prototype.setDirect = function (x, y, z, w) {
-		this.x = x;
-		this.y = y;
-		this.z = z;
-		this.w = w;
-		return this;
-	};
-
-	/**
-	 * Set the quaternion components from an array (ordered x, y, z, w).
-	 * @param {array} array
-	 * @return {Quaternion} The self object.
-	 */
-	Quaternion.prototype.setArray = function (array) {
-		this.x = array[0];
-		this.y = array[1];
-		this.z = array[2];
-		this.w = array[3];
-		return this;
-	};
-
-
-	// SHIM START
-
-	Object.defineProperty(Quaternion.prototype, 'data', {
-		get: ObjectUtils.warnOnce(
-			'The .data property of Quaternion was removed. Please use the .x, .y, .z and .w properties instead.',
-			function () {
-				var data = [];
-				var that = this;
-				Object.defineProperties(data, {
-					'0': {
-						get: function () {
-							return that.x;
-						},
-						set: function (value) {
-							that.x = value;
-						}
->>>>>>> d20e36cf
 					},
 					set: function (value) {
 						that.x = value;
@@ -762,7 +695,6 @@
 		target.z = lhs.z * rhs;
 		target.w = lhs.w * rhs;
 
-<<<<<<< HEAD
 		return target;
 	}
 );
@@ -782,23 +714,6 @@
 		target.y = lhs.y * rhs;
 		target.z = lhs.z * rhs;
 		target.w = lhs.w * rhs;
-=======
-	/**
-	 * @hidden
-	 * @deprecated
-	 */
-	Quaternion.prototype.setVector = ObjectUtils.warnOnce(
-		'Quaternion.prototype.setVector is deprecated.',
-		function (quat) {
-			this.x = quat.x;
-			this.y = quat.y;
-			this.z = quat.z;
-			this.w = quat.w;
-
-			return this;
-		}
-	);
->>>>>>> d20e36cf
 
 		return target;
 	}
@@ -821,22 +736,6 @@
 		target.w = lhs.w - rhs;
 
 		return target;
-	}
-);
-
-/**
- * @hidden
- * @deprecated
- */
-Quaternion.prototype.setArray = ObjectUtils.warnOnce(
-	'Quaternion.prototype.setArray is deprecated.',
-	function (array) {
-		this.x = array[0];
-		this.y = array[1];
-		this.z = array[2];
-		this.w = array[3];
-
-		return this;
 	}
 );
 
@@ -912,5 +811,4 @@
 );
 
 // SHIM END
-
 module.exports = Quaternion;