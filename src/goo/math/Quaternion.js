/*jshint bitwise: false*/
define([
	'goo/math/Vector',
	'goo/math/Vector3',
	'goo/math/Matrix3x3',
	'goo/math/MathUtils'
], function (
	Vector,
	Vector3,
	Matrix3x3,
	MathUtils
) {
	'use strict';

	/**
	 * Quaternions provide a convenient mathematical notation for
	 * representing orientations and rotations of objects in three dimensions.
	 * Compared to Euler angles, Quaternions are simpler to compose and can help avoid the problem of gimbal lock.
	 * Compared to rotation matrices, Quaternions are more numerically stable and the representation (4 numbers) is more compact.
	 * Quaternions are non-commutative and provide a convenient way to interpolate between rotations (using the <i>slerp</i> function).
	 * The four numbers in a quaternion are internally represented by a vector, and therefore inherits from it.
	 * @extends Vector
	 * @param {Vector|number[]|...number} arguments Initial values for the components.
	 */
	function Quaternion () {
		Vector.call(this, 4);

		if (arguments.length !== 0) {
			Vector.prototype.set.apply(this, arguments);
		} else {
			this.data[3] = 1;
		}

		// #ifdef DEBUG
		Object.seal(this);
		// #endif
	}

	Quaternion.prototype = Object.create(Vector.prototype);
	Quaternion.prototype.constructor = Quaternion;

	Vector.setupAliases(Quaternion.prototype, [['x'], ['y'], ['z'], ['w']]);

	Quaternion.IDENTITY = new Quaternion(0, 0, 0, 1);
	//! AT: what is this?! isn't EPSILON enough?
	Quaternion.ALLOWED_DEVIANCE = 0.00000001;

	/**
	 * Performs a component-wise addition between two quaternions and stores the result in a separate quaternion.
	 * @param {Quaternion} lhs Quaternion on the left-hand side.
	 * @param {Quaternion} rhs Quaternion on the right-hand side.
	 * @param {Quaternion} [target] Target quaternion for storage.
	 * @returns {Quaternion} A new quaternion if the target quaternion cannot be used for storage, else the target quaternion.
	 */
	Quaternion.add = function (lhs, rhs, target) {
		if (!target) {
			target = new Quaternion();
		}

		target.data[0] = lhs.data[0] + rhs.data[0];
		target.data[1] = lhs.data[1] + rhs.data[1];
		target.data[2] = lhs.data[2] + rhs.data[2];
		target.data[3] = lhs.data[3] + rhs.data[3];

		return target;
	};

	/**
	 * Performs a component-wise subtraction between two quaternions and stores the result in a separate quaternion.
	 * @param {Quaternion} lhs Quaternion on the left-hand side.
	 * @param {Quaternion} rhs Quaternion on the right-hand side.
	 * @param {Quaternion} [target] Target quaternion for storage.
	 * @returns {Quaternion} A new quaternion if the target quaternion cannot be used for storage, else the target quaternion.
	 */
	Quaternion.sub = function (lhs, rhs, target) {
		if (!target) {
			target = new Quaternion();
		}

		target.data[0] = lhs.data[0] - rhs.data[0];
		target.data[1] = lhs.data[1] - rhs.data[1];
		target.data[2] = lhs.data[2] - rhs.data[2];
		target.data[3] = lhs.data[3] - rhs.data[3];

		return target;
	};

	/**
	 * Performs a multiplication between two quaternions and stores the result in a separate quaternion.
	 * The result is a <b>quaternion product</b>.
	 * @param {Quaternion} lhs Quaternion on the left-hand side.
	 * @param {Quaternion} rhs Quaternion on the right-hand side.
	 * @param {Quaternion} [target] Target quaternion for storage.
	 * @returns {Quaternion} A new quaternion if the target quaternion cannot be used for storage, else the target quaternion.
	 */
	Quaternion.mul = function(a, b, out) {
		var ax = a.data[0], ay = a.data[1], az = a.data[2], aw = a.data[3],
			bx = b.data[0], by = b.data[1], bz = b.data[2], bw = b.data[3];

		out.data[0] = ax * bw + aw * bx + ay * bz - az * by;
		out.data[1] = ay * bw + aw * by + az * bx - ax * bz;
		out.data[2] = az * bw + aw * bz + ax * by - ay * bx;
		out.data[3] = aw * bw - ax * bx - ay * by - az * bz;
		return out;
	};

	/**
	 * Performs a component-wise division between two quaternions and stores the result in a separate quaternion.
	 * @deprecated Deprecated since 0.11.x and scheduled for removal in 0.13.0
	 * @param {Quaternion} lhs Quaternion on the left-hand side.
	 * @param {Quaternion} rhs Quaternion on the right-hand side.
	 * @param {Quaternion} [target] Target quaternion for storage.
	 * @returns {Quaternion} A new quaternion if the target quaternion cannot be used for storage, else the target quaternion.
	 */
	Quaternion.div = function (lhs, rhs, target) {
		if (!target) {
			target = new Quaternion();
		}

		var clean = true;

		target.data[0] = (clean &= rhs.data[0] < 0.0 || rhs.data[0] > 0.0) ? lhs.data[0] / rhs.data[0] : 0.0;
		target.data[1] = (clean &= rhs.data[1] < 0.0 || rhs.data[1] > 0.0) ? lhs.data[1] / rhs.data[1] : 0.0;
		target.data[2] = (clean &= rhs.data[2] < 0.0 || rhs.data[2] > 0.0) ? lhs.data[2] / rhs.data[2] : 0.0;
		target.data[3] = (clean &= rhs.data[3] < 0.0 || rhs.data[3] > 0.0) ? lhs.data[3] / rhs.data[3] : 0.0;

		return target;
	};

	/**
	 * Performs a component-wise addition between a quaternion and a scalar and stores the result in a separate quaternion.
	 * @deprecated Deprecated since 0.11.x and scheduled for removal in 0.13.0
	 * @param {Quaternion} lhs Quaternion on the left-hand side.
	 * @param {number} rhs Scalar on the right-hand side.
	 * @param {Quaternion} [target] Target quaternion for storage.
	 * @returns {Quaternion} A new quaternion if the target quaternion cannot be used for storage, else the target quaternion.
	 */
	Quaternion.scalarAdd = function (lhs, rhs, target) {
		if (!target) {
			target = new Quaternion();
		}

		target.data[0] = lhs.data[0] + rhs;
		target.data[1] = lhs.data[1] + rhs;
		target.data[2] = lhs.data[2] + rhs;
		target.data[3] = lhs.data[3] + rhs;

		return target;
	};

	/**
	 * Performs a component-wise subtraction between a quaternion and a scalar and stores the result in a separate quaternion.
	 * @deprecated Deprecated since 0.11.x and scheduled for removal in 0.13.0
	 * @param {Quaternion} lhs Quaternion on the left-hand side.
	 * @param {number} rhs Scalar on the right-hand side.
	 * @param {Quaternion} [target] Quaternion vector for storage.
	 * @returns {Quaternion} A new quaternion if the target vector cannot be used for storage, else the target vector.
	 */
	Quaternion.scalarSub = function (lhs, rhs, target) {
		if (!target) {
			target = new Quaternion();
		}

		target.data[0] = lhs.data[0] - rhs;
		target.data[1] = lhs.data[1] - rhs;
		target.data[2] = lhs.data[2] - rhs;
		target.data[3] = lhs.data[3] - rhs;

		return target;
	};

	/**
	 * Performs a component-wise multiplication between a quaternion and a scalar and stores the result in a separate quaternion.
	 * @param {Quaternion} lhs Quaternion on the left-hand side.
	 * @param {number} rhs Scalar on the right-hand side.
	 * @param {Quaternion} [target] Target quaternion for storage.
	 * @returns {Quaternion} A new quaternion if the target quaternion cannot be used for storage, else the target quaternion.
	 */
	Quaternion.scalarMul = function (lhs, rhs, target) {
		if (!target) {
			target = new Quaternion();
		}

		target.data[0] = lhs.data[0] * rhs;
		target.data[1] = lhs.data[1] * rhs;
		target.data[2] = lhs.data[2] * rhs;
		target.data[3] = lhs.data[3] * rhs;

		return target;
	};

	/**
	 * Performs a component-wise division between a quaternion and a scalar and stores the result in a separate quaternion.
	 * @deprecated Deprecated since 0.11.x and scheduled for removal in 0.13.0
	 * @param {Quaternion} lhs Quaternion on the left-hand side.
	 * @param {number} rhs Scalar on the right-hand side.
	 * @param {Quaternion} [target] Target quaternion for storage.
	 * @returns {Quaternion} A new quaternion if the target quaternion cannot be used for storage, else the target quaternion.
	 */
	Quaternion.scalarDiv = function (lhs, rhs, target) {
		if (!target) {
			target = new Quaternion();
		}

		var clean = true;

		rhs = (clean &= rhs < 0.0 || rhs > 0.0) ? 1.0 / rhs : 0.0;

		target.data[0] = lhs.data[0] * rhs;
		target.data[1] = lhs.data[1] * rhs;
		target.data[2] = lhs.data[2] * rhs;
		target.data[3] = lhs.data[3] * rhs;

		return target;
	};

	/**
	 * Computes the spherical linear interpolation between startQuat and endQuat.
	 * @param {Quaternion} startQuat Start quaternion.
	 * @param {Quaternion} endQuat End quaternion.
	 * @param {number} changeAmnt Interpolation factor between 0.0 and 1.0.
	 * @param {Quaternion} workQuat Work quaternion.
	 * @returns {Quaternion} workQuat The interpolated work quaternion.
	 */
	Quaternion.slerp = function (startQuat, endQuat, changeAmnt, workQuat) {
		// check for weighting at either extreme
		if (changeAmnt === 0.0) {
			return workQuat.setVector(startQuat);
		} else if (changeAmnt === 1.0) {
			return workQuat.setVector(endQuat);
		}

		// Check for equality and skip operation.
		if (startQuat.equals(endQuat)) {
			return workQuat.setVector(startQuat);
		}

		var result = startQuat.dot(endQuat);
		workQuat.setVector(endQuat);

		if (result < 0.0) {
			// Negate the second quaternion and the result of the dot product
			workQuat.negate();
			result = -result;
		}

		// Set the first and second scale for the interpolation
		var scale0 = 1 - changeAmnt;
		var scale1 = changeAmnt;

		// Check if the angle between the 2 quaternions was big enough to
		// warrant such calculations
		if (1 - result > 0.1) {// Get the angle between the 2 quaternions,
			// and then store the sin() of that angle
			var theta = Math.acos(result);
			var invSinTheta = 1 / Math.sin(theta);

			// Calculate the scale for q1 and q2, according to the angle and
			// it's sine value
			scale0 = Math.sin((1 - changeAmnt) * theta) * invSinTheta;
			scale1 = Math.sin(changeAmnt * theta) * invSinTheta;
		}

		// Calculate the x, y, z and w values for the quaternion by using a
		// special form of linear interpolation for quaternions.
		var x = scale0 * startQuat.data[0] + scale1 * workQuat.data[0];
		var y = scale0 * startQuat.data[1] + scale1 * workQuat.data[1];
		var z = scale0 * startQuat.data[2] + scale1 * workQuat.data[2];
		var w = scale0 * startQuat.data[3] + scale1 * workQuat.data[3];

		workQuat.setDirect(x, y, z, w);

		// Return the interpolated quaternion
		return workQuat;
	};

	/**
	 * Multiplies this quaterion's values by -1.
	 * @returns {Quaternion} Self for chaining.
	 */
	Quaternion.prototype.negate = function () {
		this.data[0] *= -1;
		this.data[1] *= -1;
		this.data[2] *= -1;
		this.data[3] *= -1;
		return this;
	};

	/**
	 * Conjugates this quaternion
	 * @returns {Quaternion} Self for chaining.
	 */
	Quaternion.prototype.conjugate = function () {
		this.data[0] *= -1;
		this.data[1] *= -1;
		this.data[2] *= -1;
		return this;
	};

	/**
	 * Inverts this quaternion
	 * @returns {Quaternion} Self for chaining.
	 */
	Quaternion.prototype.invert = function () {
		return this.conjugate().normalize();
	};

	/**
	* Calculates the dot product between the current quaternion and another quaternion.
	* @param rhs Quaternion on the right-hand side.
	* @returns {number} The dot product.
	*/
	Quaternion.prototype.dot = function (rhs) {
		var ldata = this.data;
		var rdata = rhs.data || rhs;

		var sum = 0.0;

		sum += ldata[0] * rdata[0];
		sum += ldata[1] * rdata[1];
		sum += ldata[2] * rdata[2];
		sum += ldata[3] * rdata[3];

		return sum;
	};

	/**
	 * Performs a component-wise addition between the current quaternion and another and stores the result locally.
	 * @param {Quaternion} rhs Quaternion on the right-hand side.
	 * @returns {Quaternion} Self for chaining.
	 */
	Quaternion.prototype.add = function (rhs) {
		return Quaternion.add(this, rhs, this);
	};

	/**
	 * Performs a component-wise subtraction between the current quaternion and another and stores the result locally.
	 * @param {Quaternion} rhs Quaternion on the right-hand side.
	 * @returns {Quaternion} Self for chaining.
	 */
	Quaternion.prototype.sub = function (rhs) {
		return Quaternion.sub(this, rhs, this);
	};

	/**
	 * Performs a multiplication between the current quaternion and another and stores the result locally.
	 * The result is a <b>quaternion product</b>.
	 * @param {Quaternion} rhs Quaternion on the right-hand side.
	 * @returns {Quaternion} Self for chaining.
	 */
	Quaternion.prototype.mul = function (rhs) {
		return Quaternion.mul(this, rhs, this);
	};

	/**
	 * Performs a component-wise division between the current quaternion and another and stores the result locally.
	 * @deprecated Deprecated since 0.11.x and scheduled for removal in 0.13.0
	 * @param {Quaternion} rhs Quaternion on the right-hand side.
	 * @returns {Quaternion} Self for chaining.
	 */
	Quaternion.prototype.div = function (rhs) {
		return Quaternion.div(this, rhs, this);
	};

	/**
	 * Performs a component-wise addition between the current quaternion and a scalar and stores the result locally.
	 * @deprecated Deprecated since 0.11.x and scheduled for removal in 0.13.0
	 * @param {number} rhs Scalar on the right-hand side.
	 * @returns {Quaternion} Self for chaining.
	 */
	Quaternion.prototype.scalarAdd = function (rhs) {
		return Quaternion.scalarAdd(this, rhs, this);
	};

	/**
	 * Performs a component-wise subtraction between the current quaternion and a scalar and stores the result locally.
	 * @deprecated Deprecated since 0.11.x and scheduled for removal in 0.13.0
	 * @param {number} rhs Scalar on the right-hand side.
	 * @returns {Quaternion} Self for chaining.
	 */
	Quaternion.prototype.scalarSub = function (rhs) {
		return Quaternion.scalarSub(this, rhs, this);
	};

	/**
	 * Performs a component-wise multiplication between the current quaternion and a scalar and stores the result locally.
	 * @param {number} rhs Scalar on the right-hand side.
	 * @returns {Quaternion} Self for chaining.
	 */
	Quaternion.prototype.scalarMul = function (rhs) {
		return Quaternion.scalarMul(this, rhs, this);
	};

	/**
	 * Performs a component-wise division between the current quaternion and a scalar and stores the result locally.
	 * @deprecated Deprecated since 0.11.x and scheduled for removal in 0.13.0
	 * @param {number} rhs Scalar on the right-hand side.
	 * @returns {Quaternion} Self for chaining.
	 */
	Quaternion.prototype.scalarDiv = function (rhs) {
		return Quaternion.scalarDiv(this, rhs, this);
	};

	var slerp_work_quat;
	/**
	 * Computes the spherical linear interpolation from the current quaternion towards endQuat.
	 * @param {Quaternion} endQuat End quaternion.
	 * @param {number} changeAmnt Interpolation factor between 0.0 and 1.0.
	 * @returns {Quaternion} Self for chaining.
	 */
	Quaternion.prototype.slerp = function (endQuat, changeAmnt) {
		if(!slerp_work_quat) {
			slerp_work_quat = new Quaternion();
		}
		slerp_work_quat.copy(endQuat);
		Quaternion.slerp(this, endQuat, changeAmnt, slerp_work_quat);
		this.copy(slerp_work_quat);
		return this;
	};

	/**
	 * Sets the value of this quaternion to the rotation described by the given matrix values.
	 * @param {Matrix3x3} matrix Rotation matrix.
	 * @returns {Quaternion} Self for chaining.
	 */
	Quaternion.prototype.fromRotationMatrix = function (matrix) {
		// Uses the Graphics Gems code, from
		// ftp://ftp.cis.upenn.edu/pub/graphics/shoemake/quatut.ps.Z
		// *NOT* the "Matrix and Quaternions FAQ", which has errors!

		// the trace is the sum of the diagonal elements; see
		// http://mathworld.wolfram.com/MatrixTrace.html
		var t = matrix.e00 + matrix.e11 + matrix.e22;

		// we protect the division by s by ensuring that s>=1
		var x, y, z, w;
		if (t >= 0) { // |w| >= .5
			var s = Math.sqrt(t + 1); // |s|>=1 ...
			w = 0.5 * s;
			s = 0.5 / s; // so this division isn't bad
			x = (matrix.e21 - matrix.e12) * s;
			y = (matrix.e02 - matrix.e20) * s;
			z = (matrix.e10 - matrix.e01) * s;
		} else if (matrix.e00 > matrix.e11 && matrix.e00 > matrix.e22) {
			var s = Math.sqrt(1.0 + matrix.e00 - matrix.e11 - matrix.e22); // |s|>=1
			x = s * 0.5; // |x| >= .5
			s = 0.5 / s;
			y = (matrix.e10 + matrix.e01) * s;
			z = (matrix.e02 + matrix.e20) * s;
			w = (matrix.e21 - matrix.e12) * s;
		} else if (matrix.e11 > matrix.e22) {
			var s = Math.sqrt(1.0 + matrix.e11 - matrix.e00 - matrix.e22); // |s|>=1
			y = s * 0.5; // |y| >= .5
			s = 0.5 / s;
			x = (matrix.e10 + matrix.e01) * s;
			z = (matrix.e21 + matrix.e12) * s;
			w = (matrix.e02 - matrix.e20) * s;
		} else {
			var s = Math.sqrt(1.0 + matrix.e22 - matrix.e00 - matrix.e11); // |s|>=1
			z = s * 0.5; // |z| >= .5
			s = 0.5 / s;
			x = (matrix.e02 + matrix.e20) * s;
			y = (matrix.e21 + matrix.e12) * s;
			w = (matrix.e10 - matrix.e01) * s;
		}

		return this.setDirect(x, y, z, w);
	};

	/**
	 * Return a rotation matrix representing the current quaternion.
	 * @param {Matrix3x3} [store] The matrix to store our result in. If null, a new matrix is created.
	 * @returns {Matrix3x3} The normalized rotation matrix representation of this quaternion.
	 */
	Quaternion.prototype.toRotationMatrix = function (store) {
		var result = store;
		if (!result) {
			result = new Matrix3x3();
		}

		var norm = this.magnitudeSquared();
		var s = norm > 0.0 ? 2.0 / norm : 0.0;

		var d = this.data;
		var xs = d[0] * s;
		var ys = d[1] * s;
		var zs = d[2] * s;
		var xx = d[0] * xs;
		var xy = d[0] * ys;
		var xz = d[0] * zs;
		var xw = d[3] * xs;
		var yy = d[1] * ys;
		var yz = d[1] * zs;
		var yw = d[3] * ys;
		var zz = d[2] * zs;
		var zw = d[3] * zs;

		var t = result.data;
		t[0] = 1.0 - (yy + zz);
		t[1] = xy + zw;
		t[2] = xz - yw;
		t[3] = xy - zw;
		t[4] = 1.0 - (xx + zz);
		t[5] = yz + xw;
		t[6] = xz + yw;
		t[7] = yz - xw;
		t[8] = 1.0 - (xx + yy);

		return result;
	};

	/**
	 * Sets this quaternion to the one that will rotate vector "from" into vector "to". Vectors do not have to be the same length.
	 * @param {Vector3} from The source vector.
	 * @param {Vector3} to The destination vector into which to rotate the source vector.
	 * @returns {Quaternion} Self for chaining.
	 */
	Quaternion.prototype.fromVectorToVector = function (from, to) {
		var a = from;
		var b = to;
		var factor = a.length() * b.length();
		if (Math.abs(factor) > MathUtils.EPSILON) {
			// Vectors have length > 0
			var pivotVector = new Vector3();
			var dot = a.dot(b) / factor;
			var theta = Math.acos(Math.max(-1.0, Math.min(dot, 1.0)));
			Vector3.cross(a, b, pivotVector);
			if (dot < 0.0 && pivotVector.length() < MathUtils.EPSILON) {
				// Vectors parallel and opposite direction, therefore a rotation of 180 degrees about any vector
				// perpendicular to this vector will rotate vector a onto vector b.

				// The following guarantees the dot-product will be 0.0.
				var dominantIndex;
				if (Math.abs(a.x) > Math.abs(a.y)) {
					if (Math.abs(a.x) > Math.abs(a.z)) {
						dominantIndex = 0;
					} else {
						dominantIndex = 2;
					}
				} else {
					if (Math.abs(a.y) > Math.abs(a.z)) {
						dominantIndex = 1;
					} else {
						dominantIndex = 2;
					}
				}
				pivotVector.setValue(dominantIndex, -a[((dominantIndex + 1) % 3)]);
				pivotVector.setValue((dominantIndex + 1) % 3, a[dominantIndex]);
				pivotVector.setValue((dominantIndex + 2) % 3, 0.0);
			}
			return this.fromAngleAxis(theta, pivotVector);
		} else {
			return this.setVector(Quaternion.IDENTITY);
		}
	};

	/**
	 * Normalize the current quaternion.
	 * @returns {Quaternion} Self, modified to be unit length, for chaining.
	 */
	Quaternion.prototype.normalize = function () {
		var n = 1.0 / this.magnitude();
		var xx = this.x * n;
		var yy = this.y * n;
		var zz = this.z * n;
		var ww = this.w * n;
		return this.setDirect(xx, yy, zz, ww);
	};

	/**
	 * Calculate the magnitude of the current quaternion.
	 * @returns {number} The magnitude of the quaternion.
	 */
	Quaternion.prototype.magnitude = function () {
		var magnitudeSQ = this.data[0] * this.data[0] + this.data[1] * this.data[1] + this.data[2] * this.data[2] + this.data[3] * this.data[3];
		if (magnitudeSQ === 1.0) {
			return 1.0;
		}

		return Math.sqrt(magnitudeSQ);
	};

	/**
	 * Calculate the squared magnitude of the current quaternion.
	 * @returns {number} The squared magnitude of the quaternion.
	 */
	Quaternion.prototype.magnitudeSquared = function () {
		return this.data[0] * this.data[0] + this.data[1] * this.data[1] + this.data[2] * this.data[2] + this.data[3] * this.data[3];
	};

	/**
	 * Sets the values of this quaternion to the values represented by a given angle and axis of rotation. Note that this method creates
	 *              an object, so use fromAngleNormalAxis if your axis is already normalized. If axis == 0,0,0 the quaternion is set to identity.
	 * @param {number} angle The angle to rotate (in radians).
	 * @param {Vector3} axis The axis of rotation.
	 * @returns {Quaternion} Self for chaining.
	 */
	Quaternion.prototype.fromAngleAxis = function (angle, axis) {
		var temp = new Vector3(axis).normalize();
		return this.fromAngleNormalAxis(angle, temp);
	};

	/**
	 * Sets the values of this quaternion to the values represented by a given angle and unit length axis of rotation. If axis == 0,0,0
	 *              the quaternion is set to identity.
	 * @param {number} angle The angle to rotate (in radians).
	 * @param {Vector3} axis The axis of rotation (already normalized - unit length).
	 * @returns {Quaternion} Self for chaining.
	 */
	Quaternion.prototype.fromAngleNormalAxis = function (angle, axis) {
		if (axis.equals(Vector3.ZERO)) {
			return this.setVector(Quaternion.IDENTITY);
		}

		var halfAngle = 0.5 * angle;
		var sin = Math.sin(halfAngle);
		var w = Math.cos(halfAngle);
		var x = sin * axis.x;
		var y = sin * axis.y;
		var z = sin * axis.z;
		return this.setDirect(x, y, z, w);
	};

	/**
	 * Returns the rotation angle represented by this quaternion. If a non-null vector is provided, the axis of rotation is stored in
	 *              that vector as well.
	 * @param {Vector3} axisStore The object to store the computed axis in. If null, no computations are done to determine axis.
	 * @returns {number} The angle of rotation in radians.
	 */
	Quaternion.prototype.toAngleAxis = function (axisStore) {
		var sqrLength = this.x * this.x + this.y * this.y + this.z * this.z;
		var angle;
		if (Math.abs(sqrLength) <= Quaternion.ALLOWED_DEVIANCE) { // length is ~0
			angle = 0.0;
			if (axisStore !== null) {
				axisStore.x = 1.0;
				axisStore.y = 0.0;
				axisStore.z = 0.0;
			}
		} else {
			angle = 2.0 * Math.acos(this.w);
			if (axisStore !== null) {
				var invLength = 1.0 / Math.sqrt(sqrLength);
				axisStore.x = this.x * invLength;
				axisStore.y = this.y * invLength;
				axisStore.z = this.z * invLength;
			}
		}

		return angle;
	};

	Quaternion.prototype.equals = function (o) {
		if (this === o) {
			return true;
		}
		if (!(o instanceof Quaternion)) {
			return false;
		}
		return Math.abs(this.data[0] - o.data[0]) < Quaternion.ALLOWED_DEVIANCE && Math.abs(this.data[1] - o.data[1]) < Quaternion.ALLOWED_DEVIANCE
			&& Math.abs(this.data[2] - o.data[2]) < Quaternion.ALLOWED_DEVIANCE && Math.abs(this.data[3] - o.data[3]) < Quaternion.ALLOWED_DEVIANCE;
	};


	function addWarning(method, warning) {
		var warned = false;
		return function () {
			if (!warned) {
				warned = true;
				console.warn(warning);
			}
			return method.apply(this, arguments);
		};
	}

	// Performance methods
	Quaternion.prototype.setDirect = function (x, y, z, w) {
		this.data[0] = x;
		this.data[1] = y;
		this.data[2] = z;
		this.data[3] = w;

		return this;
	};

	Quaternion.prototype.setd = addWarning(
		Quaternion.prototype.setDirect, '.setd is deprecated; please use .setDirect instead');

	Quaternion.prototype.setArray = function (array) {
		this.data[0] = array[0];
		this.data[1] = array[1];
		this.data[2] = array[2];
		this.data[3] = array[3];

		return this;
	};

	Quaternion.prototype.seta = addWarning(
		Quaternion.prototype.setArray, '.seta is deprecated; please use .setArray instead');

	// may sound unintuitive, setv instead of setq but it ties in with the other setv methods
	Quaternion.prototype.setVector = function (quat) {
		this.data[0] = quat.data[0];
		this.data[1] = quat.data[1];
		this.data[2] = quat.data[2];
		this.data[3] = quat.data[3];

		return this;
	};

	Quaternion.prototype.setv = addWarning(
		Quaternion.prototype.setVector, '.setv is deprecated; please use .setVector instead');

<<<<<<< HEAD
	// #ifdef DEBUG
	Vector.addPostChecks(Quaternion.prototype, [
		'add', 'sub', 'mul',
		'slerp', 'fromRotationMatrix', 'fromVectorToVector', 'normalize',
		'magnitude', 'magnitudeSquared', 'fromAngleAxis', 'fromAngleNormalAxis',
		'setDirect', 'setVector'
	]);
	// #endif
=======
	/**
	 * Clones the quaternion
	 * @returns {Quaternion} Clone of self
	 */
	Quaternion.prototype.clone = function () {
		return new Quaternion(this);
	};
>>>>>>> 97d4dfbc

	return Quaternion;
});<|MERGE_RESOLUTION|>--- conflicted
+++ resolved
@@ -711,7 +711,14 @@
 	Quaternion.prototype.setv = addWarning(
 		Quaternion.prototype.setVector, '.setv is deprecated; please use .setVector instead');
 
-<<<<<<< HEAD
+	/**
+	 * Clones the quaternion
+	 * @returns {Quaternion} Clone of self
+	 */
+	Quaternion.prototype.clone = function () {
+		return new Quaternion(this);
+	};
+
 	// #ifdef DEBUG
 	Vector.addPostChecks(Quaternion.prototype, [
 		'add', 'sub', 'mul',
@@ -720,15 +727,6 @@
 		'setDirect', 'setVector'
 	]);
 	// #endif
-=======
-	/**
-	 * Clones the quaternion
-	 * @returns {Quaternion} Clone of self
-	 */
-	Quaternion.prototype.clone = function () {
-		return new Quaternion(this);
-	};
->>>>>>> 97d4dfbc
 
 	return Quaternion;
 });