define([
	'goo/math/Vector3',
	'goo/math/MathUtils'
], function (
	Vector3,
	MathUtils
) {
	'use strict';

	/**
	 * Constructs a new ray.
	 */
<<<<<<< HEAD
	function Ray(origin, direction, length) {
		this.origin = new Vector3(origin || Vector3.ZERO);

		this.direction = new Vector3(direction || Vector3.UNIT_Z);
		this.inverseDirection = new Vector3();
		this.setDirection(this.direction);

		this.length = length || Number.MAX_SAFE_INTEGER;
=======
	function Ray(origin, direction) {
		this.origin = origin || new Vector3();
		this.direction = direction || new Vector3().copy(Vector3.UNIT_Z);

		// #ifdef DEBUG
		Object.seal(this);
		// #endif
>>>>>>> accac6ef
	}

	var tmpVec1 = new Vector3();
	var tmpVec2 = new Vector3();
	var tmpVec3 = new Vector3();
	var tmpVec4 = new Vector3();


	/**
	 * @param direction Vector3
	 * @returns nothing
	 */
	Ray.prototype.setDirection = function (direction) {
		this.direction.setVector(direction);
		this.inverseDirection.setDirect(MathUtils.safeInvert(direction.x),MathUtils.safeInvert(direction.y),MathUtils.safeInvert(direction.z));
	};

	/**
	 * Check for intersection of this ray and and a quad or triangle, either just inside the shape or for the plane defined by the shape (doPlanar == true)
	 *
	 * @param polygonVertices 3 or 4 vector3s defining a triangle or quad
	 * @param [doPlanar]
	 * @param locationStore Vector3 to store our intersection point in.
	 * @returns true if this ray intersects a polygon described by the given vertices.
	 */
	Ray.prototype.intersects = function (polygonVertices, doPlanar, locationStore) {
		if (polygonVertices.length === 3) {
			return this.intersectsTriangle(polygonVertices[0], polygonVertices[1], polygonVertices[2], doPlanar, locationStore);
		} else if (polygonVertices.length === 4) {
			return this.intersectsTriangle(polygonVertices[0], polygonVertices[1], polygonVertices[2], doPlanar, locationStore)
				|| this.intersectsTriangle(polygonVertices[0], polygonVertices[2], polygonVertices[3], doPlanar, locationStore);
		}
		return false;
	};

	/**
	 * Ray vs triangle implementation.
	 *
	 * @param pointA First
	 * @param pointB
	 * @param pointC
	 * @param [doPlanar]
	 * @param [locationStore]
	 * @returns true if this ray intersects a triangle formed by the given three points.
	 */
	Ray.prototype.intersectsTriangle = function (pointA, pointB, pointC, doPlanar, locationStore) {
		var diff = tmpVec1.setVector(this.origin).subVector(pointA);
		var edge1 = tmpVec2.setVector(pointB).subVector(pointA);
		var edge2 = tmpVec3.setVector(pointC).subVector(pointA);
		var norm = tmpVec4.setVector(edge1).cross(edge2);

		var dirDotNorm = this.direction.dot(norm);
		var sign;
		if (dirDotNorm > MathUtils.EPSILON) {
			sign = 1.0;
		} else if (dirDotNorm < -MathUtils.EPSILON) {
			sign = -1.0;
			dirDotNorm = -dirDotNorm;
		} else {
			// ray and triangle/quad are parallel
			return false;
		}

		var dirDotDiffxEdge2 = sign * this.direction.dot(Vector3.cross(diff, edge2, edge2));
		var result = false;
		if (dirDotDiffxEdge2 >= 0.0) {
			var dirDotEdge1xDiff = sign * this.direction.dot(edge1.cross(diff));
			if (dirDotEdge1xDiff >= 0.0) {
				if (dirDotDiffxEdge2 + dirDotEdge1xDiff <= dirDotNorm) {
					var diffDotNorm = -sign * diff.dot(norm);
					if (diffDotNorm >= 0.0) {
						// ray intersects triangle
						// if storage vector is null, just return true,
						if (!locationStore) {
							return true;
						}
						// else fill in.
						var inv = 1.0 / dirDotNorm;
						var t = diffDotNorm * inv;
						if (!doPlanar) {
							locationStore.setVector(this.origin).addDirect(this.direction.x * t, this.direction.y * t, this.direction.z * t);
						} else {
							// these weights can be used to determine
							// interpolated values, such as texture coord.
							// eg. texcoord s,t at intersection point:
							// s = w0*s0 + w1*s1 + w2*s2;
							// t = w0*t0 + w1*t1 + w2*t2;
							var w1 = dirDotDiffxEdge2 * inv;
							var w2 = dirDotEdge1xDiff * inv;
							// float w0 = 1.0 - w1 - w2;
							locationStore.setDirect(t, w1, w2);
						}
						result = true;
					}
				}
			}
		}
		return result;
	};

	/**
	 * @param worldVertices an array (size 3 or 4) of vectors describing a polygon
	 * @returns the distance from our origin to the primitive or Infinity if we do not intersect.
	 */
	Ray.prototype.getDistanceToPrimitive = function (worldVertices) {
		// Intersection test
		var intersect = tmpVec1;
		if (this.intersects(worldVertices, false, intersect)) {
			return this.origin.distance(intersect.x, intersect.y, intersect.z);
		}
		return Infinity;
	};

	/**
	 * @param plane
	 * @param locationStore if not null, and this ray intersects the plane, the world location of the point of intersection is stored in this vector.
	 * @returns true if the ray collides with the given Plane
	 */
	Ray.prototype.intersectsPlane = function (plane, locationStore) {
		var normal = plane.normal;
		var denominator = normal.dot(this.direction);

		if (Math.abs(denominator) < 0.00001) {
			return false; // coplanar
		}

		var numerator = -normal.dot(this.origin) + plane.constant;
		var ratio = numerator / denominator;

		if (ratio < 0.00001) {
			return false; // intersects behind origin
		}

		if (locationStore) {
			locationStore.setVector(this.direction).scale(ratio).addVector(this.origin);
		}

		return true;
	};

	/**
	 * @param boundMin
	 * @param boundMax
	 * @param locationStore if not null, and this ray intersects the plane, the world location of the point of intersection is stored in this vector.
	 * @return false if behind ray origin or no intersection else distance to intersection point
	 */
	Ray.prototype.intersectsAABox = function (boundMin, boundMax, inverseDir){
		//
		//@source: http://gamedev.stackexchange.com/a/18459
		//

		var tXMin = (boundMin.x - this.origin.x)*inverseDir.x;
		var tXMax = (boundMax.x - this.origin.x)*inverseDir.x;
		var tYMin = (boundMin.y - this.origin.y)*inverseDir.y;
		var tYMax = (boundMax.y - this.origin.y)*inverseDir.y;
		var tZMin = (boundMin.z - this.origin.z)*inverseDir.z;
		var tZMax = (boundMax.z - this.origin.z)*inverseDir.z;

		var tMin = Math.max(Math.max(Math.min(tXMin, tXMax), Math.min(tYMin, tYMax)), Math.min(tZMin, tZMax));
		var tMax = Math.min(Math.min(Math.max(tXMin, tXMax), Math.max(tYMin, tYMax)), Math.max(tZMin, tZMax));

		var distance = 0;

		//intersecting AABB, but whole AABB is behind us
		if (tMax < 0)
		{
			distance = tMax;
			return false;
		}

		//doesn't intersect AABB
		if (tMin > tMax)
		{
			distance = tMax;
			return false;
		}

		distance = tMin;

		return distance;
	}
	
	/**
	 * @param {Vector3} point
	 * @param {Vector3} [store] if not null, the closest point is stored in this param
	 * @returns the squared distance from this ray to the given point.
	 */
	Ray.prototype.distanceSquared = function (point, store) {
		var vectorA = tmpVec1;

		vectorA.setVector(point).subVector(this.origin);
		var t0 = this.direction.dot(vectorA);
		if (t0 > 0) {
			// d = |P - (O + t*D)|
			vectorA.setVector(this.direction).scale(t0);
			vectorA.addVector(this.origin);
		} else {
			// ray is closest to origin point
			vectorA.setVector(this.origin);
		}

		// Save away the closest point if requested
		if (store) {
			store.setVector(vectorA);
		}

		vectorA.subVector(point);
		return vectorA.lengthSquared();
	};

<<<<<<< HEAD
	Ray.prototype.normalizeDirection = function(){
		var length = this.direction.length();
		var oldLength = length;

		if (length < 0.0000001)
		{
			this.direction.data[0] = 0;
			this.direction.data[1] = 0;
			this.direction.data[2] = 0;
		}
		else
		{
			length = 1.0 / length;
			this.direction.data[0] *= length;
			this.direction.data[1] *= length;
			this.direction.data[2] *= length;
		}

		this.length = oldLength;
	};
	
=======
	Ray.prototype.copy = function (source) {
		this.origin.copy(source.origin);
		this.direction.copy(source.direction);
	};

	Ray.prototype.clone = function () {
		return new Ray(this.origin.clone(), this.direction.clone());
	};

>>>>>>> accac6ef
	return Ray;
});<|MERGE_RESOLUTION|>--- conflicted
+++ resolved
@@ -10,7 +10,7 @@
 	/**
 	 * Constructs a new ray.
 	 */
-<<<<<<< HEAD
+
 	function Ray(origin, direction, length) {
 		this.origin = new Vector3(origin || Vector3.ZERO);
 
@@ -19,15 +19,10 @@
 		this.setDirection(this.direction);
 
 		this.length = length || Number.MAX_SAFE_INTEGER;
-=======
-	function Ray(origin, direction) {
-		this.origin = origin || new Vector3();
-		this.direction = direction || new Vector3().copy(Vector3.UNIT_Z);
-
 		// #ifdef DEBUG
 		Object.seal(this);
 		// #endif
->>>>>>> accac6ef
+
 	}
 
 	var tmpVec1 = new Vector3();
@@ -208,7 +203,7 @@
 		distance = tMin;
 
 		return distance;
-	}
+	};
 	
 	/**
 	 * @param {Vector3} point
@@ -238,7 +233,6 @@
 		return vectorA.lengthSquared();
 	};
 
-<<<<<<< HEAD
 	Ray.prototype.normalizeDirection = function(){
 		var length = this.direction.length();
 		var oldLength = length;
@@ -259,17 +253,17 @@
 
 		this.length = oldLength;
 	};
-	
-=======
+
 	Ray.prototype.copy = function (source) {
 		this.origin.copy(source.origin);
 		this.direction.copy(source.direction);
+		this.inverseDirection.copy(source.inverseDirection);
+		this.length = source.length;
 	};
 
 	Ray.prototype.clone = function () {
 		return new Ray(this.origin.clone(), this.direction.clone());
 	};
 
->>>>>>> accac6ef
 	return Ray;
 });