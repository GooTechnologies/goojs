define([
	'goo/math/Vector3',
	'goo/math/MathUtils'
], function (
	Vector3,
	MathUtils
) {
	'use strict';

	/**
	 * Constructs a new ray.
	 */

	function Ray(origin, direction, length) {

		this.origin = new Vector3();
		this.direction = new Vector3();
		this.inverseDirection = new Vector3();
		this.length = Number.MAX_SAFE_INTEGER;

<<<<<<< HEAD
		this.constructOriginDirection(origin || Vector3.ZERO, direction || Vector3.UNIT_Z, length || Number.MAX_SAFE_INTEGER);
=======
		this.length = length || Number.MAX_SAFE_INTEGER;
		// #ifdef DEBUG
		Object.seal(this);
		// #endif

>>>>>>> c8534b6c
	}

	var tmpVec1 = new Vector3();
	var tmpVec2 = new Vector3();
	var tmpVec3 = new Vector3();
	var tmpVec4 = new Vector3();


	/**
	 * @param direction Vector3
	 * @returns this
	 */
	Ray.prototype.setDirection = function (direction) {
		this.direction.setVector(direction);
		this.inverseDirection.setDirect(MathUtils.safeInvert(direction.x),MathUtils.safeInvert(direction.y),MathUtils.safeInvert(direction.z));
		return this;
	};


	/**
	 * constructs a ray given an origin, direction and length
	 * @param {Vector3} origin
	 * @param {Vector3} direction
	 * @param {number} length
	 * @returns this
	 */
	Ray.prototype.constructOriginDirection = function (origin, direction, length) {

		this.origin.setVector(origin);

		this.direction.setVector(direction);
		this.setDirection(this.direction);

		this.length = length;
		return this;
	}

	/**
	 * constructs a ray given a from and a to vector
	 * @param from Vector3
	 * @param to Vector3
	 * @returns this
	 */
	Ray.prototype.constructFromTo = function (from, to) {

		this.origin.setVector(from);

		this.direction.setVector(to);
		this.direction.subVector(from);

		this.normalizeDirection();
		this.setDirection(this.direction);

		return this;
	};

	/**
	 * Check for intersection of this ray and and a quad or triangle, either just inside the shape or for the plane defined by the shape (doPlanar == true)
	 *
	 * @param polygonVertices 3 or 4 vector3s defining a triangle or quad
	 * @param [doPlanar]
	 * @param locationStore Vector3 to store our intersection point in.
	 * @returns true if this ray intersects a polygon described by the given vertices.
	 */
	Ray.prototype.intersects = function (polygonVertices, doPlanar, locationStore) {
		if (polygonVertices.length === 3) {
			return this.intersectsTriangle(polygonVertices[0], polygonVertices[1], polygonVertices[2], doPlanar, locationStore);
		} else if (polygonVertices.length === 4) {
			return this.intersectsTriangle(polygonVertices[0], polygonVertices[1], polygonVertices[2], doPlanar, locationStore)
				|| this.intersectsTriangle(polygonVertices[0], polygonVertices[2], polygonVertices[3], doPlanar, locationStore);
		}
		return false;
	};

	/**
	 * Ray vs triangle implementation.
	 *
	 * @param pointA First
	 * @param pointB
	 * @param pointC
	 * @param [doPlanar]
	 * @param [locationStore]
	 * @returns true if this ray intersects a triangle formed by the given three points.
	 */
	Ray.prototype.intersectsTriangle = function (pointA, pointB, pointC, doPlanar, locationStore) {
		var diff = tmpVec1.setVector(this.origin).subVector(pointA);
		var edge1 = tmpVec2.setVector(pointB).subVector(pointA);
		var edge2 = tmpVec3.setVector(pointC).subVector(pointA);
		var norm = tmpVec4.setVector(edge1).cross(edge2);

		var dirDotNorm = this.direction.dot(norm);
		var sign;
		if (dirDotNorm > MathUtils.EPSILON) {
			sign = 1.0;
		} else if (dirDotNorm < -MathUtils.EPSILON) {
			sign = -1.0;
			dirDotNorm = -dirDotNorm;
		} else {
			// ray and triangle/quad are parallel
			return false;
		}

		var dirDotDiffxEdge2 = sign * this.direction.dot(Vector3.cross(diff, edge2, edge2));
		var result = false;
		if (dirDotDiffxEdge2 >= 0.0) {
			var dirDotEdge1xDiff = sign * this.direction.dot(edge1.cross(diff));
			if (dirDotEdge1xDiff >= 0.0) {
				if (dirDotDiffxEdge2 + dirDotEdge1xDiff <= dirDotNorm) {
					var diffDotNorm = -sign * diff.dot(norm);
					if (diffDotNorm >= 0.0) {
						// ray intersects triangle
						// if storage vector is null, just return true,
						if (!locationStore) {
							return true;
						}
						// else fill in.
						var inv = 1.0 / dirDotNorm;
						var t = diffDotNorm * inv;
						if (!doPlanar) {
							locationStore.setVector(this.origin).addDirect(this.direction.x * t, this.direction.y * t, this.direction.z * t);
						} else {
							// these weights can be used to determine
							// interpolated values, such as texture coord.
							// eg. texcoord s,t at intersection point:
							// s = w0*s0 + w1*s1 + w2*s2;
							// t = w0*t0 + w1*t1 + w2*t2;
							var w1 = dirDotDiffxEdge2 * inv;
							var w2 = dirDotEdge1xDiff * inv;
							// float w0 = 1.0 - w1 - w2;
							locationStore.setDirect(t, w1, w2);
						}
						result = true;
					}
				}
			}
		}
		return result;
	};

	/**
	 * @param worldVertices an array (size 3 or 4) of vectors describing a polygon
	 * @returns the distance from our origin to the primitive or Infinity if we do not intersect.
	 */
	Ray.prototype.getDistanceToPrimitive = function (worldVertices) {
		// Intersection test
		var intersect = tmpVec1;
		if (this.intersects(worldVertices, false, intersect)) {
			return this.origin.distance(intersect.x, intersect.y, intersect.z);
		}
		return Infinity;
	};

	/**
	 * @param plane
	 * @param locationStore if not null, and this ray intersects the plane, the world location of the point of intersection is stored in this vector.
	 * @returns true if the ray collides with the given Plane
	 */
	Ray.prototype.intersectsPlane = function (plane, locationStore) {
		var normal = plane.normal;
		var denominator = normal.dot(this.direction);

		if (Math.abs(denominator) < 0.00001) {
			return false; // coplanar
		}

		var numerator = -normal.dot(this.origin) + plane.constant;
		var ratio = numerator / denominator;

		if (ratio < 0.00001) {
			return false; // intersects behind origin
		}

		if (locationStore) {
			locationStore.setVector(this.direction).scale(ratio).addVector(this.origin);
		}

		return true;
	};

	/**
	 * @param boundMin
	 * @param boundMax
	 * @param locationStore if not null, and this ray intersects the plane, the world location of the point of intersection is stored in this vector.
	 * @return false if behind ray origin or no intersection else distance to intersection point
	 */
	Ray.prototype.intersectsAABox = function (boundMin, boundMax, inverseDir){
		//
		//@source: http://gamedev.stackexchange.com/a/18459
		//

		var tXMin = (boundMin.x - this.origin.x)*inverseDir.x;
		var tXMax = (boundMax.x - this.origin.x)*inverseDir.x;
		var tYMin = (boundMin.y - this.origin.y)*inverseDir.y;
		var tYMax = (boundMax.y - this.origin.y)*inverseDir.y;
		var tZMin = (boundMin.z - this.origin.z)*inverseDir.z;
		var tZMax = (boundMax.z - this.origin.z)*inverseDir.z;

		var tMin = Math.max(Math.max(Math.min(tXMin, tXMax), Math.min(tYMin, tYMax)), Math.min(tZMin, tZMax));
		var tMax = Math.min(Math.min(Math.max(tXMin, tXMax), Math.max(tYMin, tYMax)), Math.max(tZMin, tZMax));

		var distance = 0;

		//intersecting AABB, but whole AABB is behind us
		if (tMax < 0)
		{
			distance = tMax;
			return false;
		}

		//doesn't intersect AABB
		if (tMin > tMax)
		{
			distance = tMax;
			return false;
		}

		distance = tMin;

		return distance;
	};
	
	/**
	 * @param {Vector3} point
	 * @param {Vector3} [store] if not null, the closest point is stored in this param
	 * @returns the squared distance from this ray to the given point.
	 */
	Ray.prototype.distanceSquared = function (point, store) {
		var vectorA = tmpVec1;

		vectorA.setVector(point).subVector(this.origin);
		var t0 = this.direction.dot(vectorA);
		if (t0 > 0) {
			// d = |P - (O + t*D)|
			vectorA.setVector(this.direction).scale(t0);
			vectorA.addVector(this.origin);
		} else {
			// ray is closest to origin point
			vectorA.setVector(this.origin);
		}

		// Save away the closest point if requested
		if (store) {
			store.setVector(vectorA);
		}

		vectorA.subVector(point);
		return vectorA.lengthSquared();
	};

	/**
	 * normalizes a non unit direction and stores the direction length
	 *
	 * @returns direction
	 */
	Ray.prototype.normalizeDirection = function(){
		//get length
		this.length = this.direction.length();

		//calc invert length
		var invertedLength = MathUtils.safeInvert(this.length);

		//normalize direction
		this.direction.mul(invertedLength);

		return this.direction;
	};

	Ray.prototype.copy = function (source) {
		this.origin.copy(source.origin);
		this.direction.copy(source.direction);
		this.inverseDirection.copy(source.inverseDirection);
		this.length = source.length;
	};

	Ray.prototype.clone = function () {
		return new Ray(this.origin.clone(), this.direction.clone());
	};

	return Ray;
});<|MERGE_RESOLUTION|>--- conflicted
+++ resolved
@@ -18,15 +18,12 @@
 		this.inverseDirection = new Vector3();
 		this.length = Number.MAX_SAFE_INTEGER;
 
-<<<<<<< HEAD
 		this.constructOriginDirection(origin || Vector3.ZERO, direction || Vector3.UNIT_Z, length || Number.MAX_SAFE_INTEGER);
-=======
-		this.length = length || Number.MAX_SAFE_INTEGER;
+
 		// #ifdef DEBUG
 		Object.seal(this);
 		// #endif
 
->>>>>>> c8534b6c
 	}
 
 	var tmpVec1 = new Vector3();
@@ -247,7 +244,7 @@
 
 		return distance;
 	};
-	
+
 	/**
 	 * @param {Vector3} point
 	 * @param {Vector3} [store] if not null, the closest point is stored in this param
