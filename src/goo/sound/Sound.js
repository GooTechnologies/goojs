--- conflicted
+++ resolved
@@ -1,7 +1,7 @@
 var AudioContext = require('../sound/AudioContext');
 var MathUtils = require('../math/MathUtils');
 var PromiseUtil = require('../util/PromiseUtil');
-var rsvp = require('../util/rsvp');
+var RSVP = require('../util/rsvp');
 
 	'use strict';
 
@@ -37,9 +37,6 @@
 
 		this._paused = false;
 
-<<<<<<< HEAD
-		// @ifdef DEBUG
-=======
 		/**
 		 * @type {boolean}
 		 * @readonly
@@ -53,8 +50,7 @@
 		 */
 		this.autoPlay = false;
 
-		// #ifdef DEBUG
->>>>>>> 213a4e5d
+		// @ifdef DEBUG
 		Object.seal(this);
 		// @endif
 	}
