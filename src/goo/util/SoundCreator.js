--- conflicted
+++ resolved
@@ -59,16 +59,8 @@
 
 		var sound = this.soundHandler._create();
 		this.soundHandler._objects.set(id, sound);
-<<<<<<< HEAD
-		this.soundHandler.update(id, settings, {}).then(function () {
-			if (callback) {
-				callback(sound);
-			}
-		});
-		return sound;
-=======
+
 		return this.soundHandler.update(id, settings, {});
->>>>>>> defde4e1
 	};
 
 	return SoundCreator;
