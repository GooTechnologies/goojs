define([
	'goo/util/gizmopack/Gizmo',
	'goo/shapes/Sphere',
	'goo/shapes/Torus',
	'goo/math/Vector3',
	'goo/math/Matrix3',
	'goo/math/Transform',
	'goo/renderer/Renderer',
	'goo/math/Ray',
	'goo/math/MathUtils'
], function (
	Gizmo,
	Sphere,
	Torus,
	Vector3,
	Matrix3,
	Transform,
	Renderer,
	Ray,
	MathUtils
) {
	'use strict';

	/**
	 * @extends Gizmo
	 * @hidden
	 */
	function RotationGizmo() {
		Gizmo.call(this, 'RotationGizmo');

<<<<<<< HEAD
		this._rotation = new Matrix3();
		this._rotationScale = 4;
		this._axis = new Vector3();
		this._direction = new Vector3();

		this._ray = new Ray();
		this._m1 = new Matrix3();
		this._m2 = new Matrix3();

=======
		this._rotation = new Matrix3x3();
		this._direction = new Vector3();

>>>>>>> aa19f50b
		//TODO: create a function that does this sort of thing
		this.snap = false;
		this._accumulatedRotation = new Vector3();
		this._oldAngle = new Vector3();

		this.compileRenderables();
	}

	RotationGizmo.prototype = Object.create(Gizmo.prototype);
	RotationGizmo.prototype.constructor = RotationGizmo;

<<<<<<< HEAD
	var tmpVec = new Vector3();

	RotationGizmo.prototype.activate = function (props) {
		Gizmo.prototype.activate.call(this, props);

		var worldCenter = this._v0,
			pickedPoint = this._v1,
			rotationDirection = this._v2,
			axis = this._axis,
			ray = this._ray;

		if (this._activeHandle.axis < 3) {
			// Get rotation axis
			axis.set([Vector3.UNIT_X, Vector3.UNIT_Y, Vector3.UNIT_Z][this._activeHandle.axis]);
			axis.applyPost(this.transform.rotation);

			// Get rotation center
			worldCenter.set(Vector3.ZERO);
			worldCenter.applyPostPoint(this.transform.matrix);

			// Get picked point in world space (sort of)
			Renderer.mainCamera.getPickRay(
				props.x,
				props.y,
				1, 1,
				ray
			);
			pickedPoint.set(ray.origin).sub(worldCenter);
			var d = pickedPoint.length() * 0.9;
			pickedPoint.set(ray.direction).scale(d).add(ray.origin);

			// Get vector from center to picked point, cross it with rotation axis and get drag direction
			rotationDirection.set(pickedPoint).sub(worldCenter);
			tmpVec.set(rotationDirection);
			rotationDirection.set(axis).cross(tmpVec);
			rotationDirection.add(pickedPoint);
			Renderer.mainCamera.getScreenCoordinates(
				rotationDirection,
				1, 1,
				this._direction
			);
			this._direction.subDirect(props.x, props.y, 0);
=======
	var ROTATION_SCALE = 4;

	(function () {
		var worldCenter = new Vector3();
		var pickedPoint = new Vector3();
		var rotationDirection = new Vector3();
		var axis = new Vector3();
		var ray = new Ray();

		RotationGizmo.prototype.activate = function (props) {
			Gizmo.prototype.activate.call(this, props);

			if (this._activeHandle.axis < 3) {
				// Get rotation axis
				axis.copy([Vector3.UNIT_X, Vector3.UNIT_Y, Vector3.UNIT_Z][this._activeHandle.axis]);
				this.transform.rotation.applyPost(axis);

				// Get rotation center
				worldCenter.copy(Vector3.ZERO);
				this.transform.matrix.applyPostPoint(worldCenter);

				// Get picked point in world space (sort of)
				Renderer.mainCamera.getPickRay(
					props.x,
					props.y,
					1,
					1,
					ray
				);
				pickedPoint.copy(ray.origin).subVector(worldCenter);
				var d = pickedPoint.length() * 0.9;
				pickedPoint.copy(ray.direction).scale(d).addVector(ray.origin);

				// Get vector from center to picked point, cross it with rotation axis and get drag direction
				rotationDirection.copy(pickedPoint).subVector(worldCenter);
				Vector3.cross(axis, rotationDirection, rotationDirection);
				rotationDirection.addVector(pickedPoint);
				Renderer.mainCamera.getScreenCoordinates(
					rotationDirection,
					1,
					1,
					this._direction
				);
				this._direction.subDirect(props.x, props.y, 0);

				this._direction.z = 0;
				this._direction.normalize();
			}
		};
	})();
>>>>>>> aa19f50b

	RotationGizmo.prototype.process = function (mouseState, oldMouseState) {
		var delta = mouseState.clone().subVector(oldMouseState);

<<<<<<< HEAD
	RotationGizmo.prototype.process = function () {
		var op = this._mouse.oldPosition;
		var p = this._mouse.position;
		var dx = p[0] - op[0];
		var dy = p[1] - op[1];
		if (this._activeHandle.axis === 3) {
			this._rotateOnScreen(dx, dy);
=======
		if (this._activeHandle.axis === 3) {
			this._rotateOnScreen(delta);
>>>>>>> aa19f50b
		} else {
			this._rotateOnAxis(delta);
		}

<<<<<<< HEAD
		op[0] = p[0];
		op[1] = p[1];
		this.updateTransforms();
		this.dirty = false;

		if (this.onChange instanceof Function) {
			this.onChange(this.transform.rotation);
		}
	};

	RotationGizmo.prototype._rotateOnScreen = function (dx, dy) {
		this._rotation.setIdentity();
=======
		this._postProcess(this.transform.rotation);
	};

	(function () {
		var camRotation = new Matrix3x3();
		var screenRotation = new Matrix3x3();
>>>>>>> aa19f50b

		RotationGizmo.prototype._rotateOnScreen = function (delta) {
			this._rotation.setIdentity();

			this._rotation.rotateY(delta.x * ROTATION_SCALE);
			this._rotation.rotateX(delta.y * ROTATION_SCALE);

			var camMat = Renderer.mainCamera.getViewMatrix().data;

<<<<<<< HEAD
			if (this.accumulatedRotationY > angleLimit) {
				this.accumulatedRotationY -= angleLimit;
				this._rotation.rotateY(angleLimit);
			} else if (this.accumulatedRotationY < 0) {
				this.accumulatedRotationY += angleLimit;
				this._rotation.rotateY(-angleLimit);
			}
		} else {
			this._rotation.rotateY(dx * this._rotationScale);
			this._rotation.rotateX(dy * this._rotationScale);
		}

		var camMat = Renderer.mainCamera.getViewMatrix();
		var camRotation = this._m1, screenRotation = this._m2;

		camRotation.set(camMat);
		screenRotation.set(camRotation).invert();
		screenRotation.mul2(this._rotation, screenRotation);
		screenRotation.mul2(screenRotation, camRotation);

		this.transform.rotation.mul(screenRotation);
	};
=======
			// there has to be a function for this
			camRotation.set(
				camMat[0], camMat[1], camMat[2],
				camMat[4], camMat[5], camMat[6],
				camMat[8], camMat[9], camMat[10]
			);
			screenRotation.set(camRotation).invert();
			screenRotation.combine(this._rotation);
			screenRotation.combine(camRotation);

			Matrix3x3.combine(
				screenRotation,
				this.transform.rotation,
				this.transform.rotation
			);
		};
	})();
>>>>>>> aa19f50b

	// --- functions for snapping to certain angles
	function inclinedType2 (size, t) {
		return function (x) {
			var z = x % size;
			z += z < 0 ? size : 0;
			if (z < t) {
				return x - z;
			} else if (z > size - t) {
				return x + size - z;
			}
			return x;
		};
	}

	var snapFunction = inclinedType2(Math.PI / 4, Math.PI / 16);
	var identityFunction = function (x) { return x; };
	// ---

<<<<<<< HEAD
	RotationGizmo.prototype._rotateOnAxis = function (dx, dy) {
		this._rotation.setIdentity();

		var sum = (dx * this._direction.x) + (dy * this._direction.y);
		sum *= this._rotationScale;

		if (this.snap) {
			switch (this._activeHandle.axis) {
				case 0:
					this.accumulatedRotationThorX += sum;
					var newAngleX = tranFun(this.accumulatedRotationThorX);
					this._rotation.rotateX(newAngleX - this.oldAngleX);
					this.oldAngleX = newAngleX;
					break;
				case 1:
					this.accumulatedRotationThorY += sum;
					var newAngleY = tranFun(this.accumulatedRotationThorY);
					this._rotation.rotateY(newAngleY - this.oldAngleY);
					this.oldAngleY = newAngleY;
					break;
				case 2:
					this.accumulatedRotationThorZ += sum;
					var newAngleZ = tranFun(this.accumulatedRotationThorZ);
					this._rotation.rotateZ(newAngleZ - this.oldAngleZ);
					this.oldAngleZ = newAngleZ;
					break;
			}
		} else {
			switch (this._activeHandle.axis) {
				case 0:
					this.accumulatedRotationThorX += sum;
					var newAngleX = this.accumulatedRotationThorX;
					this._rotation.rotateX(newAngleX - this.oldAngleX);
					this.oldAngleX = newAngleX;
					break;
				case 1:
					this.accumulatedRotationThorY += sum;
					var newAngleY = this.accumulatedRotationThorY;
					this._rotation.rotateY(newAngleY - this.oldAngleY);
					this.oldAngleY = newAngleY;
					break;
				case 2:
					this.accumulatedRotationThorZ += sum;
					var newAngleZ = this.accumulatedRotationThorZ;
					this._rotation.rotateZ(newAngleZ - this.oldAngleZ);
					this.oldAngleZ = newAngleZ;
					break;
			}
		}

		this.transform.rotation.mul2(this.transform.rotation, this._rotation);
	};

	RotationGizmo.prototype._buildBall = function () {
=======
	RotationGizmo.prototype._applyRotation = function () {
		Matrix3x3.combine(
			this.transform.rotation,
			this._rotation,
			this.transform.rotation
		);
	};

	RotationGizmo.prototype._rotateOnAxis = function (delta) {
		this._rotation.setIdentity();

		var sum = (delta.x * this._direction.x) + (delta.y * this._direction.y);
		sum *= ROTATION_SCALE;

		var transformFunction = this._snap ? snapFunction : identityFunction;
		var newAngle;

		switch (this._activeHandle.axis) {
			case 0:
				this._accumulatedRotation.x += sum;
				newAngle = transformFunction(this._accumulatedRotation.x);
				this._rotation.rotateX(newAngle - this._oldAngle.x);
				this._oldAngle.x = newAngle;
				break;
			case 1:
				this._accumulatedRotation.y += sum;
				newAngle = transformFunction(this._accumulatedRotation.y);
				this._rotation.rotateY(newAngle - this._oldAngle.y);
				this._oldAngle.y = newAngle;
				break;
			case 2:
				this._accumulatedRotation.z += sum;
				newAngle = transformFunction(this._accumulatedRotation.z);
				this._rotation.rotateZ(newAngle - this._oldAngle.z);
				this._oldAngle.z = newAngle;
				break;
		}

		this._applyRotation();
	};

	RotationGizmo.prototype.compileRenderables = function () {
		var ballMesh = new Sphere(32, 32, 1.1);
		var torusMesh = new Torus(64, 8, 0.1, 2.5);

		this.addRenderable(buildBall(ballMesh));
		this.addRenderable(buildTorus(torusMesh, 0));
		this.addRenderable(buildTorus(torusMesh, 1));
		this.addRenderable(buildTorus(torusMesh, 2));
	};

	function buildBall(ballMesh) {
>>>>>>> aa19f50b
		var transform = new Transform();
		transform.scale.setDirect(1.2, 1.2, 1.2);

		return {
			meshData: ballMesh,
			materials: [Gizmo.buildMaterialForAxis(3, 0.6)],
			transform: new Transform(),
			id: Gizmo.registerHandle({ type: 'Rotate', axis: 3 })
		};
	}

<<<<<<< HEAD
	RotationGizmo.prototype._buildTorus = function (dim) {
		var transform = new Transform();
		transform.scale.setDirect(1.7, 1.7, 1.7);
		if (dim === 0) {
			transform.setRotationXYZ(0, Math.PI / 2, 0);
		} else if (dim === 1) {
			transform.setRotationXYZ(Math.PI / 2, 0, 0);
=======
	function buildTorus(torusMesh, dim) {
		var transform = new Transform();
		transform.scale.setDirect(1.7, 1.7, 1.7);
		if (dim === 0) {
			transform.setRotationXYZ(0, MathUtils.HALF_PI, 0);
		} else if (dim === 1) {
			transform.setRotationXYZ(MathUtils.HALF_PI, 0, 0);
>>>>>>> aa19f50b
		}

		return {
			meshData: torusMesh,
			materials: [Gizmo.buildMaterialForAxis(dim)],
			transform: transform,
			id: Gizmo.registerHandle({ type: 'Rotate', axis: dim }),
			thickness: 0.35
		};
	}

	return RotationGizmo;
});<|MERGE_RESOLUTION|>--- conflicted
+++ resolved
@@ -28,21 +28,9 @@
 	function RotationGizmo() {
 		Gizmo.call(this, 'RotationGizmo');
 
-<<<<<<< HEAD
 		this._rotation = new Matrix3();
-		this._rotationScale = 4;
-		this._axis = new Vector3();
 		this._direction = new Vector3();
 
-		this._ray = new Ray();
-		this._m1 = new Matrix3();
-		this._m2 = new Matrix3();
-
-=======
-		this._rotation = new Matrix3x3();
-		this._direction = new Vector3();
-
->>>>>>> aa19f50b
 		//TODO: create a function that does this sort of thing
 		this.snap = false;
 		this._accumulatedRotation = new Vector3();
@@ -54,50 +42,6 @@
 	RotationGizmo.prototype = Object.create(Gizmo.prototype);
 	RotationGizmo.prototype.constructor = RotationGizmo;
 
-<<<<<<< HEAD
-	var tmpVec = new Vector3();
-
-	RotationGizmo.prototype.activate = function (props) {
-		Gizmo.prototype.activate.call(this, props);
-
-		var worldCenter = this._v0,
-			pickedPoint = this._v1,
-			rotationDirection = this._v2,
-			axis = this._axis,
-			ray = this._ray;
-
-		if (this._activeHandle.axis < 3) {
-			// Get rotation axis
-			axis.set([Vector3.UNIT_X, Vector3.UNIT_Y, Vector3.UNIT_Z][this._activeHandle.axis]);
-			axis.applyPost(this.transform.rotation);
-
-			// Get rotation center
-			worldCenter.set(Vector3.ZERO);
-			worldCenter.applyPostPoint(this.transform.matrix);
-
-			// Get picked point in world space (sort of)
-			Renderer.mainCamera.getPickRay(
-				props.x,
-				props.y,
-				1, 1,
-				ray
-			);
-			pickedPoint.set(ray.origin).sub(worldCenter);
-			var d = pickedPoint.length() * 0.9;
-			pickedPoint.set(ray.direction).scale(d).add(ray.origin);
-
-			// Get vector from center to picked point, cross it with rotation axis and get drag direction
-			rotationDirection.set(pickedPoint).sub(worldCenter);
-			tmpVec.set(rotationDirection);
-			rotationDirection.set(axis).cross(tmpVec);
-			rotationDirection.add(pickedPoint);
-			Renderer.mainCamera.getScreenCoordinates(
-				rotationDirection,
-				1, 1,
-				this._direction
-			);
-			this._direction.subDirect(props.x, props.y, 0);
-=======
 	var ROTATION_SCALE = 4;
 
 	(function () {
@@ -106,6 +50,7 @@
 		var rotationDirection = new Vector3();
 		var axis = new Vector3();
 		var ray = new Ray();
+		var crossResult = new Vector3();
 
 		RotationGizmo.prototype.activate = function (props) {
 			Gizmo.prototype.activate.call(this, props);
@@ -113,11 +58,11 @@
 			if (this._activeHandle.axis < 3) {
 				// Get rotation axis
 				axis.copy([Vector3.UNIT_X, Vector3.UNIT_Y, Vector3.UNIT_Z][this._activeHandle.axis]);
-				this.transform.rotation.applyPost(axis);
+				axis.applyPost(this.transform.rotation);
 
 				// Get rotation center
 				worldCenter.copy(Vector3.ZERO);
-				this.transform.matrix.applyPostPoint(worldCenter);
+				worldCenter.applyPostPoint(this.transform.matrix);
 
 				// Get picked point in world space (sort of)
 				Renderer.mainCamera.getPickRay(
@@ -127,14 +72,17 @@
 					1,
 					ray
 				);
-				pickedPoint.copy(ray.origin).subVector(worldCenter);
+				pickedPoint.copy(ray.origin).sub(worldCenter);
 				var d = pickedPoint.length() * 0.9;
-				pickedPoint.copy(ray.direction).scale(d).addVector(ray.origin);
+				pickedPoint.copy(ray.direction).scale(d).add(ray.origin);
 
 				// Get vector from center to picked point, cross it with rotation axis and get drag direction
-				rotationDirection.copy(pickedPoint).subVector(worldCenter);
-				Vector3.cross(axis, rotationDirection, rotationDirection);
-				rotationDirection.addVector(pickedPoint);
+				rotationDirection.copy(pickedPoint).sub(worldCenter);
+
+				crossResult.copy(axis).cross(rotationDirection);
+				rotationDirection.copy(crossResult);
+
+				rotationDirection.add(pickedPoint);
 				Renderer.mainCamera.getScreenCoordinates(
 					rotationDirection,
 					1,
@@ -148,48 +96,22 @@
 			}
 		};
 	})();
->>>>>>> aa19f50b
 
 	RotationGizmo.prototype.process = function (mouseState, oldMouseState) {
-		var delta = mouseState.clone().subVector(oldMouseState);
-
-<<<<<<< HEAD
-	RotationGizmo.prototype.process = function () {
-		var op = this._mouse.oldPosition;
-		var p = this._mouse.position;
-		var dx = p[0] - op[0];
-		var dy = p[1] - op[1];
-		if (this._activeHandle.axis === 3) {
-			this._rotateOnScreen(dx, dy);
-=======
+		var delta = mouseState.clone().sub(oldMouseState);
+
 		if (this._activeHandle.axis === 3) {
 			this._rotateOnScreen(delta);
->>>>>>> aa19f50b
 		} else {
 			this._rotateOnAxis(delta);
 		}
 
-<<<<<<< HEAD
-		op[0] = p[0];
-		op[1] = p[1];
-		this.updateTransforms();
-		this.dirty = false;
-
-		if (this.onChange instanceof Function) {
-			this.onChange(this.transform.rotation);
-		}
-	};
-
-	RotationGizmo.prototype._rotateOnScreen = function (dx, dy) {
-		this._rotation.setIdentity();
-=======
 		this._postProcess(this.transform.rotation);
 	};
 
 	(function () {
-		var camRotation = new Matrix3x3();
-		var screenRotation = new Matrix3x3();
->>>>>>> aa19f50b
+		var camRotation = new Matrix3();
+		var screenRotation = new Matrix3();
 
 		RotationGizmo.prototype._rotateOnScreen = function (delta) {
 			this._rotation.setIdentity();
@@ -197,50 +119,20 @@
 			this._rotation.rotateY(delta.x * ROTATION_SCALE);
 			this._rotation.rotateX(delta.y * ROTATION_SCALE);
 
-			var camMat = Renderer.mainCamera.getViewMatrix().data;
-
-<<<<<<< HEAD
-			if (this.accumulatedRotationY > angleLimit) {
-				this.accumulatedRotationY -= angleLimit;
-				this._rotation.rotateY(angleLimit);
-			} else if (this.accumulatedRotationY < 0) {
-				this.accumulatedRotationY += angleLimit;
-				this._rotation.rotateY(-angleLimit);
-			}
-		} else {
-			this._rotation.rotateY(dx * this._rotationScale);
-			this._rotation.rotateX(dy * this._rotationScale);
-		}
-
-		var camMat = Renderer.mainCamera.getViewMatrix();
-		var camRotation = this._m1, screenRotation = this._m2;
-
-		camRotation.set(camMat);
-		screenRotation.set(camRotation).invert();
-		screenRotation.mul2(this._rotation, screenRotation);
-		screenRotation.mul2(screenRotation, camRotation);
-
-		this.transform.rotation.mul(screenRotation);
-	};
-=======
+			var camMat = Renderer.mainCamera.getViewMatrix();
+
 			// there has to be a function for this
-			camRotation.set(
-				camMat[0], camMat[1], camMat[2],
-				camMat[4], camMat[5], camMat[6],
-				camMat[8], camMat[9], camMat[10]
-			);
+			camRotation.copyMatrix4(camMat);
 			screenRotation.set(camRotation).invert();
-			screenRotation.combine(this._rotation);
-			screenRotation.combine(camRotation);
-
-			Matrix3x3.combine(
+			screenRotation.mul(this._rotation);
+			screenRotation.mul(camRotation);
+
+			this.transform.rotation.mul2(
 				screenRotation,
-				this.transform.rotation,
 				this.transform.rotation
 			);
 		};
 	})();
->>>>>>> aa19f50b
 
 	// --- functions for snapping to certain angles
 	function inclinedType2 (size, t) {
@@ -260,67 +152,10 @@
 	var identityFunction = function (x) { return x; };
 	// ---
 
-<<<<<<< HEAD
-	RotationGizmo.prototype._rotateOnAxis = function (dx, dy) {
-		this._rotation.setIdentity();
-
-		var sum = (dx * this._direction.x) + (dy * this._direction.y);
-		sum *= this._rotationScale;
-
-		if (this.snap) {
-			switch (this._activeHandle.axis) {
-				case 0:
-					this.accumulatedRotationThorX += sum;
-					var newAngleX = tranFun(this.accumulatedRotationThorX);
-					this._rotation.rotateX(newAngleX - this.oldAngleX);
-					this.oldAngleX = newAngleX;
-					break;
-				case 1:
-					this.accumulatedRotationThorY += sum;
-					var newAngleY = tranFun(this.accumulatedRotationThorY);
-					this._rotation.rotateY(newAngleY - this.oldAngleY);
-					this.oldAngleY = newAngleY;
-					break;
-				case 2:
-					this.accumulatedRotationThorZ += sum;
-					var newAngleZ = tranFun(this.accumulatedRotationThorZ);
-					this._rotation.rotateZ(newAngleZ - this.oldAngleZ);
-					this.oldAngleZ = newAngleZ;
-					break;
-			}
-		} else {
-			switch (this._activeHandle.axis) {
-				case 0:
-					this.accumulatedRotationThorX += sum;
-					var newAngleX = this.accumulatedRotationThorX;
-					this._rotation.rotateX(newAngleX - this.oldAngleX);
-					this.oldAngleX = newAngleX;
-					break;
-				case 1:
-					this.accumulatedRotationThorY += sum;
-					var newAngleY = this.accumulatedRotationThorY;
-					this._rotation.rotateY(newAngleY - this.oldAngleY);
-					this.oldAngleY = newAngleY;
-					break;
-				case 2:
-					this.accumulatedRotationThorZ += sum;
-					var newAngleZ = this.accumulatedRotationThorZ;
-					this._rotation.rotateZ(newAngleZ - this.oldAngleZ);
-					this.oldAngleZ = newAngleZ;
-					break;
-			}
-		}
-
-		this.transform.rotation.mul2(this.transform.rotation, this._rotation);
-	};
-
-	RotationGizmo.prototype._buildBall = function () {
-=======
 	RotationGizmo.prototype._applyRotation = function () {
-		Matrix3x3.combine(
+		this.transform.rotation.mul2(
 			this.transform.rotation,
-			this._rotation,
-			this.transform.rotation
+			this._rotation
 		);
 	};
 
@@ -368,7 +203,6 @@
 	};
 
 	function buildBall(ballMesh) {
->>>>>>> aa19f50b
 		var transform = new Transform();
 		transform.scale.setDirect(1.2, 1.2, 1.2);
 
@@ -380,15 +214,6 @@
 		};
 	}
 
-<<<<<<< HEAD
-	RotationGizmo.prototype._buildTorus = function (dim) {
-		var transform = new Transform();
-		transform.scale.setDirect(1.7, 1.7, 1.7);
-		if (dim === 0) {
-			transform.setRotationXYZ(0, Math.PI / 2, 0);
-		} else if (dim === 1) {
-			transform.setRotationXYZ(Math.PI / 2, 0, 0);
-=======
 	function buildTorus(torusMesh, dim) {
 		var transform = new Transform();
 		transform.scale.setDirect(1.7, 1.7, 1.7);
@@ -396,7 +221,6 @@
 			transform.setRotationXYZ(0, MathUtils.HALF_PI, 0);
 		} else if (dim === 1) {
 			transform.setRotationXYZ(MathUtils.HALF_PI, 0, 0);
->>>>>>> aa19f50b
 		}
 
 		return {
