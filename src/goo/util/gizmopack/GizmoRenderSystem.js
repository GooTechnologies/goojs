--- conflicted
+++ resolved
@@ -5,14 +5,9 @@
 	'goo/renderer/Material',
 	'goo/renderer/shaders/ShaderLib',
 	'goo/renderer/shaders/ShaderFragment',
-<<<<<<< HEAD
 	'goo/math/Matrix3',
 	'goo/math/Matrix4',
-=======
-	'goo/math/Matrix3x3',
-	'goo/math/Matrix4x4',
 	'goo/math/Vector2',
->>>>>>> aa19f50b
 	'goo/renderer/MeshData',
 	'goo/renderer/Shader',
 	'goo/util/gizmopack/Gizmo',
@@ -28,14 +23,9 @@
 	Material,
 	ShaderLib,
 	ShaderFragment,
-<<<<<<< HEAD
 	Matrix3,
 	Matrix4,
-=======
-	Matrix3x3,
-	Matrix4x4,
 	Vector2,
->>>>>>> aa19f50b
 	MeshData,
 	Shader,
 	Gizmo,
@@ -100,25 +90,9 @@
 			this._mouseState.setDirect(
 				x / (this.viewportWidth / this._devicePixelRatio),
 				y / (this.viewportHeight / this._devicePixelRatio)
-<<<<<<< HEAD
-			];
-
-			/*
-			var camera = this.camera;
-			if (camera && camera.projectionMode === Camera.Parallel){
-				mousePos[0] = x / (this.viewportWidth  / this._devicePixelRatio) / (camera._frustumRight - camera._frustumLeft);
-				mousePos[1] = y / (this.viewportHeight / this._devicePixelRatio) / (camera._frustumTop  - camera._frustumBottom);
-			}
-
-			console.log(mousePos[0], mousePos[1])
-			*/
-
-			this.activeGizmo.update(mousePos);
-=======
 			);
 
 			this._dirty = true;
->>>>>>> aa19f50b
 		}.bind(this);
 
 		SystemBus.addListener('goo.setCurrentCamera', function (newCam) {
@@ -223,19 +197,6 @@
 		var inverseRotation = new Matrix3();
 		var inverseTransformation = new Matrix4();
 
-<<<<<<< HEAD
-		// Set bound entities translation
-		this.gizmos[0].onChange = function (change) {
-			if (this.entity) {
-				var translation = this.entity.transformComponent.transform.translation;
-				translation.set(change);
-				if (this.entity.transformComponent.parent) {
-					inverseTransformation.copy(this.entity.transformComponent.parent.worldTransform.matrix);
-					inverseTransformation.invert();
-					inverseTransformation.applyPostPoint(translation);
-				}
-				this.entity.transformComponent.setUpdated();
-=======
 
 		var onTranslationChange = function (change) {
 			if (!this.entity) { return; }
@@ -246,26 +207,12 @@
 			if (this.entity.transformComponent.parent) {
 				inverseTransformation.copy(this.entity.transformComponent.parent.worldTransform.matrix);
 				inverseTransformation.invert();
-				inverseTransformation.applyPostPoint(translation);
->>>>>>> aa19f50b
+				translation.applyPostPoint(inverseTransformation);
 			}
 
 			this.entity.transformComponent.setUpdated();
 		}.bind(this);
 
-<<<<<<< HEAD
-		// Set bound entities rotation
-		this.gizmos[1].onChange = function (change) {
-			if (this.entity) {
-				this.entity.transformComponent.transform.rotation.copy(change);
-				if (this.entity.transformComponent.parent) {
-					inverseRotation.copy(this.entity.transformComponent.parent.worldTransform.rotation);
-					inverseRotation.invert();
-				}
-
-				this.entity.transformComponent.transform.rotation.mul(inverseRotation);
-				this.entity.transformComponent.setUpdated();
-=======
 		this.gizmos[0].onChange = onTranslationChange;
 
 		this.gizmos[1].onChange = onTranslationChange;
@@ -279,12 +226,10 @@
 			if (this.entity.transformComponent.parent) {
 				inverseRotation.copy(this.entity.transformComponent.parent.worldTransform.rotation);
 				inverseRotation.invert();
->>>>>>> aa19f50b
-			}
-
-			Matrix3x3.combine(
+			}
+
+			this.entity.transformComponent.transform.rotation.mul2(
 				inverseRotation,
-				this.entity.transformComponent.transform.rotation,
 				this.entity.transformComponent.transform.rotation
 			);
 
@@ -298,16 +243,6 @@
 
 
 		// Set bound entities scale
-<<<<<<< HEAD
-		this.gizmos[2].onChange = function (change) {
-			if (this.entity) {
-				var scale = this.entity.transformComponent.transform.scale;
-				scale.set(change);
-				if (this.entity.transformComponent.parent) {
-					scale.div(this.entity.transformComponent.parent.worldTransform.scale);
-				}
-				this.entity.transformComponent.setUpdated();
-=======
 		this.gizmos[4].onChange = function (change) {
 			if (!this.entity) { return; }
 
@@ -317,7 +252,6 @@
 
 			if (this.entity.transformComponent.parent) {
 				scale.div(this.entity.transformComponent.parent.worldTransform.scale);
->>>>>>> aa19f50b
 			}
 
 			this.entity.transformComponent.setUpdated();
@@ -386,9 +320,9 @@
 	};
 
 	var customPickingShader = {
-		attributes: {
-			vertexPosition: MeshData.POSITION,
-			vertexNormal: MeshData.NORMAL
+		attributes : {
+			vertexPosition : MeshData.POSITION,
+			vertexNormal : MeshData.NORMAL
 		},
 		processors: [
 			function (shader, shaderInfo) {
@@ -401,17 +335,17 @@
 				}
 			}
 		],
-		uniforms: {
-			viewMatrix: Shader.VIEW_MATRIX,
-			projectionMatrix: Shader.PROJECTION_MATRIX,
-			worldMatrix: Shader.WORLD_MATRIX,
-			cameraFar: Shader.FAR_PLANE,
+		uniforms : {
+			viewMatrix : Shader.VIEW_MATRIX,
+			projectionMatrix : Shader.PROJECTION_MATRIX,
+			worldMatrix : Shader.WORLD_MATRIX,
+			cameraFar : Shader.FAR_PLANE,
 			thickness: 0.0,
-			id: function (shaderInfo) {
+			id : function (shaderInfo) {
 				return shaderInfo.renderable.id + 1;
 			}
 		},
-		vshader: [
+		vshader : [
 		'attribute vec3 vertexPosition;',
 		'#ifdef NORMAL',
 			'attribute vec3 vertexNormal;',
@@ -435,8 +369,8 @@
 			'depth = length(mvPosition.xyz) / cameraFar;',
 			'gl_Position = projectionMatrix * mvPosition;',
 		'}'
-		].join('\n'),
-		fshader: [
+		].join("\n"),
+		fshader : [
 		'uniform float id;',
 
 		'varying float depth;',
@@ -448,7 +382,7 @@
 			'vec2 packedDepth = packDepth16(depth);',
 			'gl_FragColor = vec4(packedId, packedDepth);',
 		'}'
-		].join('\n')
+		].join("\n")
 	};
 
 	return GizmoRenderSystem;
