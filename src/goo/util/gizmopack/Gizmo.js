define([
	'goo/renderer/shaders/ShaderBuilder',
	'goo/renderer/MeshData',
	'goo/renderer/Shader',
	'goo/renderer/Material',
	'goo/renderer/Renderer',
	'goo/math/Transform',
	'goo/math/Matrix4',
	'goo/math/Plane',
	'goo/math/Ray',
	'goo/math/Vector3',
	'goo/renderer/Camera',
	'goo/math/MathUtils'
], function (
	ShaderBuilder,
	MeshData,
	Shader,
	Material,
	Renderer,
	Transform,
	Matrix4,
	Plane,
	Ray,
	Vector3,
	Camera,
	MathUtils
) {
	'use strict';

	/**
	 * @hidden
	 */
	function Gizmo(name) {
		this.name = name;

		this._plane = new Plane();
		this._line = new Vector3();
		this._activeHandle = null;
<<<<<<< HEAD
		this._mouse = {
			position: [0, 0],
			oldPosition: [0, 0]
		};
		this.dirty = false;
=======

>>>>>>> aa19f50b
		this.visible = false;

		this.transform = new Transform();
		this.renderables = [];
		this.onChange = null;
	}

	Gizmo.handleStore = [];
<<<<<<< HEAD
=======

>>>>>>> aa19f50b
	Gizmo.registerHandle = function (handle) {
		var retVal = Gizmo.handleStore.length + 16000;
		Gizmo.handleStore.push(handle);
		return retVal;
	};
<<<<<<< HEAD
=======

>>>>>>> aa19f50b
	Gizmo.getHandle = function (id) {
		if (id < 16000) {
			return null;
		}
		return Gizmo.handleStore[id - 16000];
	};

	Gizmo.prototype.getRenderable = function (id) {
		for (var i = 0; i < this.renderables.length; i++) {
			var renderable = this.renderables[i];
			if (renderable.id === id) {
				return renderable;
			}
		}
	};

<<<<<<< HEAD
=======
	/**
	 * Turns snapping on or off
	 * @param {boolean} snap
	 */
	Gizmo.prototype.setSnap = function (snap) {
		this._snap = snap;
	};

>>>>>>> aa19f50b
	Gizmo.prototype.activate = function (properties) {
		this._activeHandle = properties.data;

		this._activeRenderable = this.getRenderable(properties.id);

		this._activeRenderable.materials[0].uniforms.color = [1, 1, 0]; //! AT: hardcoded pure yellow
	};

	Gizmo.prototype.deactivate = function () {
		if (this._activeRenderable) {
			var originalColor = this._activeRenderable.originalColor;
			this._activeRenderable.materials[0].uniforms.color = originalColor.slice();
		}
	};

	Gizmo.prototype.copyTransform = function (transform) {
		this.transform.setIdentity();
		if (transform) {
			transform.matrix.getTranslation(this.transform.translation);
			this.transform.rotation.copy(transform.rotation);
			this.updateTransforms();
		}
	};

<<<<<<< HEAD
	Gizmo.prototype.update = function (mousePos) {
		this._mouse.position[0] = mousePos[0];
		this._mouse.position[1] = mousePos[1];
		this.dirty = true;
=======
	Gizmo.prototype._postProcess = function (data) {
		this.updateTransforms();

		if (this.onChange instanceof Function) {
			this.onChange(data);
		}
	};

	/**
	 * Update the transform of the provided renderable.
	 * @param renderable
	 */
	Gizmo.prototype.updateRenderableTransform = function (renderable) {
		Matrix4x4.combine(
			this.transform.matrix,
			renderable.transform.matrix,
			renderable.transform.matrix
		);
>>>>>>> aa19f50b
	};

	var GIZMO_SIZE = 1 / 60;

<<<<<<< HEAD
=======
	/**
	 * Updates the transforms of the renderables of this gizmo.
	 * Scale adjustment is also performed.
	 */
>>>>>>> aa19f50b
	Gizmo.prototype.updateTransforms = function () {
		if (Renderer.mainCamera) {
			var camera = Renderer.mainCamera;
			var scale;
			if (camera.projectionMode === Camera.Perspective) {
				var dist = camera.translation.distance(this.transform.translation);
				scale = dist * GIZMO_SIZE;
				scale *= Math.tan(camera.fov * MathUtils.DEG_TO_RAD / 2) * 2;
			} else {
				scale = (camera._frustumTop - camera._frustumBottom) / 30;
			}
			this.transform.scale.setDirect(scale, scale, scale);
		}

		this.transform.update();

		for (var i = this.renderables.length - 1; i >= 0; i--) {
			this.renderables[i].transform.update();
<<<<<<< HEAD
			this.renderables[i].transform.matrix.mul2(
				this.transform.matrix,
				this.renderables[i].transform.matrix
			);
		}
	};

	Gizmo.prototype._setPlane = function () {
		var normal = this._plane.normal,
			worldCenter = this._v0,
			worldX = this._v1,
			worldY = this._v2,
			worldZ = this._v3,
			screenCenter = this._s0,
			screenX = this._s1,
			screenY = this._s2,
			screenZ = this._s3;

		if (this._activeHandle.type === 'Plane') {
			// Calculate plane's normal in world space
			normal.set([Vector3.UNIT_X, Vector3.UNIT_Y, Vector3.UNIT_Z][this._activeHandle.axis]);
			normal.applyPostVector(this.transform.matrix);
			normal.normalize();

			// Set plane distance from world origin by projecting world translation to plane normal
			worldCenter.set(Vector3.ZERO);
			worldCenter.applyPostPoint(this.transform.matrix);
			this._plane.constant = worldCenter.dot(normal);
		} else {
			// Get gizmo handle points in world space
			worldCenter.set(Vector3.ZERO);
			worldCenter.applyPostPoint(this.transform.matrix);
			worldX.set(Vector3.UNIT_X);
			worldX.applyPostPoint(this.transform.matrix);
			worldY.set(Vector3.UNIT_Y);
			worldY.applyPostPoint(this.transform.matrix);
			worldZ.set(Vector3.UNIT_Z);
			worldZ.applyPostPoint(this.transform.matrix);

			// Gizmo handle points in screen space
			Renderer.mainCamera.getScreenCoordinates(worldCenter, 1, 1, screenCenter);
			Renderer.mainCamera.getScreenCoordinates(worldX, 1, 1, screenX);
			screenX.sub(screenCenter);
			Renderer.mainCamera.getScreenCoordinates(worldY, 1, 1, screenY);
			screenY.sub(screenCenter);
			Renderer.mainCamera.getScreenCoordinates(worldZ, 1, 1, screenZ);
			screenZ.sub(screenCenter);
			// Set plane to active axis's adjacent plane with the biggest screen area
			if (this._activeHandle.axis === 0) {
				if (screenY.cross(screenX).length() > screenZ.cross(screenX).length()) {
					normal.set(worldZ).sub(worldCenter).normalize();
				} else {
					normal.set(worldY).sub(worldCenter).normalize();
				}
			} else if (this._activeHandle.axis === 1) {
				if (screenZ.cross(screenY).length() > screenX.cross(screenY).length()) {
					normal.set(worldX).sub(worldCenter).normalize();
				} else {
					normal.set(worldZ).sub(worldCenter).normalize();
				}
			} else {
				if (screenX.cross(screenZ).length() > screenY.cross(screenZ).length()) {
					normal.set(worldY).sub(worldCenter).normalize();
				} else {
					normal.set(worldX).sub(worldCenter).normalize();
=======
			this.updateRenderableTransform(this.renderables[i]);
		}
	};

	(function () {
		var worldCenter = new Vector3();
		var worldX = new Vector3();
		var worldY = new Vector3();
		var worldZ = new Vector3();
		var screenCenter = new Vector3();
		var screenX = new Vector3();
		var screenY = new Vector3();
		var screenZ = new Vector3();

		Gizmo.prototype._setPlane = function () {
			var normal = this._plane.normal;

			if (this._activeHandle.type === 'Plane') {
				// Calculate plane's normal in world space
				normal.copy([Vector3.UNIT_X, Vector3.UNIT_Y, Vector3.UNIT_Z][this._activeHandle.axis]);
				this.transform.matrix.applyPostVector(normal);
				normal.normalize();

				// Set plane distance from world origin by projecting world translation to plane normal
				worldCenter.copy(Vector3.ZERO);
				this.transform.matrix.applyPostPoint(worldCenter);

				this._plane.constant = worldCenter.dot(normal);
			} else {
				// Get gizmo handle points in world space
				worldCenter.copy(Vector3.ZERO);
				this.transform.matrix.applyPostPoint(worldCenter);

				worldX.copy(Vector3.UNIT_X);
				this.transform.matrix.applyPostPoint(worldX);

				worldY.copy(Vector3.UNIT_Y);
				this.transform.matrix.applyPostPoint(worldY);

				worldZ.copy(Vector3.UNIT_Z);
				this.transform.matrix.applyPostPoint(worldZ);

				// Gizmo handle points in screen space
				Renderer.mainCamera.getScreenCoordinates(worldCenter, 1, 1, screenCenter);
				Renderer.mainCamera.getScreenCoordinates(worldX, 1, 1, screenX);
				screenX.subVector(screenCenter);
				Renderer.mainCamera.getScreenCoordinates(worldY, 1, 1, screenY);
				screenY.subVector(screenCenter);
				Renderer.mainCamera.getScreenCoordinates(worldZ, 1, 1, screenZ);
				screenZ.subVector(screenCenter);

				// when dragging on a line
				// select the plane that's the "most perpendicular" to the camera
				switch (this._activeHandle.axis) {
					case 0:
						normal.copy(
							screenY.cross(screenX).length() > screenZ.cross(screenX).length() ?
								worldZ :
								worldY
						);
						break;
					case 1:
						normal.copy(
							screenZ.cross(screenY).length() > screenX.cross(screenY).length() ?
								worldX :
								worldZ
						);
						break;
					case 2:
						normal.copy(
							screenX.cross(screenZ).length() > screenY.cross(screenZ).length() ?
								worldY :
								worldX
						);
						break;
>>>>>>> aa19f50b
				}

				normal.subVector(worldCenter).normalize();

				// Plane constant is world translation projected on normal
				this._plane.constant = worldCenter.dot(normal);
			}
		};
	})();

	Gizmo.prototype._setLine = function () {
		// If translating or scaling along a line, set current line
<<<<<<< HEAD
		this._line.set([Vector3.UNIT_X, Vector3.UNIT_Y, Vector3.UNIT_Z][this._activeHandle.axis]);
		this._line.applyPostVector(this.transform.matrix);
=======
		this._line.copy([Vector3.UNIT_X, Vector3.UNIT_Y, Vector3.UNIT_Z][this._activeHandle.axis]);
		this.transform.matrix.applyPostVector(this._line);
>>>>>>> aa19f50b
		this._line.normalize();
	};

	Gizmo.prototype.addRenderable = function (renderable) {
		renderable.originalColor = renderable.materials[0].uniforms.color;
		this.renderables.push(renderable);
	};

<<<<<<< HEAD
	Gizmo.prototype._buildMaterialForAxis = function (axis, opacity) {
		var material = new Material(Gizmo._shaderDef, axis + 'Material');
		material.uniforms.color = this._colors[axis];

		if (opacity !== undefined && opacity < 1.0) {
			// material.depthState.write = true;
			// material.depthState.enabled = false;
=======
	Gizmo.buildMaterialForAxis = function (axis, opacity) {
		var material = new Material(SHADER_DEF, axis + 'Material');
		material.uniforms.color = COLORS[axis].slice();

		if (opacity !== undefined && opacity < 1.0) {
>>>>>>> aa19f50b
			material.blendState.blending = 'CustomBlending';
			material.uniforms.opacity = opacity;
			material.renderQueue = 3000;
		}
		material.cullState.enabled = false;

		return material;
	};

<<<<<<< HEAD
	Gizmo._shaderDef = {
=======
	var COLORS = [
		[1, 0.1, 0.3],
		[0.3, 1, 0.2],
		[0.2, 0.3, 1],
		[0.8, 0.8, 0.8]
	];

	var SHADER_DEF = {
>>>>>>> aa19f50b
		attributes: {
			vertexPosition: MeshData.POSITION,
			vertexNormal: MeshData.NORMAL
		},
		uniforms: {
			viewProjectionMatrix: Shader.VIEW_PROJECTION_MATRIX,
			worldMatrix: Shader.WORLD_MATRIX,
<<<<<<< HEAD
			cameraPosition: Shader.CAMERA,
			color: [1.0, 1.0, 1.0],
			opacity: 1.0,
			light: [-20, 20, 20]
=======
			color: [1.0, 1.0, 1.0],
			opacity: 1.0
>>>>>>> aa19f50b
		},
		vshader: [
			'attribute vec3 vertexPosition;',
			'attribute vec3 vertexNormal;',

			'uniform mat4 viewProjectionMatrix;',
			'uniform mat4 worldMatrix;',

			'varying vec3 normal;',
			'varying vec3 viewPosition;',

			'void main(void) {',
<<<<<<< HEAD
			'	vec4 worldPos = worldMatrix * vec4(vertexPosition, 1.0);',
			'	gl_Position = viewProjectionMatrix * worldPos;',
			'	normal = vertexNormal;',
			'	viewPosition = cameraPosition - worldPos.xyz;',
			'}'
		].join('\n'),
		fshader: [
			// ShaderBuilder.light.prefragment,

=======
			' vec4 worldPos = worldMatrix * vec4(vertexPosition, 1.0);',
			' gl_Position = viewProjectionMatrix * worldPos;',
			' normal = vertexNormal;',
			'}'
		].join('\n'),
		fshader: [
>>>>>>> aa19f50b
			'varying vec3 normal;',

			'uniform vec3 color;',
			'uniform float opacity;',

			'void main(void)',
			'{',
			' vec3 N = normalize(normal);',
			' vec4 final_color = vec4(color, 1.0);',
			' vec3 light = vec3(1.0, 1.0, 10.0);',
			' float dotProduct = dot(N, normalize(light));',

			' float diffuse = max(dotProduct, 0.0);',
			' final_color.rgb *= (0.5 * diffuse + 0.5);',

			' final_color.a = opacity;',
<<<<<<< HEAD
			'	gl_FragColor = final_color;',
=======
			' gl_FragColor = final_color;',
>>>>>>> aa19f50b
			'}'
		].join('\n')
	};

	return Gizmo;
});<|MERGE_RESOLUTION|>--- conflicted
+++ resolved
@@ -36,15 +36,7 @@
 		this._plane = new Plane();
 		this._line = new Vector3();
 		this._activeHandle = null;
-<<<<<<< HEAD
-		this._mouse = {
-			position: [0, 0],
-			oldPosition: [0, 0]
-		};
-		this.dirty = false;
-=======
-
->>>>>>> aa19f50b
+
 		this.visible = false;
 
 		this.transform = new Transform();
@@ -53,19 +45,13 @@
 	}
 
 	Gizmo.handleStore = [];
-<<<<<<< HEAD
-=======
-
->>>>>>> aa19f50b
+
 	Gizmo.registerHandle = function (handle) {
 		var retVal = Gizmo.handleStore.length + 16000;
 		Gizmo.handleStore.push(handle);
 		return retVal;
 	};
-<<<<<<< HEAD
-=======
-
->>>>>>> aa19f50b
+
 	Gizmo.getHandle = function (id) {
 		if (id < 16000) {
 			return null;
@@ -82,8 +68,6 @@
 		}
 	};
 
-<<<<<<< HEAD
-=======
 	/**
 	 * Turns snapping on or off
 	 * @param {boolean} snap
@@ -92,7 +76,6 @@
 		this._snap = snap;
 	};
 
->>>>>>> aa19f50b
 	Gizmo.prototype.activate = function (properties) {
 		this._activeHandle = properties.data;
 
@@ -117,12 +100,6 @@
 		}
 	};
 
-<<<<<<< HEAD
-	Gizmo.prototype.update = function (mousePos) {
-		this._mouse.position[0] = mousePos[0];
-		this._mouse.position[1] = mousePos[1];
-		this.dirty = true;
-=======
 	Gizmo.prototype._postProcess = function (data) {
 		this.updateTransforms();
 
@@ -136,23 +113,18 @@
 	 * @param renderable
 	 */
 	Gizmo.prototype.updateRenderableTransform = function (renderable) {
-		Matrix4x4.combine(
+		renderable.transform.matrix.mul2(
 			this.transform.matrix,
-			renderable.transform.matrix,
 			renderable.transform.matrix
 		);
->>>>>>> aa19f50b
 	};
 
 	var GIZMO_SIZE = 1 / 60;
 
-<<<<<<< HEAD
-=======
 	/**
 	 * Updates the transforms of the renderables of this gizmo.
 	 * Scale adjustment is also performed.
 	 */
->>>>>>> aa19f50b
 	Gizmo.prototype.updateTransforms = function () {
 		if (Renderer.mainCamera) {
 			var camera = Renderer.mainCamera;
@@ -171,73 +143,6 @@
 
 		for (var i = this.renderables.length - 1; i >= 0; i--) {
 			this.renderables[i].transform.update();
-<<<<<<< HEAD
-			this.renderables[i].transform.matrix.mul2(
-				this.transform.matrix,
-				this.renderables[i].transform.matrix
-			);
-		}
-	};
-
-	Gizmo.prototype._setPlane = function () {
-		var normal = this._plane.normal,
-			worldCenter = this._v0,
-			worldX = this._v1,
-			worldY = this._v2,
-			worldZ = this._v3,
-			screenCenter = this._s0,
-			screenX = this._s1,
-			screenY = this._s2,
-			screenZ = this._s3;
-
-		if (this._activeHandle.type === 'Plane') {
-			// Calculate plane's normal in world space
-			normal.set([Vector3.UNIT_X, Vector3.UNIT_Y, Vector3.UNIT_Z][this._activeHandle.axis]);
-			normal.applyPostVector(this.transform.matrix);
-			normal.normalize();
-
-			// Set plane distance from world origin by projecting world translation to plane normal
-			worldCenter.set(Vector3.ZERO);
-			worldCenter.applyPostPoint(this.transform.matrix);
-			this._plane.constant = worldCenter.dot(normal);
-		} else {
-			// Get gizmo handle points in world space
-			worldCenter.set(Vector3.ZERO);
-			worldCenter.applyPostPoint(this.transform.matrix);
-			worldX.set(Vector3.UNIT_X);
-			worldX.applyPostPoint(this.transform.matrix);
-			worldY.set(Vector3.UNIT_Y);
-			worldY.applyPostPoint(this.transform.matrix);
-			worldZ.set(Vector3.UNIT_Z);
-			worldZ.applyPostPoint(this.transform.matrix);
-
-			// Gizmo handle points in screen space
-			Renderer.mainCamera.getScreenCoordinates(worldCenter, 1, 1, screenCenter);
-			Renderer.mainCamera.getScreenCoordinates(worldX, 1, 1, screenX);
-			screenX.sub(screenCenter);
-			Renderer.mainCamera.getScreenCoordinates(worldY, 1, 1, screenY);
-			screenY.sub(screenCenter);
-			Renderer.mainCamera.getScreenCoordinates(worldZ, 1, 1, screenZ);
-			screenZ.sub(screenCenter);
-			// Set plane to active axis's adjacent plane with the biggest screen area
-			if (this._activeHandle.axis === 0) {
-				if (screenY.cross(screenX).length() > screenZ.cross(screenX).length()) {
-					normal.set(worldZ).sub(worldCenter).normalize();
-				} else {
-					normal.set(worldY).sub(worldCenter).normalize();
-				}
-			} else if (this._activeHandle.axis === 1) {
-				if (screenZ.cross(screenY).length() > screenX.cross(screenY).length()) {
-					normal.set(worldX).sub(worldCenter).normalize();
-				} else {
-					normal.set(worldZ).sub(worldCenter).normalize();
-				}
-			} else {
-				if (screenX.cross(screenZ).length() > screenY.cross(screenZ).length()) {
-					normal.set(worldY).sub(worldCenter).normalize();
-				} else {
-					normal.set(worldX).sub(worldCenter).normalize();
-=======
 			this.updateRenderableTransform(this.renderables[i]);
 		}
 	};
@@ -258,36 +163,36 @@
 			if (this._activeHandle.type === 'Plane') {
 				// Calculate plane's normal in world space
 				normal.copy([Vector3.UNIT_X, Vector3.UNIT_Y, Vector3.UNIT_Z][this._activeHandle.axis]);
-				this.transform.matrix.applyPostVector(normal);
+				normal.applyPostVector(this.transform.matrix);
 				normal.normalize();
 
 				// Set plane distance from world origin by projecting world translation to plane normal
 				worldCenter.copy(Vector3.ZERO);
-				this.transform.matrix.applyPostPoint(worldCenter);
+				worldCenter.applyPostPoint(this.transform.matrix);
 
 				this._plane.constant = worldCenter.dot(normal);
 			} else {
 				// Get gizmo handle points in world space
 				worldCenter.copy(Vector3.ZERO);
-				this.transform.matrix.applyPostPoint(worldCenter);
+				worldCenter.applyPostPoint(this.transform.matrix);
 
 				worldX.copy(Vector3.UNIT_X);
-				this.transform.matrix.applyPostPoint(worldX);
+				worldX.applyPostPoint(this.transform.matrix);
 
 				worldY.copy(Vector3.UNIT_Y);
-				this.transform.matrix.applyPostPoint(worldY);
+				worldY.applyPostPoint(this.transform.matrix);
 
 				worldZ.copy(Vector3.UNIT_Z);
-				this.transform.matrix.applyPostPoint(worldZ);
+				worldZ.applyPostPoint(this.transform.matrix);
 
 				// Gizmo handle points in screen space
 				Renderer.mainCamera.getScreenCoordinates(worldCenter, 1, 1, screenCenter);
 				Renderer.mainCamera.getScreenCoordinates(worldX, 1, 1, screenX);
-				screenX.subVector(screenCenter);
+				screenX.sub(screenCenter);
 				Renderer.mainCamera.getScreenCoordinates(worldY, 1, 1, screenY);
-				screenY.subVector(screenCenter);
+				screenY.sub(screenCenter);
 				Renderer.mainCamera.getScreenCoordinates(worldZ, 1, 1, screenZ);
-				screenZ.subVector(screenCenter);
+				screenZ.sub(screenCenter);
 
 				// when dragging on a line
 				// select the plane that's the "most perpendicular" to the camera
@@ -313,10 +218,9 @@
 								worldX
 						);
 						break;
->>>>>>> aa19f50b
 				}
 
-				normal.subVector(worldCenter).normalize();
+				normal.sub(worldCenter).normalize();
 
 				// Plane constant is world translation projected on normal
 				this._plane.constant = worldCenter.dot(normal);
@@ -326,13 +230,8 @@
 
 	Gizmo.prototype._setLine = function () {
 		// If translating or scaling along a line, set current line
-<<<<<<< HEAD
-		this._line.set([Vector3.UNIT_X, Vector3.UNIT_Y, Vector3.UNIT_Z][this._activeHandle.axis]);
+		this._line.copy([Vector3.UNIT_X, Vector3.UNIT_Y, Vector3.UNIT_Z][this._activeHandle.axis]);
 		this._line.applyPostVector(this.transform.matrix);
-=======
-		this._line.copy([Vector3.UNIT_X, Vector3.UNIT_Y, Vector3.UNIT_Z][this._activeHandle.axis]);
-		this.transform.matrix.applyPostVector(this._line);
->>>>>>> aa19f50b
 		this._line.normalize();
 	};
 
@@ -341,21 +240,11 @@
 		this.renderables.push(renderable);
 	};
 
-<<<<<<< HEAD
-	Gizmo.prototype._buildMaterialForAxis = function (axis, opacity) {
-		var material = new Material(Gizmo._shaderDef, axis + 'Material');
-		material.uniforms.color = this._colors[axis];
-
-		if (opacity !== undefined && opacity < 1.0) {
-			// material.depthState.write = true;
-			// material.depthState.enabled = false;
-=======
 	Gizmo.buildMaterialForAxis = function (axis, opacity) {
 		var material = new Material(SHADER_DEF, axis + 'Material');
 		material.uniforms.color = COLORS[axis].slice();
 
 		if (opacity !== undefined && opacity < 1.0) {
->>>>>>> aa19f50b
 			material.blendState.blending = 'CustomBlending';
 			material.uniforms.opacity = opacity;
 			material.renderQueue = 3000;
@@ -365,9 +254,6 @@
 		return material;
 	};
 
-<<<<<<< HEAD
-	Gizmo._shaderDef = {
-=======
 	var COLORS = [
 		[1, 0.1, 0.3],
 		[0.3, 1, 0.2],
@@ -376,7 +262,6 @@
 	];
 
 	var SHADER_DEF = {
->>>>>>> aa19f50b
 		attributes: {
 			vertexPosition: MeshData.POSITION,
 			vertexNormal: MeshData.NORMAL
@@ -384,15 +269,8 @@
 		uniforms: {
 			viewProjectionMatrix: Shader.VIEW_PROJECTION_MATRIX,
 			worldMatrix: Shader.WORLD_MATRIX,
-<<<<<<< HEAD
-			cameraPosition: Shader.CAMERA,
-			color: [1.0, 1.0, 1.0],
-			opacity: 1.0,
-			light: [-20, 20, 20]
-=======
 			color: [1.0, 1.0, 1.0],
 			opacity: 1.0
->>>>>>> aa19f50b
 		},
 		vshader: [
 			'attribute vec3 vertexPosition;',
@@ -405,24 +283,12 @@
 			'varying vec3 viewPosition;',
 
 			'void main(void) {',
-<<<<<<< HEAD
-			'	vec4 worldPos = worldMatrix * vec4(vertexPosition, 1.0);',
-			'	gl_Position = viewProjectionMatrix * worldPos;',
-			'	normal = vertexNormal;',
-			'	viewPosition = cameraPosition - worldPos.xyz;',
-			'}'
-		].join('\n'),
-		fshader: [
-			// ShaderBuilder.light.prefragment,
-
-=======
 			' vec4 worldPos = worldMatrix * vec4(vertexPosition, 1.0);',
 			' gl_Position = viewProjectionMatrix * worldPos;',
 			' normal = vertexNormal;',
 			'}'
 		].join('\n'),
 		fshader: [
->>>>>>> aa19f50b
 			'varying vec3 normal;',
 
 			'uniform vec3 color;',
@@ -439,11 +305,7 @@
 			' final_color.rgb *= (0.5 * diffuse + 0.5);',
 
 			' final_color.a = opacity;',
-<<<<<<< HEAD
-			'	gl_FragColor = final_color;',
-=======
 			' gl_FragColor = final_color;',
->>>>>>> aa19f50b
 			'}'
 		].join('\n')
 	};
