define([
	'goo/renderer/shaders/ShaderBuilder',
	'goo/renderer/MeshData',
	'goo/renderer/Shader',
	'goo/renderer/Material',
	'goo/renderer/Renderer',
	'goo/math/Transform',
	'goo/math/Matrix4x4',
	'goo/math/Plane',
	'goo/math/Ray',
	'goo/math/Vector3',
	'goo/renderer/Camera',
	'goo/math/MathUtils'
], function (
	ShaderBuilder,
	MeshData,
	Shader,
	Material,
	Renderer,
	Transform,
	Matrix4x4,
	Plane,
	Ray,
	Vector3,
	Camera,
	MathUtils
) {
	'use strict';

	/**
	 * @hidden
	 */
	function Gizmo(name) {
		this.name = name;

		this._plane = new Plane();
		this._line = new Vector3();
		this._activeHandle = null;

		this.visible = false;

		this.transform = new Transform();
		this.renderables = [];
		this.onChange = null;
	}

	Gizmo.handleStore = [];

	Gizmo.registerHandle = function (handle) {
		var retVal = Gizmo.handleStore.length + 16000;
		Gizmo.handleStore.push(handle);
		return retVal;
	};

	Gizmo.getHandle = function (id) {
<<<<<<< HEAD
		if (id < 16000) {
=======
		if(id < 16000) {
>>>>>>> d00e6dd5
			return null;
		}
		return Gizmo.handleStore[id - 16000];
	};

	Gizmo.prototype.getRenderable = function (id) {
		for (var i = 0; i < this.renderables.length; i++) {
			var renderable = this.renderables[i];
			if (renderable.id === id) {
				return renderable;
			}
		}
	};

<<<<<<< HEAD
=======
	/**
	 * Turns snapping on or off
	 * @param {boolean} snap
	 */
	Gizmo.prototype.setSnap = function (snap) {
		this._snap = snap;
	};

>>>>>>> d00e6dd5
	Gizmo.prototype.activate = function (properties) {
		this._activeHandle = properties.data;

		this._activeRenderable = this.getRenderable(properties.id);

		this._activeRenderable.materials[0].uniforms.color = [1, 1, 0]; //! AT: hardcoded pure yellow
	};

	Gizmo.prototype.deactivate = function () {
		if (this._activeRenderable) {
			var originalColor = this._activeRenderable.originalColor;
			this._activeRenderable.materials[0].uniforms.color = originalColor.slice();
		}
	};

<<<<<<< HEAD
=======
	// who calls this and why?
>>>>>>> d00e6dd5
	Gizmo.prototype.copyTransform = function (transform) {
		this.transform.setIdentity();
		if (transform) {
			transform.matrix.getTranslation(this.transform.translation);
			this.transform.rotation.copy(transform.rotation);
			this.updateTransforms();
		}
	};

<<<<<<< HEAD
	Gizmo.prototype._postProcess = function (data) {
		this.updateTransforms();

		if (this.onChange instanceof Function) {
			this.onChange(data);
		}
=======
	Gizmo.prototype.update = function (mousePos) {
		this._mouse.position[0] = mousePos[0];
		this._mouse.position[1] = mousePos[1];
		this.dirty = true;
>>>>>>> d00e6dd5
	};

	/**
	 * Update the transform of the provided renderable.
	 * @param renderable
	 */
	Gizmo.prototype.updateRenderableTransform = function (renderable) {
		Matrix4x4.combine(
			this.transform.matrix,
			renderable.transform.matrix,
			renderable.transform.matrix
		);
	};

	var GIZMO_SIZE = 1 / 60;

	/**
	 * Updates the transforms of the renderables of this gizmo.
	 * Scale adjustment is also performed.
	 */
	Gizmo.prototype.updateTransforms = function () {
		if (Renderer.mainCamera) {
			var camera = Renderer.mainCamera;
			var scale;
			if (camera.projectionMode === Camera.Perspective) {
				var dist = camera.translation.distance(this.transform.translation);
				scale = dist * GIZMO_SIZE;
				scale *= Math.tan(camera.fov * MathUtils.DEG_TO_RAD / 2) * 2;
			} else {
				scale = (camera._frustumTop - camera._frustumBottom) / 30;
			}
			this.transform.scale.setDirect(scale, scale, scale);
		}

		this.transform.update();

		for (var i = this.renderables.length - 1; i >= 0; i--) {
			this.renderables[i].transform.update();
			this.updateRenderableTransform(this.renderables[i]);
		}
	};

<<<<<<< HEAD
	(function () {
		var worldCenter = new Vector3();
		var worldX = new Vector3();
		var worldY = new Vector3();
		var worldZ = new Vector3();
		var screenCenter = new Vector3();
		var screenX = new Vector3();
		var screenY = new Vector3();
		var screenZ = new Vector3();

		Gizmo.prototype._setPlane = function () {
			var normal = this._plane.normal;

			if (this._activeHandle.type === 'Plane') {
				// Calculate plane's normal in world space
				normal.copy([Vector3.UNIT_X, Vector3.UNIT_Y, Vector3.UNIT_Z][this._activeHandle.axis]);
				this.transform.matrix.applyPostVector(normal);
				normal.normalize();

				// Set plane distance from world origin by projecting world translation to plane normal
				worldCenter.copy(Vector3.ZERO);
				this.transform.matrix.applyPostPoint(worldCenter);
				this._plane.constant = worldCenter.dot(normal);
=======
	Gizmo.prototype._setPlane = function () {
		var normal = this._plane.normal,
			worldCenter = this._v0,
			worldX = this._v1,
			worldY = this._v2,
			worldZ = this._v3,
			screenCenter = this._s0,
			screenX = this._s1,
			screenY = this._s2,
			screenZ = this._s3;

		if(this._activeHandle.type === 'Plane') {
			// Calculate plane's normal in world space
			normal.setVector([Vector3.UNIT_X, Vector3.UNIT_Y, Vector3.UNIT_Z][this._activeHandle.axis]);
			this.transform.matrix.applyPostVector(normal);
			normal.normalize();

			// Set plane distance from world origin by projecting world translation to plane normal
			worldCenter.setVector(Vector3.ZERO);
			this.transform.matrix.applyPostPoint(worldCenter);
			this._plane.constant = worldCenter.dot(normal);
		} else {
			// Get gizmo handle points in world space
			worldCenter.setVector(Vector3.ZERO);
			this.transform.matrix.applyPostPoint(worldCenter);
			worldX.setVector(Vector3.UNIT_X);
			this.transform.matrix.applyPostPoint(worldX);
			worldY.setVector(Vector3.UNIT_Y);
			this.transform.matrix.applyPostPoint(worldY);
			worldZ.setVector(Vector3.UNIT_Z);
			this.transform.matrix.applyPostPoint(worldZ);

			// Gizmo handle points in screen space
			Renderer.mainCamera.getScreenCoordinates(worldCenter, 1, 1, screenCenter);
			Renderer.mainCamera.getScreenCoordinates(worldX, 1, 1, screenX);
			screenX.subVector(screenCenter);
			Renderer.mainCamera.getScreenCoordinates(worldY, 1, 1, screenY);
			screenY.subVector(screenCenter);
			Renderer.mainCamera.getScreenCoordinates(worldZ, 1, 1, screenZ);
			screenZ.subVector(screenCenter);
			// Set plane to active axis's adjacent plane with the biggest screen area
			if(this._activeHandle.axis === 0) {
				if(screenY.cross(screenX).length() > screenZ.cross(screenX).length()) {
					normal.setVector(worldZ).subVector(worldCenter).normalize();
				} else {
					normal.setVector(worldY).subVector(worldCenter).normalize();
				}
			} else if (this._activeHandle.axis === 1) {
				if(screenZ.cross(screenY).length() > screenX.cross(screenY).length()) {
					normal.setVector(worldX).subVector(worldCenter).normalize();
				} else {
					normal.setVector(worldZ).subVector(worldCenter).normalize();
				}
>>>>>>> d00e6dd5
			} else {
				// Get gizmo handle points in world space
				worldCenter.copy(Vector3.ZERO);
				this.transform.matrix.applyPostPoint(worldCenter);
				worldX.copy(Vector3.UNIT_X);
				this.transform.matrix.applyPostPoint(worldX);
				worldY.copy(Vector3.UNIT_Y);
				this.transform.matrix.applyPostPoint(worldY);
				worldZ.copy(Vector3.UNIT_Z);
				this.transform.matrix.applyPostPoint(worldZ);

				// Gizmo handle points in screen space
				Renderer.mainCamera.getScreenCoordinates(worldCenter, 1, 1, screenCenter);
				Renderer.mainCamera.getScreenCoordinates(worldX, 1, 1, screenX);
				screenX.subVector(screenCenter);
				Renderer.mainCamera.getScreenCoordinates(worldY, 1, 1, screenY);
				screenY.subVector(screenCenter);
				Renderer.mainCamera.getScreenCoordinates(worldZ, 1, 1, screenZ);
				screenZ.subVector(screenCenter);
				// Set plane to active axis's adjacent plane with the biggest screen area
				if (this._activeHandle.axis === 0) {
					if (screenY.cross(screenX).length() > screenZ.cross(screenX).length()) {
						normal.copy(worldZ).subVector(worldCenter).normalize();
					} else {
						normal.copy(worldY).subVector(worldCenter).normalize();
					}
				} else if (this._activeHandle.axis === 1) {
					if (screenZ.cross(screenY).length() > screenX.cross(screenY).length()) {
						normal.copy(worldX).subVector(worldCenter).normalize();
					} else {
						normal.copy(worldZ).subVector(worldCenter).normalize();
					}
				} else {
					if (screenX.cross(screenZ).length() > screenY.cross(screenZ).length()) {
						normal.copy(worldY).subVector(worldCenter).normalize();
					} else {
						normal.copy(worldX).subVector(worldCenter).normalize();
					}
				}
				// Plane constant is world translation projected on normal
				this._plane.constant = worldCenter.dot(normal);
			}
		};
	})();

	Gizmo.prototype._setLine = function () {
		// If translating or scaling along a line, set current line
		this._line.copy([Vector3.UNIT_X, Vector3.UNIT_Y, Vector3.UNIT_Z][this._activeHandle.axis]);
		this.transform.matrix.applyPostVector(this._line);
		this._line.normalize();
	};

	Gizmo.prototype.addRenderable = function (renderable) {
		renderable.originalColor = renderable.materials[0].uniforms.color;
		this.renderables.push(renderable);
	};

<<<<<<< HEAD
	Gizmo.buildMaterialForAxis = function (axis, opacity) {
		var material = new Material(SHADER_DEF, axis + 'Material');
		material.uniforms.color = COLORS[axis].slice();
=======
	Gizmo.prototype._buildMaterialForAxis = function (axis, opacity) {
		var material = new Material(Gizmo._shaderDef, axis + 'Material');
		material.uniforms.color = this._colors[axis];
>>>>>>> d00e6dd5

		if (opacity !== undefined && opacity < 1.0) {
			material.blendState.blending = 'CustomBlending';
			material.uniforms.opacity = opacity;
			material.renderQueue = 3000;
		}
		material.cullState.enabled = false;

		return material;
	};

	var COLORS = [
		[1, 0.1, 0.3],
		[0.3, 1, 0.2],
		[0.2, 0.3, 1],
		[0.8, 0.8, 0.8]
	];

	var SHADER_DEF = {
		attributes: {
			vertexPosition: MeshData.POSITION,
			vertexNormal: MeshData.NORMAL
		},
		uniforms: {
			viewProjectionMatrix: Shader.VIEW_PROJECTION_MATRIX,
			worldMatrix: Shader.WORLD_MATRIX,
			color: [1.0, 1.0, 1.0],
			opacity: 1.0
		},
		vshader: [
			'attribute vec3 vertexPosition;',
			'attribute vec3 vertexNormal;',

			'uniform mat4 viewProjectionMatrix;',
			'uniform mat4 worldMatrix;',

			'varying vec3 normal;',
			'varying vec3 viewPosition;',

			'void main(void) {',
			' vec4 worldPos = worldMatrix * vec4(vertexPosition, 1.0);',
			' gl_Position = viewProjectionMatrix * worldPos;',
			' normal = vertexNormal;',
			'}'
		].join('\n'),
		fshader: [
			'varying vec3 normal;',

			'uniform vec3 color;',
			'uniform float opacity;',

			'void main(void)',
			'{',
			' vec3 N = normalize(normal);',
			' vec4 final_color = vec4(color, 1.0);',
			' vec3 light = vec3(1.0, 1.0, 10.0);',
			' float dotProduct = dot(N, normalize(light));',

			' float diffuse = max(dotProduct, 0.0);',
			' final_color.rgb *= (0.5 * diffuse + 0.5);',

			' final_color.a = opacity;',
			' gl_FragColor = final_color;',
			'}'//
		].join('\n')
	};

	return Gizmo;
});<|MERGE_RESOLUTION|>--- conflicted
+++ resolved
@@ -53,11 +53,7 @@
 	};
 
 	Gizmo.getHandle = function (id) {
-<<<<<<< HEAD
 		if (id < 16000) {
-=======
-		if(id < 16000) {
->>>>>>> d00e6dd5
 			return null;
 		}
 		return Gizmo.handleStore[id - 16000];
@@ -72,8 +68,6 @@
 		}
 	};
 
-<<<<<<< HEAD
-=======
 	/**
 	 * Turns snapping on or off
 	 * @param {boolean} snap
@@ -82,7 +76,6 @@
 		this._snap = snap;
 	};
 
->>>>>>> d00e6dd5
 	Gizmo.prototype.activate = function (properties) {
 		this._activeHandle = properties.data;
 
@@ -98,10 +91,6 @@
 		}
 	};
 
-<<<<<<< HEAD
-=======
-	// who calls this and why?
->>>>>>> d00e6dd5
 	Gizmo.prototype.copyTransform = function (transform) {
 		this.transform.setIdentity();
 		if (transform) {
@@ -111,19 +100,12 @@
 		}
 	};
 
-<<<<<<< HEAD
 	Gizmo.prototype._postProcess = function (data) {
 		this.updateTransforms();
 
 		if (this.onChange instanceof Function) {
 			this.onChange(data);
 		}
-=======
-	Gizmo.prototype.update = function (mousePos) {
-		this._mouse.position[0] = mousePos[0];
-		this._mouse.position[1] = mousePos[1];
-		this.dirty = true;
->>>>>>> d00e6dd5
 	};
 
 	/**
@@ -166,7 +148,6 @@
 		}
 	};
 
-<<<<<<< HEAD
 	(function () {
 		var worldCenter = new Vector3();
 		var worldX = new Vector3();
@@ -190,61 +171,6 @@
 				worldCenter.copy(Vector3.ZERO);
 				this.transform.matrix.applyPostPoint(worldCenter);
 				this._plane.constant = worldCenter.dot(normal);
-=======
-	Gizmo.prototype._setPlane = function () {
-		var normal = this._plane.normal,
-			worldCenter = this._v0,
-			worldX = this._v1,
-			worldY = this._v2,
-			worldZ = this._v3,
-			screenCenter = this._s0,
-			screenX = this._s1,
-			screenY = this._s2,
-			screenZ = this._s3;
-
-		if(this._activeHandle.type === 'Plane') {
-			// Calculate plane's normal in world space
-			normal.setVector([Vector3.UNIT_X, Vector3.UNIT_Y, Vector3.UNIT_Z][this._activeHandle.axis]);
-			this.transform.matrix.applyPostVector(normal);
-			normal.normalize();
-
-			// Set plane distance from world origin by projecting world translation to plane normal
-			worldCenter.setVector(Vector3.ZERO);
-			this.transform.matrix.applyPostPoint(worldCenter);
-			this._plane.constant = worldCenter.dot(normal);
-		} else {
-			// Get gizmo handle points in world space
-			worldCenter.setVector(Vector3.ZERO);
-			this.transform.matrix.applyPostPoint(worldCenter);
-			worldX.setVector(Vector3.UNIT_X);
-			this.transform.matrix.applyPostPoint(worldX);
-			worldY.setVector(Vector3.UNIT_Y);
-			this.transform.matrix.applyPostPoint(worldY);
-			worldZ.setVector(Vector3.UNIT_Z);
-			this.transform.matrix.applyPostPoint(worldZ);
-
-			// Gizmo handle points in screen space
-			Renderer.mainCamera.getScreenCoordinates(worldCenter, 1, 1, screenCenter);
-			Renderer.mainCamera.getScreenCoordinates(worldX, 1, 1, screenX);
-			screenX.subVector(screenCenter);
-			Renderer.mainCamera.getScreenCoordinates(worldY, 1, 1, screenY);
-			screenY.subVector(screenCenter);
-			Renderer.mainCamera.getScreenCoordinates(worldZ, 1, 1, screenZ);
-			screenZ.subVector(screenCenter);
-			// Set plane to active axis's adjacent plane with the biggest screen area
-			if(this._activeHandle.axis === 0) {
-				if(screenY.cross(screenX).length() > screenZ.cross(screenX).length()) {
-					normal.setVector(worldZ).subVector(worldCenter).normalize();
-				} else {
-					normal.setVector(worldY).subVector(worldCenter).normalize();
-				}
-			} else if (this._activeHandle.axis === 1) {
-				if(screenZ.cross(screenY).length() > screenX.cross(screenY).length()) {
-					normal.setVector(worldX).subVector(worldCenter).normalize();
-				} else {
-					normal.setVector(worldZ).subVector(worldCenter).normalize();
-				}
->>>>>>> d00e6dd5
 			} else {
 				// Get gizmo handle points in world space
 				worldCenter.copy(Vector3.ZERO);
@@ -302,15 +228,9 @@
 		this.renderables.push(renderable);
 	};
 
-<<<<<<< HEAD
 	Gizmo.buildMaterialForAxis = function (axis, opacity) {
 		var material = new Material(SHADER_DEF, axis + 'Material');
 		material.uniforms.color = COLORS[axis].slice();
-=======
-	Gizmo.prototype._buildMaterialForAxis = function (axis, opacity) {
-		var material = new Material(Gizmo._shaderDef, axis + 'Material');
-		material.uniforms.color = this._colors[axis];
->>>>>>> d00e6dd5
 
 		if (opacity !== undefined && opacity < 1.0) {
 			material.blendState.blending = 'CustomBlending';
@@ -374,7 +294,7 @@
 
 			' final_color.a = opacity;',
 			' gl_FragColor = final_color;',
-			'}'//
+			'}'
 		].join('\n')
 	};
 
