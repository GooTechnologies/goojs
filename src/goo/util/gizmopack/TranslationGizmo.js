define([
	'goo/util/gizmopack/Gizmo',
	'goo/renderer/MeshData',
	'goo/util/MeshBuilder',
	'goo/shapes/Disk',
	'goo/shapes/Quad',
	'goo/math/Transform',
	'goo/math/Vector3',
	'goo/math/Ray',
	'goo/renderer/Renderer'
], function (
	Gizmo,
	MeshData,
	MeshBuilder,
	Disk,
	Quad,
	Transform,
	Vector3,
	Ray,
	Renderer
) {
	'use strict';

	/**
	 * @extends Gizmo
	 * @hidden
	 */
	function TranslationGizmo() {
		Gizmo.call(this, 'TranslationGizmo');

		this.realTranslation = new Vector3();
		this._snap = false;

		this.compileRenderables();
	}

	TranslationGizmo.prototype = Object.create(Gizmo.prototype);
	TranslationGizmo.prototype.constructor = TranslationGizmo;

	// Triggered when you have mousedown on a gizmo handle
	TranslationGizmo.prototype.activate = function (props) {
		Gizmo.prototype.activate.call(this, props);
		this._setPlane();
		if (this._activeHandle.type === 'Axis') {
			this._setLine();
		}
	};

<<<<<<< HEAD
	// Changing transform once per process
	TranslationGizmo.prototype.process = function () {
		var op = this._mouse.oldPosition;
		var p = this._mouse.position;

		/*
		var w = 1, h = 1;
		var camera = this.camera;
		if (camera && camera.projectionMode === Camera.Parallel){
			w = 1/(camera._frustumRight - camera._frustumLeft);
			h = 1/(camera._frustumTop  - camera._frustumBottom);
		}
		*/
=======
	TranslationGizmo.prototype.copyTransform = function () {
		Gizmo.prototype.copyTransform.apply(this, arguments);
		this.realTranslation.copy(this.transform.translation);
	};
>>>>>>> aa19f50b

	function snapToGrid(vector3) {
		vector3.data[0] = Math.round(vector3.data[0]);
		vector3.data[1] = Math.round(vector3.data[1]);
		vector3.data[2] = Math.round(vector3.data[2]);
	}

<<<<<<< HEAD
		if (this._activeHandle.type === 'Plane') {
			this._moveOnPlane();
		} else if (this._activeHandle.type === 'Axis') {
			this._moveOnLine();
		}
		op[0] = p[0];
		op[1] = p[1];
		this.updateTransforms();
		this.dirty = false;

		if (this.onChange instanceof Function) {
			this.onChange(this.transform.translation);
		}
	};

	TranslationGizmo.prototype.copyTransform = function (transform, global) {
		Gizmo.prototype.copyTransform.call(this, transform);
		if (transform && global) {
			this.transform.rotation.setIdentity();
			this.updateTransforms();
		}
	};

	// Moving along a plane
	TranslationGizmo.prototype._moveOnPlane = function () {
		var oldWorldPos = this._v0,
			worldPos = this._v1,
			moveVector = this._result;

		// Project mouse move to plane
		this._plane.rayIntersect(this._oldRay, oldWorldPos, true);
		this._plane.rayIntersect(this._newRay, worldPos, true);
		moveVector.set(worldPos).sub(oldWorldPos);
		// And add to translation
		this.transform.translation.add(moveVector);
	};

	TranslationGizmo.prototype._moveOnLine = function () {
		var oldWorldPos = this._v0,
			worldPos = this._v1,
			moveVector = this._result,
			line = this._line;

		// Project mousemove to plane
		this._plane.rayIntersect(this._oldRay, oldWorldPos, true);
		this._plane.rayIntersect(this._newRay, worldPos, true);
		moveVector.set(worldPos).sub(oldWorldPos);
		// Then project plane diff to line
		var d = moveVector.dot(line);
		moveVector.set(line).scale(d);

		this.transform.translation.add(moveVector);
	};

	TranslationGizmo.prototype._buildArrow = function (dim) {
=======
	TranslationGizmo.prototype.setSnap = function (snap) {
		var oldSnap = this._snap;
		this._snap = snap;

		// unsnap when coming out of snapping mode
		if (oldSnap && !this._snap) {
			this.transform.translation.copy(this.realTranslation);

			if (this.onChange instanceof Function) {
				this.onChange(this.transform.translation);
			}
		} else if (!oldSnap && this._snap) {
			snapToGrid(this.transform.translation);
			this.transform.update();

			if (this.onChange instanceof Function) {
				this.onChange(this.transform.translation);
			}
		}
	};

	(function () {
		var oldRay = new Ray();
		var newRay = new Ray();

		TranslationGizmo.prototype.process = function (mouseState, oldMouseState) {
			Renderer.mainCamera.getPickRay(oldMouseState.x, oldMouseState.y, 1, 1, oldRay);
			Renderer.mainCamera.getPickRay(mouseState.x, mouseState.y, 1, 1, newRay);

			if (this._activeHandle.type === 'Plane') {
				this._moveOnPlane(oldRay, newRay, this._plane);
			} else if (this._activeHandle.type === 'Axis') {
				this._moveOnLine(oldRay, newRay, this._plane, this._line);
			}

			this._postProcess(this.transform.translation);
		};
	})();

	TranslationGizmo.prototype._addTranslation = function (that) {
		this.realTranslation.addVector(that);
		this.transform.translation.copy(this.realTranslation);

		if (this._snap) {
			snapToGrid(this.transform.translation);
		}
	};

	(function () {
		var oldWorldPos = new Vector3();
		var worldPos = new Vector3();
		var moveVector = new Vector3();

		TranslationGizmo.prototype._moveOnPlane = function (oldRay, newRay, plane) {
			// Project mouse move to plane
			plane.rayIntersect(oldRay, oldWorldPos, true);
			plane.rayIntersect(newRay, worldPos, true);
			moveVector.copy(worldPos).subVector(oldWorldPos);

			// And add to translation
			this._addTranslation(moveVector);
		};
	})();

	(function () {
		var oldWorldPos = new Vector3();
		var worldPos = new Vector3();
		var moveVector = new Vector3();

		TranslationGizmo.prototype._moveOnLine = function (oldRay, newRay, plane, line) {
			// Project mousemove to plane
			plane.rayIntersect(oldRay, oldWorldPos, true);
			plane.rayIntersect(newRay, worldPos, true);
			moveVector.copy(worldPos).subVector(oldWorldPos);

			// Then project plane diff to line
			var d = moveVector.dot(line);
			moveVector.copy(line).scale(d);

			this._addTranslation(moveVector);
		};
	})();

	TranslationGizmo.prototype.compileRenderables = function () {
		var arrowMesh = buildArrowMesh();
		var quadMesh = new Quad(2, 2);

		buildArrow(arrowMesh, quadMesh, 0).forEach(this.addRenderable, this);
		buildArrow(arrowMesh, quadMesh, 1).forEach(this.addRenderable, this);
		buildArrow(arrowMesh, quadMesh, 2).forEach(this.addRenderable, this);
	};

	function buildArrow(arrowMesh, quadMesh, dim) {
>>>>>>> aa19f50b
		var arrowTransform = new Transform();
		var quadTransform = new Transform();

		var size = 1.0;
		quadTransform.scale.setDirect(size, size, size);
		if (dim === 2) {
			quadTransform.translation.setDirect(size, size, 0);
		} else if (dim === 0) {
			quadTransform.translation.setDirect(0, size, size);
			quadTransform.setRotationXYZ(0, Math.PI / 2, 0);
			arrowTransform.setRotationXYZ(0, Math.PI / 2, 0);
		} else if (dim === 1) {
			quadTransform.translation.setDirect(size, 0, size);
			quadTransform.setRotationXYZ(Math.PI / 2, 0, 0);
			arrowTransform.setRotationXYZ(Math.PI * 3 / 2, 0, 0);
		}

		return [{
			meshData: arrowMesh,
			materials: [Gizmo.buildMaterialForAxis(dim)],
			transform: arrowTransform,
			id: Gizmo.registerHandle({ type: 'Axis', axis: dim }),
			thickness: 0.6
		}, {
			meshData: quadMesh,
			materials: [Gizmo.buildMaterialForAxis(dim, 0.6)],
			transform: quadTransform,
			id: Gizmo.registerHandle({ type: 'Plane', axis: dim })
		}];
	}

<<<<<<< HEAD
	TranslationGizmo.prototype._buildArrowMesh = function () {
=======
	function buildArrowMesh() {
>>>>>>> aa19f50b
		var meshBuilder = new MeshBuilder();

		// Arrow head
		var mesh1Data = new Disk(32, 0.6, 2.3);
		// Arrow base
		var mesh2Data = new Disk(32, 0.6);
		// Line
		var mesh3Data = new MeshData(MeshData.defaultMap([MeshData.POSITION]), 2, 2);
		mesh3Data.getAttributeBuffer(MeshData.POSITION).set([0, 0, 0, 0, 0, 7]);
		mesh3Data.getIndexBuffer().set([0, 1]);
		mesh3Data.indexLengths = null;
		mesh3Data.indexModes = ['Lines'];

		// Arrow head
		var transform = new Transform();
		transform.translation.setDirect(0, 0, 7);
		transform.update();
		meshBuilder.addMeshData(mesh1Data, transform);

		// Arrow base
		transform.setRotationXYZ(0, Math.PI, 0);
		transform.update();
		meshBuilder.addMeshData(mesh2Data, transform);

		// Line
		var transform = new Transform();
		transform.update();
		meshBuilder.addMeshData(mesh3Data, transform);

		// Combine
		var mergedMeshData = meshBuilder.build()[0];
		return mergedMeshData;
	}

	return TranslationGizmo;
});<|MERGE_RESOLUTION|>--- conflicted
+++ resolved
@@ -46,90 +46,17 @@
 		}
 	};
 
-<<<<<<< HEAD
-	// Changing transform once per process
-	TranslationGizmo.prototype.process = function () {
-		var op = this._mouse.oldPosition;
-		var p = this._mouse.position;
-
-		/*
-		var w = 1, h = 1;
-		var camera = this.camera;
-		if (camera && camera.projectionMode === Camera.Parallel){
-			w = 1/(camera._frustumRight - camera._frustumLeft);
-			h = 1/(camera._frustumTop  - camera._frustumBottom);
-		}
-		*/
-=======
 	TranslationGizmo.prototype.copyTransform = function () {
 		Gizmo.prototype.copyTransform.apply(this, arguments);
 		this.realTranslation.copy(this.transform.translation);
 	};
->>>>>>> aa19f50b
 
 	function snapToGrid(vector3) {
-		vector3.data[0] = Math.round(vector3.data[0]);
-		vector3.data[1] = Math.round(vector3.data[1]);
-		vector3.data[2] = Math.round(vector3.data[2]);
-	}
-
-<<<<<<< HEAD
-		if (this._activeHandle.type === 'Plane') {
-			this._moveOnPlane();
-		} else if (this._activeHandle.type === 'Axis') {
-			this._moveOnLine();
-		}
-		op[0] = p[0];
-		op[1] = p[1];
-		this.updateTransforms();
-		this.dirty = false;
-
-		if (this.onChange instanceof Function) {
-			this.onChange(this.transform.translation);
-		}
-	};
-
-	TranslationGizmo.prototype.copyTransform = function (transform, global) {
-		Gizmo.prototype.copyTransform.call(this, transform);
-		if (transform && global) {
-			this.transform.rotation.setIdentity();
-			this.updateTransforms();
-		}
-	};
-
-	// Moving along a plane
-	TranslationGizmo.prototype._moveOnPlane = function () {
-		var oldWorldPos = this._v0,
-			worldPos = this._v1,
-			moveVector = this._result;
-
-		// Project mouse move to plane
-		this._plane.rayIntersect(this._oldRay, oldWorldPos, true);
-		this._plane.rayIntersect(this._newRay, worldPos, true);
-		moveVector.set(worldPos).sub(oldWorldPos);
-		// And add to translation
-		this.transform.translation.add(moveVector);
-	};
-
-	TranslationGizmo.prototype._moveOnLine = function () {
-		var oldWorldPos = this._v0,
-			worldPos = this._v1,
-			moveVector = this._result,
-			line = this._line;
-
-		// Project mousemove to plane
-		this._plane.rayIntersect(this._oldRay, oldWorldPos, true);
-		this._plane.rayIntersect(this._newRay, worldPos, true);
-		moveVector.set(worldPos).sub(oldWorldPos);
-		// Then project plane diff to line
-		var d = moveVector.dot(line);
-		moveVector.set(line).scale(d);
-
-		this.transform.translation.add(moveVector);
-	};
-
-	TranslationGizmo.prototype._buildArrow = function (dim) {
-=======
+		vector3.x = Math.round(vector3.x);
+		vector3.y = Math.round(vector3.y);
+		vector3.z = Math.round(vector3.z);
+	}
+
 	TranslationGizmo.prototype.setSnap = function (snap) {
 		var oldSnap = this._snap;
 		this._snap = snap;
@@ -170,7 +97,7 @@
 	})();
 
 	TranslationGizmo.prototype._addTranslation = function (that) {
-		this.realTranslation.addVector(that);
+		this.realTranslation.add(that);
 		this.transform.translation.copy(this.realTranslation);
 
 		if (this._snap) {
@@ -187,7 +114,7 @@
 			// Project mouse move to plane
 			plane.rayIntersect(oldRay, oldWorldPos, true);
 			plane.rayIntersect(newRay, worldPos, true);
-			moveVector.copy(worldPos).subVector(oldWorldPos);
+			moveVector.copy(worldPos).sub(oldWorldPos);
 
 			// And add to translation
 			this._addTranslation(moveVector);
@@ -203,7 +130,7 @@
 			// Project mousemove to plane
 			plane.rayIntersect(oldRay, oldWorldPos, true);
 			plane.rayIntersect(newRay, worldPos, true);
-			moveVector.copy(worldPos).subVector(oldWorldPos);
+			moveVector.copy(worldPos).sub(oldWorldPos);
 
 			// Then project plane diff to line
 			var d = moveVector.dot(line);
@@ -223,7 +150,6 @@
 	};
 
 	function buildArrow(arrowMesh, quadMesh, dim) {
->>>>>>> aa19f50b
 		var arrowTransform = new Transform();
 		var quadTransform = new Transform();
 
@@ -255,11 +181,7 @@
 		}];
 	}
 
-<<<<<<< HEAD
-	TranslationGizmo.prototype._buildArrowMesh = function () {
-=======
 	function buildArrowMesh() {
->>>>>>> aa19f50b
 		var meshBuilder = new MeshBuilder();
 
 		// Arrow head
