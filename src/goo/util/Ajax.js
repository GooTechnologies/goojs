define([
	'goo/loaders/handlers/TextureHandler',
	'goo/util/PromiseUtils',
	'goo/util/ObjectUtils',
	'goo/util/StringUtils',
	'goo/util/rsvp'
], function (
	TextureHandler,
	PromiseUtils,
	_,
	StringUtils,
	RSVP
) {
	'use strict';

	/**
	 * Ajax helper class
	 * @param {string} rootPath
	 * @param {object} options
	 */
	function Ajax(rootPath, options) {
		if (rootPath) {
			this._rootPath = rootPath;
			if (rootPath.slice(-1) !== '/') {
				this._rootPath += '/';
			}
		}
		this.options = options || {};
		this._cache = {};
	}

	/**
	 * Prefill ajax cache with data
	 * @param {object} bundle Pairs of key-configs
	 * @param {boolean} [clear=false] If set to true will overwrite cache, otherwise extend it
	 */
	Ajax.prototype.prefill = function (bundle, clear) {
		if (clear) {
			this._cache = bundle;
		} else {
			_.extend(this._cache, bundle);
		}
	};

	/**
	 * Clears the ajax cache
	 * Is called by {@link DynamicLoader.clear}
	 */
	Ajax.prototype.clear = function () {
		this._cache = {};
	};

	/**
	 * Uses GET to retrieve data at a remote location.
	 * @hidden
	 * @param {object} options
	 * @param {string} options.url
	 * @returns {Promise} Returns a promise that is resolved and rejected with the XMLHttpRequest.
	 */
	Ajax.prototype.get = function (options) {
		options = options || {};
		var url = options.url || '';

		var method = 'GET';

		var request = new XMLHttpRequest();

		request.open(method, url, true);
		if (options.responseType) {
			request.responseType = options.responseType;
		}

		return PromiseUtils.createPromise(function (resolve, reject) {
			var handleStateChange = function () {
				if (request.readyState === 4) {
					if (request.status >= 200 && request.status <= 299) {
						request.removeEventListener('readystatechange', handleStateChange);
						resolve(request);
					} else {
						request.removeEventListener('readystatechange', handleStateChange);
						reject(request.statusText);
					}
				}
			};

			request.addEventListener('readystatechange', handleStateChange);

			request.send();
		});
	};

	Ajax.ARRAY_BUFFER = 'arraybuffer';
	Ajax.crossOrigin = false;

	var MIME_TYPES = {
		mp4: 'video/mp4',
		ogv: 'video/ogg',
		webm: 'video/webm'
	};

	/**
	 * Loads data at specified path which is returned in a Promise object.
	 *
	 * @param {string} path Path to whatever shall be loaded.
	 * @param {boolean} [reload=false] If set to true, reloads even if url is cached
	 *
	 * @returns {RSVP.Promise} The promise is resolved with the data loaded. If a parser is specified
	 * the data will be of the type resolved by the parser promise.
	 */
	Ajax.prototype.load = function (path, reload) {
		var that = this;
		var path2 = StringUtils.parseURL(path).path;//! AT: dunno what to call this
		var type = path2.substr(path2.lastIndexOf('.') + 1).toLowerCase();

		function typeInGroup(type, group) {
			return type && Ajax.types[group] && Ajax.types[group][type];
		}

		if (!path) {
<<<<<<< HEAD
			PromiseUtil.reject('Path was undefined'); //! AT: no return?
=======
			PromiseUtils.reject('Path was undefined');
>>>>>>> f56fad17
		}

		if (path.indexOf(Ajax.ENGINE_SHADER_PREFIX) === 0) {
			return PromiseUtils.resolve();
		}

		if (this._cache[path] && !reload) {
			if (typeInGroup(type, 'bundle')) {
				this.prefill(this._cache[path], reload);
			}
			if (this._cache[path] instanceof RSVP.Promise) {
				return this._cache[path];
			} else {
				return PromiseUtils.resolve(this._cache[path]);
			}
		}

		var url = this._rootPath ? this._rootPath + path : path;

		if (typeInGroup(type, 'image')) {
			this._cache[path] = this._loadImage(url);
			return this._cache[path];
		} else if (typeInGroup(type, 'video')) {
			this._cache[path] = this._loadVideo(url, MIME_TYPES[type]);
			return this._cache[path];
		} else if (typeInGroup(type, 'audio')) {
			this._cache[path] = this._loadAudio(url);
			return this._cache[path];
		}

		var ajaxProperties = {
			url: url
		};

		if (typeInGroup(type, 'binary')) {
			ajaxProperties.responseType = Ajax.ARRAY_BUFFER;
		}

		return this._cache[path] = this.get(ajaxProperties)
		.then(function (request) {
			if (typeInGroup(type, 'bundle')) {
				var bundle = JSON.parse(request.response);
				that.prefill(bundle, reload);
				return bundle;
			}
			if (typeInGroup(type, 'json')) {
				return JSON.parse(request.response);
			}
			return request.response;
		}).then(null, function (err) {
			throw new Error('Could not load data from ' + path + ', ' + err);
		});
	};

	Ajax.prototype.update = function (path, config) {
		this._cache[path] = config;
		return PromiseUtils.resolve(config);
	};

	/**
	 * Loads image data at specified path which is returned in a Promise object.
	 *
	 * @example
	 * loader.loadImage('resources/image.png').then(function (image) {
	 *   // handle {@link Image} image
	 * });
	 * @param {string} url Path to whatever shall be loaded.
	 * @returns {RSVP.Promise} The promise is resolved with an Image object.
	 */
	Ajax.prototype._loadImage = function (url) {
		window.URL = window.URL || window.webkitURL;
		var image = new Image();
		if (Ajax.crossOrigin) {
			image.crossOrigin = 'anonymous';
		}

		return PromiseUtils.createPromise(function (resolve, reject) {
			var onLoad = function loadHandler() {
				image.dataReady = true;
				if (window.URL && window.URL.revokeObjectURL !== undefined) {
					window.URL.revokeObjectURL(image.src);
				}
				image.removeEventListener('load', onLoad);
				image.removeEventListener('error', onError);
				resolve(image);
			};

			var onError = function errorHandler(e) {
				image.removeEventListener('load', onLoad);
				image.removeEventListener('error', onError);
				reject('Could not load image from ' + url + ', ' + e);
			};

			image.addEventListener('load', onLoad, false);
			image.addEventListener('error', onError, false);

			image.src = url;
		});
	};

	Ajax.prototype._loadVideo = function (url, mimeType) {
		var VIDEO_LOAD_TIMEOUT = 1000; // Timeout to 'canplay' event.
		var video = document.createElement('video');
		var iOS = /(iPad|iPhone|iPod)/g.test(navigator.userAgent);
		if (Ajax.crossOrigin) {
			video.crossOrigin = 'anonymous';
		}

		var promise = PromiseUtils.createPromise(function (resolve, reject) {
			var timeout;

			var _resolve = function () {
				if (!video.dataReady) {
					console.warn('Video is not ready');
				}
				video.removeEventListener('canplay', canPlay);
				video.removeEventListener('loadstart', loadStart);
				clearTimeout(timeout);
				resolve(video);
			};

			var canPlay = function () {
				video.dataReady = true;
				_resolve();
			};

			var loadStart = function () {
				if (iOS) {
					_resolve();
				}
				else {
					timeout = setTimeout(_resolve, VIDEO_LOAD_TIMEOUT);
				}
			};

			// iOS doesn't auto-load video
			video.addEventListener('canplay', canPlay, false);
			video.addEventListener('loadstart', loadStart, false);

			video.addEventListener('error', function (e) {
				reject('Could not load video from ' + url + ', ' + e);
			}, false);
		});

		var ajaxProperties = {
			url: url,
			responseType: Ajax.ARRAY_BUFFER
		};

		this.get(ajaxProperties).then(function (request) {
			var blob = new Blob([request.response], { type: mimeType });
			var url = window.URL.createObjectURL(blob);
			video.src = url;
		});

		return promise;
	};

	Ajax.prototype._loadAudio = function (url) {
		var ajaxProperties = {
			url: url,
			responseType: Ajax.ARRAY_BUFFER
		};
		return this.get(ajaxProperties).then(function (request) {
			return request.response;
		})
		.then(null, function (err) {
			throw new Error('Could not load data from ' + url + ', ' + err);
		});
	};

	// TODO Put this somewhere nicer
	Ajax.ENGINE_SHADER_PREFIX = 'GOO_ENGINE_SHADERS/';

	function addKeys(obj, keys) {
		for (var i = 0; i < keys.length; i++) {
			obj[keys[i]] = true;
		}
		return obj;
	}

	Ajax.types = {
		text: {
			vert: true,
			frag: true // + Scripts in the future
		},
		json: {
			shader: true,
			script: true,
			entity: true,
			material: true,
			scene: true,
			mesh: true,
			texture: true,
			skeleton: true,
			animation: true,
			clip: true,
			bundle: true,
			project: true,
			machine: true,
			posteffects: true,
			animstate: true,
			sound: true,
			environment: true,
			skybox: true
		},
		image: {
			jpg: true,
			jpeg: true,
			png: true,
			gif: true
		},
		video: {
			mp4: true,
			ogv: true,
			webm: true
		},
		binary: addKeys({
			dat: true,
			bin: true
		}, Object.keys(TextureHandler.loaders)),
		audio: {
			mp3: true,
			wav: true,
			ogg: true
		},
		bundle: {
			bundle: true
		}
	};

	Ajax.types.asset = addKeys(
		{},
		Object.keys(Ajax.types.image)
			.concat(Object.keys(Ajax.types.binary))
	);

	return Ajax;
});<|MERGE_RESOLUTION|>--- conflicted
+++ resolved
@@ -117,11 +117,8 @@
 		}
 
 		if (!path) {
-<<<<<<< HEAD
-			PromiseUtil.reject('Path was undefined'); //! AT: no return?
-=======
-			PromiseUtils.reject('Path was undefined');
->>>>>>> f56fad17
+			PromiseUtils.reject('Path was undefined'); //! AT: no return?
+			// anyways, the engine should not call this method without a path
 		}
 
 		if (path.indexOf(Ajax.ENGINE_SHADER_PREFIX) === 0) {
