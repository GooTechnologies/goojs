--- conflicted
+++ resolved
@@ -221,12 +221,7 @@
 			video.crossOrigin = 'anonymous';
 		}
 
-<<<<<<< HEAD
 		var promise = PromiseUtils.createPromise(function (resolve, reject) {
-			video.addEventListener('canplay', function () {
-				video.dataReady = true;
-=======
-		var promise = PromiseUtil.createPromise(function (resolve, reject) {
 			var timeout;
 
 			var _resolve = function() {
@@ -236,7 +231,6 @@
 				video.removeEventListener('canplay', canPlay);
 				video.removeEventListener('loadstart', loadStart);
 				clearTimeout(timeout);
->>>>>>> bd683df4
 				resolve(video);
 			};
 
