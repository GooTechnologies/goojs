--- conflicted
+++ resolved
@@ -6,7 +6,6 @@
 	'goo/renderer/Shader',
 	'goo/renderer/TextureCreator',
 	'goo/math/Transform'
-
 ], function (
 	Box,
 	Sphere,
@@ -33,20 +32,12 @@
 				images = images[0];
 			}
 			if (images) {
-<<<<<<< HEAD
-				texture = new TextureCreator().loadTexture2D(images);
-=======
 				promise = new TextureCreator().loadTexture2D(images);
->>>>>>> defde4e1
 			}
 		} else if (type === Skybox.BOX) {
 			this.meshData = new Box(1, 1, 1);
 			if (images.length) {
-<<<<<<< HEAD
-				texture = new TextureCreator().loadTextureCube(images, { flipY: false });
-=======
 				promise = new TextureCreator().loadTextureCube(images, {flipY: false});
->>>>>>> defde4e1
 			}
 		} else {
 			throw new Error('Unknown geometry type');
@@ -175,7 +166,5 @@
 		].join('\n')
 	};
 
-
-
 	return Skybox;
 });