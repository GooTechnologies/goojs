--- conflicted
+++ resolved
@@ -1,68 +1,6 @@
-<<<<<<< HEAD
-define([], function () {
-	'use strict';
-
-	/**
-	 * Utilities for arrays and typed arrays
-	 */
-	function ArrayUtil() {}
-
-	/**
-	 * Create a typed array view on an ArrayBuffer, using the supplied pointer. Notice that this
-	 * does not copy any elements, if you make changes to the returned array, the original
-	 * ArrayBuffer will be modified.
-	 *
-	 * @param {ArrayBuffer} arrayBuffer
-	 * @param {Array} pointer Array [start, length, format] where start is the start byte offset
-	 * in the buffer, length is the number of values of the given format, and format is a string
-	 * denoting the data format:
-	 * 'float32' creates a Float32Array
-	 * 'uint32'
-	 * 'uint16'
-	 * 'uint8'
-	 *
-	 * @returns Typed array
-	 */
-	ArrayUtil.getTypedArray = function (arrayBuffer, pointer) {
-		var start = pointer[0];
-		var length = pointer[1];
-		var format = pointer[2];
-
-		if (format === 'float32') {
-			return new Float32Array(arrayBuffer, start, length);
-		} else if (format === 'uint8') {
-			return new Uint8Array(arrayBuffer, start, length);
-		} else if (format === 'uint16') {
-			return new Uint16Array(arrayBuffer, start, length);
-		} else if (format === 'uint32') {
-			return new Uint32Array(arrayBuffer, start, length);
-		} else {
-			throw new Error('Binary format ' + format + ' is not supported');
-		}
-	};
-
-	ArrayUtil.remove = function (array, value, equals) {
-		var idx = -1;
-		if (typeof equals === 'function') {
-			for (var i = 0; i < array.length; i++) {
-				if (equals(array[i], value)) {
-					idx = i;
-					break;
-				}
-			}
-		} else {
-			idx = array.indexOf(value);
-		}
-
-		if (idx > -1) {
-			array.splice(idx, 1);
-		}
-	};
-=======
 define([
 	'goo/util/ArrayUtils'
 ], function (ArrayUtils) {
->>>>>>> f56fad17
 
 	/**
 	 * Array-related utilities
@@ -71,58 +9,5 @@
 	 * @group util
 	 * @deprecated Deprecated as of 0.14.x and scheduled for removal in 0.16.0; The class has been renamed to `goo/util/ArrayUtils`
 	 */
-<<<<<<< HEAD
-	ArrayUtil.find = function (array, predicate) {
-		for (var i = 0; i < array.length; i++) {
-			if (predicate(array[i])) {
-				return array[i];
-			}
-		}
-		return null;
-	};
-
-	/**
-	 * Returns an array of keys for the given Set or Map
-	 * @param {Set|Map} collection
-	 * @returns {Array}
-	 */
-	ArrayUtil.fromKeys = function (collection) {
-		var array = [];
-
-		collection.forEach(function (value, key) {
-			array.push(key);
-		});
-//		var iterator = collection.keys();
-//		var entry = iterator.next();
-//		while (!entry.done) {
-//			array.push(entry.value);
-//			entry = iterator.next();
-//		}
-		return array;
-	};
-
-	/**
-	 * Returns an array of values for the given Set or Map
-	 * @param {Set|Map} collection
-	 * @returns {Array}
-	 */
-	ArrayUtil.fromValues = function (collection) {
-		var array = [];
-
-		collection.forEach(function (value) {
-			array.push(value);
-		});
-//		var iterator = collection.values();
-//		var entry = iterator.next();
-//		while (!entry.done) {
-//			array.push(entry.value);
-//			entry = iterator.next();
-//		}
-		return array;
-	};
-
-	return ArrayUtil;
-=======
 	return ArrayUtils;
->>>>>>> f56fad17
 });