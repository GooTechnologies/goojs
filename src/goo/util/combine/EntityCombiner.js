define([
	'goo/entities/EntityUtils',
	'goo/entities/Entity',
	'goo/util/MeshBuilder',
<<<<<<< HEAD
	'goo/math/Transform'
],
/** @lends */
function(
=======
	'goo/math/Transform',
	'goo/math/Vector3',
	'goo/renderer/bounds/BoundingBox',
	'goo/renderer/bounds/BoundingSphere'
], function (
>>>>>>> 0c56e266
	EntityUtils,
	Entity,
	MeshBuilder,
	Transform
) {
	'use strict';

	/**
<<<<<<< HEAD
	 * @class Runs a mesh combine optimization on the whole scene, based on
	 * material, vertex attributes etc
	 * @param {World} world An instance of a goo.world object
	 * @param {boolean} [removeOldData=true] Remove old data which is now unused after combining (prevents uncombine)
=======
	 * Runs a mesh combine optimization on the whole scene, based on
	 * material, components etc
	 * @param {World} gooWorld An instance of a goo.world object
	 * @param {number} [gridCount=1] Number of grid segments to split the world in during combine
	 * @param {boolean} [removeOldData=true] Remove old data which is now unused after combining
	 * @param {boolean} [keepEntities=false] Keep all entities even if they are unused after combine
>>>>>>> 0c56e266
	 */
	function EntityCombiner(world, removeOldData) {
		this.world = world;
		this.removeOldData = removeOldData !== undefined ? removeOldData : true;

		this.calcTransform = new Transform();

		this.rootMap = new Map();
		this.entityToRoot = new Map();
		this.unlockOldMap = new Map();
		this.unlockNewMap = new Map();
	}

	/**
	 * Combines everything below provided entity, or everything in the World if called without arguments
	 * @param  {Entity} [entity] optional entity to combine
	 */
	EntityCombiner.prototype.combine = function(entity) {
		this.world.processEntityChanges();
		this.world.getSystem('TransformSystem')._process();

		this.uncombine();

		if (entity) {
			this.combineList([entity]);
		} else {
			this.combineList(this.world.entityManager.getTopEntities());
		}
	};

	/**
	 * Uncombines the group containing the provided entity, or uncombines everything if called without arguments
	 * @param  {Entity} [targetEntity] Optional entity to unlock
	 */
	EntityCombiner.prototype.uncombine = function(targetEntity) {
		var roots = [];
		if (targetEntity) {
			roots[0] = this.entityToRoot.get(targetEntity);
			if (!roots[0]) {
				return;
			}
			this.rootMap.delete(roots[0]);
		} else {
			this.rootMap.forEach(function(subListMap, root) {
				roots.push(root);
			});
			this.rootMap.clear();
		}

		for (var j = 0; j < roots.length; j++) {
			var root = roots[j];

			var newEntities = this.unlockNewMap.get(root);
			if (newEntities) {
				for (var i = 0; i < newEntities.length; i++) {
					newEntities[i].removeFromWorld();
				}
				this.unlockNewMap.delete(root);
			}

			var oldEntities = this.unlockOldMap.get(root);
			if (oldEntities) {
				for (var i = 0; i < oldEntities.length; i++) {
					var entity = oldEntities[i];
					entity.skip = false;
					entity._hidden = false;
					this.entityToRoot.delete(entity);
				}
				this.unlockOldMap.delete(root);
			}
		}
	};

	/**
	 * Combines an array of entities
	 * @param  {Array} entities Entities to combine
	 */
	EntityCombiner.prototype.combineList = function(entities) {
		// Hack for backwards compatibility
		if (entities instanceof Entity) {
			entities = [entities];
		}

		var baseSubs = new Map();
		var subs = [];
		baseSubs.set({name: 'CombineRoot'}, subs);
		for (var i = 0; i < entities.length; i++) {
			this._buildSubs(entities[i], baseSubs, subs);
		}

		baseSubs.forEach(function(combineList, entity) {
			this._combine(entity, combineList);
		}, this);

		var that = this;
		this.rootMap.forEach(function(subListMap, root) {
			subListMap.forEach(function(materialSet, material) {
				materialSet.forEach(function(entityList) {
					that._combineMeshes(root, material, entityList);
				});
			});
		});
	};

	EntityCombiner.prototype._buildSubs = function(entity, baseSubs, subs) {
		if (entity._hidden || entity.skip || entity.animationComponent || entity.particleComponent) {
			return;
		}

		// Non static entities become roots in the tree of combined ones so one can have statics under a moving node that combines but you can still move the parent node.
		if (!subs || entity.static === false) {
			subs = [];
			baseSubs.set(entity, subs);
		}

		if (entity.meshDataComponent && entity.meshRendererComponent &&
			entity.meshRendererComponent.worldBound) {
			subs.push(entity);
		}

		for (var i = 0; i < entity.transformComponent.children.length; i++) {
			var child = entity.transformComponent.children[i];
			this._buildSubs(child.entity, baseSubs, subs);
		}
	};

	EntityCombiner.prototype._combine = function(root, combineList) {
		var combineListLength = combineList.length;
		if (combineListLength === 0) {
			return;
		}

		root.invertTransform = root.invertTransform || new Transform();
		if (root instanceof Entity) {
			root.transformComponent.worldTransform.invert(root.invertTransform);
		}

		for (var i = 0; i < combineListLength; i++) {
			var entity = combineList[i];

			var subListMap = this.rootMap.get(root);
			if (!subListMap) {
				subListMap = new Map();
				this.rootMap.set(root, subListMap);
			}

			var materialKey = entity.meshRendererComponent.materials[0];

			var attributeKey = Object.keys(entity.meshDataComponent.meshData.attributeMap);
			attributeKey.sort();
			attributeKey = attributeKey.join('_');

			var materialSet = subListMap.get(materialKey);
			if (!materialSet) {
				materialSet = new Map();
				subListMap.set(materialKey, materialSet);
			}
			var entityList = materialSet.get(attributeKey);
			if (!entityList) {
				entityList = [];
				materialSet.set(attributeKey, entityList);
			}

			entityList.push(entity);
		}
	};

	EntityCombiner.prototype._combineMeshes = function(root, material, entityList) {
		if (entityList.length <= 1) {
			return;
		}

		var meshBuilder = new MeshBuilder();
		for (var k = 0, l = entityList.length; k < l; k++) {
			var entity = entityList[k];

			if (root !== entity) {
				this.calcTransform.multiply(root.invertTransform, entity.transformComponent.worldTransform);
			} else {
				this.calcTransform.setIdentity();
			}

			meshBuilder.addMeshData(entity.meshDataComponent.meshData, this.calcTransform);

			if (this.removeOldData) {
				// Maybe also destroy MeshData, but how do we know if it's shared or not?
				entity.clearComponent('meshDataComponent');
				entity.clearComponent('meshRendererComponent');

				// Remove empty leaf children
				if (entity._components.length === 1 && entity.transformComponent.children.length === 0) {
					entity.removeFromWorld();
				}
			} else {
				entity.skip = true;
				entity._hidden = true;
				this.entityToRoot.set(entity, root);
				var list = this.unlockOldMap.get(root);
				if (!list) {
					list = [];
					this.unlockOldMap.set(root, list);
				}
				list.push(entity);
			}
		}

<<<<<<< HEAD
		var meshDatas = meshBuilder.build();
		for (var i = 0; i < meshDatas.length; i++) {
			var entity = this.world.createEntity(meshDatas[i], material).addToWorld();
			if (root instanceof Entity) {
				root.attachChild(entity);
			}
			if (!this.removeOldData) {
				var list = this.unlockNewMap.get(root);
				if (!list) {
					list = [];
					this.unlockNewMap.set(root, list);
=======
	EntityCombiner.prototype._calculateBounds = function(entities) {
		var first = true;
		var wb = new BoundingBox();
		for (var i = 0; i < entities.length; i++) {
			var rootEntity = entities[i];
			rootEntity.traverse(function (entity) {
				if (entity.meshRendererComponent && !entity.particleComponent) {
					if (first) {
						var bound = entity.meshRendererComponent.worldBound;
						if (bound instanceof BoundingBox) {
							wb.copy(bound);
						} else if (bound instanceof BoundingSphere) {
							wb.center.setVector(bound.center);
							wb.xExtent = wb.yExtent = wb.zExtent = bound.radius;
						} else {
							wb.center.setVector(Vector3.ZERO);
							wb.xExtent = wb.yExtent = wb.zExtent = 10;
						}

						first = false;
					} else {
						wb.merge(entity.meshRendererComponent.worldBound);
					}
>>>>>>> 0c56e266
				}
				list.push(entity);
			}
		}
	};

	return EntityCombiner;
});<|MERGE_RESOLUTION|>--- conflicted
+++ resolved
@@ -2,18 +2,9 @@
 	'goo/entities/EntityUtils',
 	'goo/entities/Entity',
 	'goo/util/MeshBuilder',
-<<<<<<< HEAD
 	'goo/math/Transform'
 ],
-/** @lends */
 function(
-=======
-	'goo/math/Transform',
-	'goo/math/Vector3',
-	'goo/renderer/bounds/BoundingBox',
-	'goo/renderer/bounds/BoundingSphere'
-], function (
->>>>>>> 0c56e266
 	EntityUtils,
 	Entity,
 	MeshBuilder,
@@ -22,19 +13,10 @@
 	'use strict';
 
 	/**
-<<<<<<< HEAD
-	 * @class Runs a mesh combine optimization on the whole scene, based on
+	 * Runs a mesh combine optimization on the whole scene, based on
 	 * material, vertex attributes etc
 	 * @param {World} world An instance of a goo.world object
 	 * @param {boolean} [removeOldData=true] Remove old data which is now unused after combining (prevents uncombine)
-=======
-	 * Runs a mesh combine optimization on the whole scene, based on
-	 * material, components etc
-	 * @param {World} gooWorld An instance of a goo.world object
-	 * @param {number} [gridCount=1] Number of grid segments to split the world in during combine
-	 * @param {boolean} [removeOldData=true] Remove old data which is now unused after combining
-	 * @param {boolean} [keepEntities=false] Keep all entities even if they are unused after combine
->>>>>>> 0c56e266
 	 */
 	function EntityCombiner(world, removeOldData) {
 		this.world = world;
@@ -50,7 +32,7 @@
 
 	/**
 	 * Combines everything below provided entity, or everything in the World if called without arguments
-	 * @param  {Entity} [entity] optional entity to combine
+	 * @param {Entity} [entity] optional entity to combine
 	 */
 	EntityCombiner.prototype.combine = function(entity) {
 		this.world.processEntityChanges();
@@ -67,7 +49,7 @@
 
 	/**
 	 * Uncombines the group containing the provided entity, or uncombines everything if called without arguments
-	 * @param  {Entity} [targetEntity] Optional entity to unlock
+	 * @param {Entity} [targetEntity] Optional entity to unlock
 	 */
 	EntityCombiner.prototype.uncombine = function(targetEntity) {
 		var roots = [];
@@ -110,7 +92,7 @@
 
 	/**
 	 * Combines an array of entities
-	 * @param  {Array} entities Entities to combine
+	 * @param {Array} entities Entities to combine
 	 */
 	EntityCombiner.prototype.combineList = function(entities) {
 		// Hack for backwards compatibility
@@ -241,7 +223,6 @@
 			}
 		}
 
-<<<<<<< HEAD
 		var meshDatas = meshBuilder.build();
 		for (var i = 0; i < meshDatas.length; i++) {
 			var entity = this.world.createEntity(meshDatas[i], material).addToWorld();
@@ -253,31 +234,6 @@
 				if (!list) {
 					list = [];
 					this.unlockNewMap.set(root, list);
-=======
-	EntityCombiner.prototype._calculateBounds = function(entities) {
-		var first = true;
-		var wb = new BoundingBox();
-		for (var i = 0; i < entities.length; i++) {
-			var rootEntity = entities[i];
-			rootEntity.traverse(function (entity) {
-				if (entity.meshRendererComponent && !entity.particleComponent) {
-					if (first) {
-						var bound = entity.meshRendererComponent.worldBound;
-						if (bound instanceof BoundingBox) {
-							wb.copy(bound);
-						} else if (bound instanceof BoundingSphere) {
-							wb.center.setVector(bound.center);
-							wb.xExtent = wb.yExtent = wb.zExtent = bound.radius;
-						} else {
-							wb.center.setVector(Vector3.ZERO);
-							wb.xExtent = wb.yExtent = wb.zExtent = 10;
-						}
-
-						first = false;
-					} else {
-						wb.merge(entity.meshRendererComponent.worldBound);
-					}
->>>>>>> 0c56e266
 				}
 				list.push(entity);
 			}
