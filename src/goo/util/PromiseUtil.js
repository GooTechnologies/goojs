define([
	'goo/util/PromiseUtils'
], function (PromiseUtils) {

	/**
	 * Promise-related utilities
	 * @target-class PromiseUtil PromiseUtil constructor
	 * @require-path goo/util/PromiseUtil
	 * @group util
	 * @deprecated Deprecated as of 0.14.x and scheduled for removal in 0.16.0; The class has been renamed to `goo/util/PromiseUtils`
	 */
<<<<<<< HEAD
	function PromiseUtil() {}

	//! AT: converting from PromiseUtil.createPromise to new RSVP.Promise is going to be trivial
	/**
	 * Same as ES6 `new Promise`
	 * @param fun
	 * @returns {RSVP.Promise}
	 */
	PromiseUtil.createPromise = function (fun) {
		var promise = new RSVP.Promise();

		fun(function (value) {
			promise.resolve(value);
		}, function (reason) {
			promise.reject(reason);
		});

		return promise;
	};

	//! AT: in line with the native Promise.resolve
	/**
	 * Creates a promise that resolves with the given argument.
	 * @param value
	 */
	PromiseUtil.resolve = function (value) {
		var promise = new RSVP.Promise();
		promise.resolve(value);
		return promise;
	};

	//! AT: in line with the native Promise.reject
	/**
	 * Creates a promise that resolves with the given argument.
	 * @param reason
	 */
	PromiseUtil.reject = function (reason) {
		var promise = new RSVP.Promise();
		promise.reject(reason);
		return promise;
	};

	/**
	 * Returns a promise that resolves when all given promises are resolved or rejected.
	 * Like RSVP.all(), except that instead of rejecting, this promise always resolves.
	 *
	 * @param {Array} promises
	 * @returns {RSVP.Promise} that resolves with the results of the promises. If a
	 * promise fails, the result of that promise will be the error. But the returned
	 * promise will always resolve with an array of objects.
	 */
	PromiseUtil.optimisticAll = function (promises) {
		var resolved = 0,
			len = promises.length,
			results = [],
			promise = new RSVP.Promise();

		if (len > 0) {
			for (var i = 0; i < len; i++) {
				(function (i) {
					promises[i].then(function (result) {
						results[i] = result;
						resolved++;
						if (resolved === len) {
							promise.resolve(results);
						}
					},
					function (error) {
						results[i] = error;
						resolved++;
						if (resolved === len) {
							promise.resolve(results);
						}
					});
				})(i);
			}
		} else {
			promise.resolve(results);
		}
		return promise;
	};

	/**
	 * Creates a promise that will be resolved within the specified amount of time with a given value
	 * @param {number} time In milliseconds
	 * @param {*} value Value to solve the promise with
	 * @returns {Promise}
	 */
	PromiseUtil.delay = function (time, value) {
		var promise = new RSVP.Promise();
		setTimeout(function () {
			promise.resolve(value);
		}, time);
		return promise;
	};

	return PromiseUtil;
=======
	return PromiseUtils;
>>>>>>> f56fad17
});<|MERGE_RESOLUTION|>--- conflicted
+++ resolved
@@ -9,105 +9,5 @@
 	 * @group util
 	 * @deprecated Deprecated as of 0.14.x and scheduled for removal in 0.16.0; The class has been renamed to `goo/util/PromiseUtils`
 	 */
-<<<<<<< HEAD
-	function PromiseUtil() {}
-
-	//! AT: converting from PromiseUtil.createPromise to new RSVP.Promise is going to be trivial
-	/**
-	 * Same as ES6 `new Promise`
-	 * @param fun
-	 * @returns {RSVP.Promise}
-	 */
-	PromiseUtil.createPromise = function (fun) {
-		var promise = new RSVP.Promise();
-
-		fun(function (value) {
-			promise.resolve(value);
-		}, function (reason) {
-			promise.reject(reason);
-		});
-
-		return promise;
-	};
-
-	//! AT: in line with the native Promise.resolve
-	/**
-	 * Creates a promise that resolves with the given argument.
-	 * @param value
-	 */
-	PromiseUtil.resolve = function (value) {
-		var promise = new RSVP.Promise();
-		promise.resolve(value);
-		return promise;
-	};
-
-	//! AT: in line with the native Promise.reject
-	/**
-	 * Creates a promise that resolves with the given argument.
-	 * @param reason
-	 */
-	PromiseUtil.reject = function (reason) {
-		var promise = new RSVP.Promise();
-		promise.reject(reason);
-		return promise;
-	};
-
-	/**
-	 * Returns a promise that resolves when all given promises are resolved or rejected.
-	 * Like RSVP.all(), except that instead of rejecting, this promise always resolves.
-	 *
-	 * @param {Array} promises
-	 * @returns {RSVP.Promise} that resolves with the results of the promises. If a
-	 * promise fails, the result of that promise will be the error. But the returned
-	 * promise will always resolve with an array of objects.
-	 */
-	PromiseUtil.optimisticAll = function (promises) {
-		var resolved = 0,
-			len = promises.length,
-			results = [],
-			promise = new RSVP.Promise();
-
-		if (len > 0) {
-			for (var i = 0; i < len; i++) {
-				(function (i) {
-					promises[i].then(function (result) {
-						results[i] = result;
-						resolved++;
-						if (resolved === len) {
-							promise.resolve(results);
-						}
-					},
-					function (error) {
-						results[i] = error;
-						resolved++;
-						if (resolved === len) {
-							promise.resolve(results);
-						}
-					});
-				})(i);
-			}
-		} else {
-			promise.resolve(results);
-		}
-		return promise;
-	};
-
-	/**
-	 * Creates a promise that will be resolved within the specified amount of time with a given value
-	 * @param {number} time In milliseconds
-	 * @param {*} value Value to solve the promise with
-	 * @returns {Promise}
-	 */
-	PromiseUtil.delay = function (time, value) {
-		var promise = new RSVP.Promise();
-		setTimeout(function () {
-			promise.resolve(value);
-		}, time);
-		return promise;
-	};
-
-	return PromiseUtil;
-=======
 	return PromiseUtils;
->>>>>>> f56fad17
 });