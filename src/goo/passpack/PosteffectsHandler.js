--- conflicted
+++ resolved
@@ -54,19 +54,13 @@
 	 * @param {ref}
 	 */
 	PosteffectsHandler.prototype._remove = function (ref) {
-<<<<<<< HEAD
-		var composer = this._composer;
-		var renderSystem = this.world.getSystem('RenderSystem');
-		ArrayUtil.remove(renderSystem.composers, composer);
-=======
 		var renderSystem = this.world.getSystem('RenderSystem');
 		ArrayUtil.remove(renderSystem.composers, this._composer);
-		// TODO destroy rendertargets from passes and composer
->>>>>>> 70f6aa7d
+
 		delete this._objects[ref];
 
 		if (this.world) {
-			composer.destroy(this.world.gooRunner.renderer);
+			this._composer.destroy(this.world.gooRunner.renderer);
 		}
 
 		this._composer = new Composer();
@@ -92,14 +86,12 @@
 		var that = this;
 		return ConfigHandler.prototype._update.call(this, ref, config, options).then(function (posteffects) {
 			if (!posteffects) { return; }
-<<<<<<< HEAD
-			var i = 0;
-			_.forEach(config.posteffects, function (effectConfig) {
-				posteffects[i++] = that._updateEffect(effectConfig, posteffects, options);
-			}, null, 'sortValue');
-			posteffects.length = i;
-			return RSVP.all(posteffects);
-=======
+//			var i = 0;
+//			_.forEach(config.posteffects, function (effectConfig) {
+//				posteffects[i++] = that._updateEffect(effectConfig, posteffects, options);
+//			}, null, 'sortValue');
+//			posteffects.length = i;
+//			return RSVP.all(posteffects);
 			var oldEffects = posteffects.slice();
 			var promises = [];
 			_.forEach(config.posteffects, function (effectConfig) {
@@ -120,7 +112,6 @@
 				*/
 				return posteffects;
 			});
->>>>>>> 70f6aa7d
 		}).then(function (posteffects) {
 			if (!posteffects) { return; }
 			var enabled = posteffects.some(function (effect) { return effect.enabled; });
