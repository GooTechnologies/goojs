<<<<<<< HEAD
var MathUtils = require('../../math/MathUtils');
var TransformData = require('../../animationpack/clip/TransformData');

=======
define([
	'goo/math/MathUtils',
	'goo/animationpack/clip/TransformData',
	'goo/animationpack/blendtree/Source'
], function (
	MathUtils,
	TransformData,
	Source
) {
>>>>>>> 213a4e5d
	'use strict';

	/**
	 * Takes two blend sources and uses linear interpolation to merge {@link TransformData} values. If one of the sources is null, or does not have a key that the other does, we disregard weighting and use the non-null side's full value. Source data that is not {@link TransformData}, {@link JointData} or float data is not combined, rather A's value will always be used unless it is null.
	 * @param {(ClipSource|BinaryLerpSource|FrozenClipSource|ManagedTransformSource)} sourceA our first source.
	 * @param {(ClipSource|BinaryLerpSource|FrozenClipSource|ManagedTransformSource)} sourceB our second source.
	 * @param {number} blendKey A key into the related AnimationManager's values store for pulling blend weighting.
	 * @extends Source
	 */
	function BinaryLerpSource(sourceA, sourceB, blendWeight) {
		Source.call(this);
		this._sourceA = sourceA ? sourceA : null;
		this._sourceB = sourceB ? sourceB : null;
		this.blendWeight = blendWeight ? blendWeight : null;
	}

	BinaryLerpSource.prototype = Object.create(Source.prototype);
	BinaryLerpSource.prototype.constructor = BinaryLerpSource;

	/*
	 * @returns a source data mapping for the channels in this clip source
	 */
	BinaryLerpSource.prototype.getSourceData = function () {
		// grab our data maps from the two sources
		var sourceAData = this._sourceA ? this._sourceA.getSourceData() : null;
		var sourceBData = this._sourceB ? this._sourceB.getSourceData() : null;

		return BinaryLerpSource.combineSourceData(sourceAData, sourceBData, this.blendWeight);
	};

	/**
	 * Sets the current time and moves the {@link AnimationClipInstance} forward
	 * @param {number} globalTime
	 */
	BinaryLerpSource.prototype.setTime = function (globalTime) {
		// set our time on the two sub sources
		var activeA = false;
		var activeB = false;
		if (this._sourceA) {
			activeA = this._sourceA.setTime(globalTime);
		}
		if (this._sourceB) {
			activeB = this._sourceB.setTime(globalTime);
		}
		return activeA || activeB;
	};

	/**
	 * Sets start time of clipinstance. If set to current time, clip is reset
	 * @param {number} globalStartTime
	 */
	BinaryLerpSource.prototype.resetClips = function (globalStartTime) {
		// reset our two sub sources
		if (this._sourceA) {
			this._sourceA.resetClips(globalStartTime);
		}
		if (this._sourceB) {
			this._sourceB.resetClips(globalStartTime);
		}
	};

	BinaryLerpSource.prototype.shiftClipTime = function (shiftTime) {
		// reset our two sub sources
		if (this._sourceA) {
			this._sourceA.shiftClipTime(shiftTime);
		}
		if (this._sourceB) {
			this._sourceB.shiftClipTime(shiftTime);
		}
	};

	/**
	 * Sets the time scale for sources A and B
	 * @param {number} timeScale
	 */
	BinaryLerpSource.prototype.setTimeScale = function (timeScale) {
		this._sourceA.setTimeScale(timeScale);
		this._sourceB.setTimeScale(timeScale);
	};

	/**
	 * @returns {boolean} from calling the isActive method on sources A or B
	 */
	BinaryLerpSource.prototype.isActive = function () {
		var foundActive = false;
		if (this._sourceA) {
			foundActive = foundActive || this._sourceA.isActive();
		}
		if (this._sourceB) {
			foundActive = foundActive || this._sourceB.isActive();
		}
		return foundActive;
	};

	/**
	 * Blends two sourceData maps together
	 * @param {Object} sourceAData
	 * @param {Object} sourceBData
	 * @param {number} blendWeight
	 * @param {Object} [store] If store is supplied, the result is stored there
	 * @returns {Object} The blended result,
	 */
	BinaryLerpSource.combineSourceData = function (sourceAData, sourceBData, blendWeight, store) {
		if (!sourceBData) {
			return sourceAData;
		} else if (!sourceAData) {
			return sourceBData;
		}

		var rVal = store ? store : {};

		for (var key in sourceAData) {
			var dataA = sourceAData[key];
			var dataB = sourceBData[key];
			if (!isNaN(dataA)) {
				BinaryLerpSource.blendFloatValues(rVal, key, blendWeight, dataA, dataB);
				continue;
			} else if (!(dataA instanceof TransformData)) {
				// A will always override if not null.
				rVal[key] = dataA;
				continue;
			}

			// Grab the transform data for each clip
			if (dataB) {
				rVal[key] = dataA.blend(dataB, blendWeight, rVal[key]);
			} else {
				if (!rVal[key]) {
					rVal[key] = new dataA.constructor(dataA);
				} else {
					rVal[key].set(dataA);
				}
			}
		}
		for ( var key in sourceBData) {
			if (rVal[key]) {
				continue;
			}
			rVal[key] = sourceBData[key];
		}

		return rVal;
	};

	/**
	 * Blends two float values and stores them in rVal
	 * @param {Object} rVal The object in which to store result
	 * @param {string} key The key to object rVal, so rVal[key] is the store
	 * @param {number} blendWeight
	 * @param {Array<number>} dataA The float is wrapped in an array
	 * @param {Array<number>} dataB The float is wrapped in an array
	 */
	BinaryLerpSource.blendFloatValues = function (rVal, key, blendWeight, dataA, dataB) {
		if (isNaN(dataB)) {
			rVal[key] = dataA;
		} else {
			rVal[key] = MathUtils.lerp(blendWeight, dataA[0], dataB[0]);
		}
	};

	BinaryLerpSource.prototype.clone = function () {
		return new BinaryLerpSource (
			this._sourceA,
			this._sourceB,
			this._blendWeight
		);
	};

	module.exports = BinaryLerpSource;<|MERGE_RESOLUTION|>--- conflicted
+++ resolved
@@ -1,18 +1,7 @@
-<<<<<<< HEAD
 var MathUtils = require('../../math/MathUtils');
 var TransformData = require('../../animationpack/clip/TransformData');
+var Source = require('../../animationpack/blendtree/Source');
 
-=======
-define([
-	'goo/math/MathUtils',
-	'goo/animationpack/clip/TransformData',
-	'goo/animationpack/blendtree/Source'
-], function (
-	MathUtils,
-	TransformData,
-	Source
-) {
->>>>>>> 213a4e5d
 	'use strict';
 
 	/**
