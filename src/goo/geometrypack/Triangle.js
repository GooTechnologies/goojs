--- conflicted
+++ resolved
@@ -9,11 +9,7 @@
 
 	/**
 	 * Only creates an attributeMap with MeshData.POSITION and MeshData.NORMAL.
-<<<<<<< HEAD
-	 * @param {number[]} verts array with 9 elements. These 9 elements must be 3 x, y, z positions.
-=======
-	 * @param {Array<number>} verts array with 9 elements. These 9 elements must be 3 x,y,z positions.
->>>>>>> f7f5f430
+	 * @param {Array<number>} verts array with 9 elements. These 9 elements must be 3 x, y, z positions.
 	 */
 	function Triangle(verts) {
 		this.verts = verts;
