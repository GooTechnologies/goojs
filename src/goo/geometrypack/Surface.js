define([
	'goo/renderer/MeshData',
	'goo/math/MathUtils'
], function (
	MeshData,
	MathUtils
) {
	'use strict';

	/**
	 * A grid-like surface shape
	 * @param {number[]} verts The vertices data array
	 * @param {number} [verticesPerLine=2] The number of vertices
	 */
	function Surface(verts, vertsPerLine, verticallyClosed) {
		this.verts = verts;
		this.vertsPerLine = vertsPerLine || 2;
		this.verticallyClosed = !!verticallyClosed;

		var attributeMap = MeshData.defaultMap([MeshData.POSITION, MeshData.NORMAL, MeshData.TEXCOORD0]);

		var nVerts = this.verts.length / 3;
		var nLines = nVerts / this.vertsPerLine;
		MeshData.call(this, attributeMap, nVerts, (nLines - 1) * (this.vertsPerLine - 1) * 6);

		this.rebuild();
	}

	Surface.prototype = Object.create(MeshData.prototype);
	Surface.prototype.constructor = Surface;

	/**
	 * Builds or rebuilds the mesh data
	 * @returns {Surface} Self for chaining
	 */
	Surface.prototype.rebuild = function () {
		this.getAttributeBuffer(MeshData.POSITION).set(this.verts);

		var indices = [];

		var norms = [];
		var normals = [];

		var nVerts = this.verts.length / 3;
		var nLines = nVerts / this.vertsPerLine;

		for (var i = 0; i < nLines - 1; i++) {
			for (var j = 0; j < this.vertsPerLine - 1; j++) {
				var upLeft = (i + 0) * this.vertsPerLine + (j + 0);
				var downLeft = (i + 1) * this.vertsPerLine + (j + 0);
				var downRight = (i + 1) * this.vertsPerLine + (j + 1);
				var upRight = (i + 0) * this.vertsPerLine + (j + 1);

				indices.push(upLeft, downLeft, upRight, upRight, downLeft, downRight);

				normals = MathUtils.getTriangleNormal(
					this.verts[upLeft * 3 + 0],
					this.verts[upLeft * 3 + 1],
					this.verts[upLeft * 3 + 2],

					this.verts[downLeft * 3 + 0],
					this.verts[downLeft * 3 + 1],
					this.verts[downLeft * 3 + 2],

					this.verts[upRight * 3 + 0],
					this.verts[upRight * 3 + 1],
					this.verts[upRight * 3 + 2]);

				norms.push(normals[0], normals[1], normals[2]);
			}

			if (this.verticallyClosed) {
				var upLeft = (i + 0) * this.vertsPerLine + (0 + 0);
				var downLeft = (i + 1) * this.vertsPerLine + (0 + 0);
				var upRight = (i + 0) * this.vertsPerLine + (0 + 1);

				normals = MathUtils.getTriangleNormal(
					this.verts[upLeft * 3 + 0],
					this.verts[upLeft * 3 + 1],
					this.verts[upLeft * 3 + 2],

					this.verts[downLeft * 3 + 0],
					this.verts[downLeft * 3 + 1],
					this.verts[downLeft * 3 + 2],

					this.verts[upRight * 3 + 0],
					this.verts[upRight * 3 + 1],
					this.verts[upRight * 3 + 2]);

				norms.push(normals[0], normals[1], normals[2]);
			}
			else {
				norms.push(normals[0], normals[1], normals[2]);
			}
		}

		i--;
		for (var j = 0; j < this.vertsPerLine - 1; j++) {
			var upLeft = (i + 0) * this.vertsPerLine + (j + 0);
			var downLeft = (i + 1) * this.vertsPerLine + (j + 0);
			var upRight = (i + 0) * this.vertsPerLine + (j + 1);

			normals = MathUtils.getTriangleNormal(
				this.verts[upLeft * 3 + 0],
				this.verts[upLeft * 3 + 1],
				this.verts[upLeft * 3 + 2],

				this.verts[downLeft * 3 + 0],
				this.verts[downLeft * 3 + 1],
				this.verts[downLeft * 3 + 2],

				this.verts[upRight * 3 + 0],
				this.verts[upRight * 3 + 1],
				this.verts[upRight * 3 + 2]);

			norms.push(normals[0], normals[1], normals[2]);
		}

		norms.push(normals[0], normals[1], normals[2]);

		this.getAttributeBuffer(MeshData.NORMAL).set(norms);
		this.getIndexBuffer().set(indices);

		// compute texture coordinates
		var tex = [];
		var bounds = getBounds(this.verts);
		var extentX = bounds.maxX - bounds.minX;
		var extentY = bounds.maxY - bounds.minY;

		for (var i = 0; i < this.verts.length; i += 3) {
			var x = (this.verts[i + 0] - bounds.minX) / extentX;
			var y = (this.verts[i + 2] - bounds.minY) / extentY;
			tex.push(x, y);
		}

		this.getAttributeBuffer(MeshData.TEXCOORD0).set(tex);

		return this;
	};

	function getBounds(verts) {
		var minX = verts[0];
		var maxX = verts[0];
		var minY = verts[2];
		var maxY = verts[2];

		for (var i = 3; i < verts.length; i += 3) {
			minX = minX < verts[i + 0] ? minX : verts[i + 0];
			maxX = maxX > verts[i + 0] ? maxX : verts[i + 0];
			minY = minY < verts[i + 2] ? minY : verts[i + 2];
			maxY = maxY > verts[i + 2] ? maxY : verts[i + 2];
		}

		return {
			minX: minX,
			maxX: maxX,
			minY: minY,
			maxY: maxY
		};
	}

	/**
	 * Create a Surface from a supplied height map in the form of a matrix
	 * @param {number[]} [heightMap] The height map
	 * @param {number} [xScale=1]
	 * @param {number} [yScale=1]
	 * @param {number} [zScale=1]
	 * @returns {Surface} The created surface
	 * @example-link http://code.gooengine.com/latest/visual-test/goo/geometrypack/Surface/HeightMap-vtest.html Working example
	 */
	Surface.createFromHeightMap = function (heightMap, xScale, yScale, zScale) {
		xScale = xScale || 1;
		yScale = yScale || 1;
		zScale = zScale || 1;

		var verts = [];
<<<<<<< HEAD
		for (var i = 0; i < heightMap.length; i++) {
			for (var j = 0; j < heightMap[i].length; j++) {
				verts.push(i * xScale, heightMap[i][j] * yScale, j * zScale);
=======
		for (var z = 0; z < heightMap.length; z++) {
			for (var x = 0; x < heightMap[z].length; x++) {
				verts.push(
					x * xScale,
					heightMap[z][x] * yScale, 
					z * zScale
				);
>>>>>>> 37b681da
			}
		}
		return new Surface(verts, heightMap[0].length);
	};

	/**
	 * Create a tessellated Surface typically useful for a waterplane to reduce z-fighting
	 * @param {number} xSize x axis size in units
	 * @param {number} zSize z axis size in numbers
	 * @param {number} xCount x axis vertex count
	 * @param {number} zCount z axis vertex count
	 * @returns {Surface} The surface mesh
	 * @example-link http://code.gooengine.com/latest/visual-test/goo/geometrypack/Surface/HeightMap-vtest.html Working example
	 */
	Surface.createTessellatedFlat = function (xSize, zSize, xCount, zCount) {
		var verts = [];
<<<<<<< HEAD
		for (var i = 0; i < xCount; i++) {
			for (var j = 0; j < yCount; j++) {
				verts.push(
					(i * xSize / xCount) - xSize * 0.5,
					(j * ySize / yCount) - ySize * 0.5,
					0
=======
		for (var z = 0; z < zCount; z++) {
			for (var x = 0; x < xCount; x++) {
				verts.push(
					(x * xSize / xCount) - xSize * 0.5,
					0, 
					(z * zSize / zCount) - zSize * 0.5
>>>>>>> 37b681da
				);
			}
		}
		return new Surface(verts, xCount);
	};

	return Surface;
});<|MERGE_RESOLUTION|>--- conflicted
+++ resolved
@@ -174,21 +174,17 @@
 		zScale = zScale || 1;
 
 		var verts = [];
-<<<<<<< HEAD
-		for (var i = 0; i < heightMap.length; i++) {
-			for (var j = 0; j < heightMap[i].length; j++) {
-				verts.push(i * xScale, heightMap[i][j] * yScale, j * zScale);
-=======
+
 		for (var z = 0; z < heightMap.length; z++) {
 			for (var x = 0; x < heightMap[z].length; x++) {
 				verts.push(
 					x * xScale,
-					heightMap[z][x] * yScale, 
+					heightMap[z][x] * yScale,
 					z * zScale
 				);
->>>>>>> 37b681da
-			}
-		}
+			}
+		}
+
 		return new Surface(verts, heightMap[0].length);
 	};
 
@@ -203,24 +199,17 @@
 	 */
 	Surface.createTessellatedFlat = function (xSize, zSize, xCount, zCount) {
 		var verts = [];
-<<<<<<< HEAD
-		for (var i = 0; i < xCount; i++) {
-			for (var j = 0; j < yCount; j++) {
-				verts.push(
-					(i * xSize / xCount) - xSize * 0.5,
-					(j * ySize / yCount) - ySize * 0.5,
-					0
-=======
+
 		for (var z = 0; z < zCount; z++) {
 			for (var x = 0; x < xCount; x++) {
 				verts.push(
 					(x * xSize / xCount) - xSize * 0.5,
-					0, 
+					0,
 					(z * zSize / zCount) - zSize * 0.5
->>>>>>> 37b681da
 				);
 			}
 		}
+
 		return new Surface(verts, xCount);
 	};
 
