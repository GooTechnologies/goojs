--- conflicted
+++ resolved
@@ -11,29 +11,16 @@
 
 	/**
 	 * A Particle Emitter spawns particles - controlling spawn rate, lifetime, initial velocity vector and position of each particle.
-<<<<<<< HEAD
 	 * @param {Object} [options] Particle emitter options passed as an object
 	 * @param {number} [options.totalParticlesToSpawn=-1] Specifies how many particles this emitter should spawn (-1 for an unlimited amount)
 	 * @param {number} [options.maxLifetime=3.0] The maximum lifetime of a particle emitted by this emitter (in seconds)
 	 * @param {number} [options.minLifetime=2.0] The minimum lifetime of a particle emitted by this emitter (in seconds)
-	 * @param {{ color, mass, uvIndex, color, size, spin }[]} [options.timeline] A timeline object describing the transformations that a particle should go through while it 'ages'. This overrides the timeline set on the particle component
-	 * @param {ParticleInfluence[]} [options.influences] An array of objects providing functions that alter the particle
-	 * @param {Function: (particle, particleEntity) -> Vector3} [options.emissionPoint] A function returning an emission point for a particle
-	 * @param {Function: (particle, particleEntity) -> Vector3} [options.getEmissionVelocity] A function returning an emission velocity for a particle
-	 * @param {Function: (particle)} [options.getParticleBillboardVectors=ParticleEmitter.CAMERA_BILLBOARD_FUNC] A function that sets the orientation of the particle's billboard
+	 * @param {Array<{ color, mass, uvIndex, color, size, spin }>} [options.timeline] A timeline object describing the transformations that a particle should go through while it 'ages'. This overrides the timeline set on the particle component
+	 * @param {Array<ParticleInfluence>} [options.influences] An array of objects providing functions that alter the particle
+	 * @param {function (particle, particleEntity) : Vector3} [options.emissionPoint] A function returning an emission point for a particle
+	 * @param {function (particle, particleEntity) : Vector3} [options.getEmissionVelocity] A function returning an emission velocity for a particle
+	 * @param {function (particle)} [options.getParticleBillboardVectors=ParticleEmitter.CAMERA_BILLBOARD_FUNC] A function that sets the orientation of the particle's billboard
 	 * @param {number} [options.releaseRatePerSecond=10] Target number of particles per second to spawn
-=======
-	 * @param {Object} [settings] Particle emitter settings passed as an object
-	 * @param {number} [settings.totalParticlesToSpawn=-1] Specifies how many particles this emitter should spawn (-1 for an unlimited amount)
-	 * @param {number} [settings.maxLifetime=3.0] The maximum lifetime of a particle emitted by this emitter (in seconds)
-	 * @param {number} [settings.minLifetime=2.0] The minimum lifetime of a particle emitted by this emitter (in seconds)
-	 * @param {Array<{ color, mass, uvIndex, color, size, spin }>} [settings.timeline] A timeline object describing the transformations that a particle should go through while it 'ages'. This overrides the timeline set on the particle component
-	 * @param {Array<ParticleInfluence>} [settings.influences] An array of objects providing functions that alter the particle
-	 * @param {function (particle, particleEntity) : Vector3} [settings.emissionPoint] A function returning an emission point for a particle
-	 * @param {function (particle, particleEntity) : Vector3} [settings.getEmissionVelocity] A function returning an emission velocity for a particle
-	 * @param {function (particle)} [settings.getParticleBillboardVectors=ParticleEmitter.CAMERA_BILLBOARD_FUNC] A function that sets the orientation of the particle's billboard
-	 * @param {number} [settings.releaseRatePerSecond=10] Target number of particles per second to spawn
->>>>>>> f7f5f430
 	 */
 	function ParticleEmitter(options) {
 		ObjectUtil.copyOptions(this, options, {
