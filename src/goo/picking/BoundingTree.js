--- conflicted
+++ resolved
@@ -1,4 +1,3 @@
-<<<<<<< HEAD
 var BoundingBox = require('../renderer/bounds/BoundingBox');
 var BoundingSphere = require('../renderer/bounds/BoundingSphere');
 var Vector3 = require('../math/Vector3');
@@ -7,14 +6,20 @@
  * Bounding tree node
  * @param boundType
  */
-function BoundingTree (boundType) {
+function BoundingTree(boundType) {
 	this.leftTree = null;
 	this.rightTree = null;
 	this.localBound = null;
 	this.worldBound = null;
 
+	this.section = 0;
+	this.start = 0;
+	this.end = 0;
+
 	this.boundType = boundType ? boundType : BoundingTree.BOUNDTYPE_BOX;
 }
+
+var vecStore = new Vector3();
 
 BoundingTree.BOUNDTYPE_SPHERE = 'sphere';
 BoundingTree.BOUNDTYPE_BOX = 'box';
@@ -41,40 +46,6 @@
 		this.split(entity, 0, meshData.getSectionCount());
 	}
 };
-=======
-define([
-	'goo/renderer/bounds/BoundingBox',
-	'goo/renderer/bounds/BoundingSphere',
-	'goo/math/Vector3'
-], function (
-	BoundingBox,
-	BoundingSphere,
-	Vector3
-) {
-	'use strict';
-
-	/**
-	 * Bounding tree node
-	 * @param boundType
-	 */
-	function BoundingTree (boundType) {
-		this.leftTree = null;
-		this.rightTree = null;
-		this.localBound = null;
-		this.worldBound = null;
-
-		this.section = 0;
-		this.start = 0;
-		this.end = 0;
-
-		this.boundType = boundType ? boundType : BoundingTree.BOUNDTYPE_BOX;
-	}
-
-	var vecStore = new Vector3();
-
-	BoundingTree.BOUNDTYPE_SPHERE = 'sphere';
-	BoundingTree.BOUNDTYPE_BOX = 'box';
->>>>>>> d20e36cf
 
 BoundingTree.prototype.createTree = function (entity, section, start, end) {
 	var meshData = entity.meshDataComponent.meshData;
@@ -180,38 +151,21 @@
 	}
 };
 
-<<<<<<< HEAD
-BoundingTree.prototype.findPick = function (ray, entity, store) {
-	var result = store;
+BoundingTree.prototype.findPick = function (ray, entity, result) {
 	if (!result) {
-		result = {};
-	}
-
-	var worldTransform = entity.transformComponent.worldTransform;
-	this.localBound.transform(worldTransform, this.worldBound);
+		result = [];
+	}
 
 	// if our ray doesn't hit the bounds, then it must not hit a primitive.
-	if (!this.worldBound.intersectsRay(ray)) {
+	if (!this.localBound.intersectsRay(ray)) {
 		return result;
 	}
-=======
-	BoundingTree.prototype.findPick = function (ray, entity, result) {
-		if (!result) {
-			result = [];
-		}
-
-		// if our ray doesn't hit the bounds, then it must not hit a primitive.
-		if (!this.localBound.intersectsRay(ray)) {
-			return result;
-		}
->>>>>>> d20e36cf
 
 	// This is not a leaf node, therefore, check each child (left/right) for intersection with the ray.
 	if (this.leftTree) {
 		this.leftTree.findPick(ray, entity, result);
 	}
 
-<<<<<<< HEAD
 	if (this.rightTree) {
 		this.rightTree.findPick(ray, entity, result);
 	} else if (!this.leftTree) {
@@ -219,75 +173,35 @@
 		var data = entity.meshDataComponent.meshData;
 
 		var vertices = null;
-		var vecStore = new Vector3();
-		for (var i = this.start; i < this.end; i++) {
+		for (var i = this.start, l = this.end; i < l; i++) {
 			vertices = data.getPrimitiveVertices(this.primitiveIndices[i], this.section, vertices);
-			for (var t = 0; t < vertices.length; t++) {
-				vertices[t].applyPostPoint(worldTransform.matrix);
-			}
 			if (ray.intersects(vertices, false, vecStore)) {
-				result.distances = result.distances || [];
-				result.distances.push(ray.origin.distance(vecStore));
-				result.points = result.points || [];
-				var vec = new Vector3();
-				vec.set(vecStore);
-				result.points.push(vec);
-
-				result.vertices = result.vertices || [];
+				var worldTransform = entity.transformComponent.worldTransform;
+
+				var point = new Vector3();
+				point.set(vecStore);
+				point.applyPostPoint(worldTransform.matrix);
+
+				vecStore.sub(ray.origin);
+				vecStore.applyPostPoint(worldTransform.matrix);
+				var distance = vecStore.length();
+
 				var verticesCopy = [];
 				for (var copyIndex = vertices.length - 1; copyIndex >= 0; copyIndex--) {
 					verticesCopy[copyIndex] = new Vector3().set(vertices[copyIndex]);
-=======
-		if (this.rightTree) {
-			this.rightTree.findPick(ray, entity, result);
-		} else if (!this.leftTree) {
-			// This is a leaf node. We can therefore check each primitive this node contains. If an intersection occurs, place it in the list.
-			var data = entity.meshDataComponent.meshData;
-
-			var vertices = null;
-			for (var i = this.start, l = this.end; i < l; i++) {
-				vertices = data.getPrimitiveVertices(this.primitiveIndices[i], this.section, vertices);
-				if (ray.intersects(vertices, false, vecStore)) {
-					var worldTransform = entity.transformComponent.worldTransform;
-
-					var point = new Vector3();
-					point.set(vecStore);
-					point.applyPostPoint(worldTransform.matrix);
-
-					vecStore.sub(ray.origin);
-					vecStore.applyPostPoint(worldTransform.matrix);
-					var distance = vecStore.length();
-
-					var verticesCopy = [];
-					for (var copyIndex = vertices.length - 1; copyIndex >= 0; copyIndex--) {
-						verticesCopy[copyIndex] = new Vector3().set(vertices[copyIndex]);
-						verticesCopy[copyIndex].applyPostPoint(worldTransform.matrix);
-					}
-
-					result.push({
-						distance: distance,
-						point: point,
-						vertices: verticesCopy,
-					});
->>>>>>> d20e36cf
+					verticesCopy[copyIndex].applyPostPoint(worldTransform.matrix);
 				}
-				result.vertices.push(verticesCopy);
+
+				result.push({
+					distance: distance,
+					point: point,
+					vertices: verticesCopy
+				});
 			}
 		}
 	}
 
-<<<<<<< HEAD
-	// if (result.hits) {
-	// 	result.hits.sort(function (a, b) {
-	// 		return a.distance - b.distance;
-	// 	});
-	// }
-
 	return result;
 };
-=======
-		return result;
-	};
->>>>>>> d20e36cf
 
 module.exports = BoundingTree;