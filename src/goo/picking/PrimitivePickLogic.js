<<<<<<< HEAD
var BoundingTree = require('../picking/BoundingTree');

/**
 * Primitive pick logic
 */
function PrimitivePickLogic () {}

PrimitivePickLogic.prototype.getPickResult = function (pickRay, entity) {
	// look in pick tree for intersection
	var tree = entity.meshDataComponent.meshData.__boundingTree;
	if (!tree) {
		return null;
	}

	return tree.findPick(pickRay, entity, {});
};

PrimitivePickLogic.prototype.added = function (entity) {
	// Build boundingtree if not existing
	if (!this.isConstructed(entity)) {
		this.rebuild(entity);
	}
};

PrimitivePickLogic.prototype.removed = function (entity) {
	// clear bounding tree
	if ( entity.meshDataComponent && entity.meshDataComponent.meshData) {
		entity.meshDataComponent.meshData.__boundingTree = null;
	}
};

PrimitivePickLogic.prototype.isConstructed = function (entity) {
	return !!entity.meshDataComponent.meshData.__boundingTree;
};

PrimitivePickLogic.prototype.rebuild = function (entity) {
	// build bounding tree
	entity.meshDataComponent.meshData.__boundingTree = new BoundingTree();

	// calculate bounding tree.
	entity.meshDataComponent.meshData.__boundingTree.construct(entity);
};

module.exports = PrimitivePickLogic;
=======
define([
	'goo/math/Ray',
	'goo/math/Matrix4',
	'goo/picking/BoundingTree'
], function (
	Ray,
	Matrix4,
	BoundingTree
) {
	'use strict';

	/**
	 * Primitive pick logic
	 */
	function PrimitivePickLogic () {
		this.invRay = new Ray();
		this.invMatrix = new Matrix4();
	}

	PrimitivePickLogic.prototype.getPickResult = function (pickRay, entity) {
		// look in pick tree for intersection
		var tree = entity.meshDataComponent.meshData.__boundingTree;
		if (!tree) {
			return null;
		}

		var worldTransform = entity.transformComponent.worldTransform;
		this.invMatrix.copy(worldTransform.matrix).invert();
		this.invRay.origin.set(pickRay.origin).applyPostPoint(this.invMatrix);
		this.invRay.direction.set(pickRay.direction).applyPostVector(this.invMatrix);

		var result = tree.findPick(this.invRay, entity);

		var rebuildResult = {};
		if (result.length > 0) {
			result.sort(function (a, b) {
				return a.distance - b.distance;
			});
			rebuildResult.distances = [];
			rebuildResult.points = [];
			rebuildResult.vertices = [];
			result.forEach(function (value) {
				rebuildResult.distances.push(value.distance);
				rebuildResult.points.push(value.point);
				rebuildResult.vertices.push(value.vertices);
			});
		}
		return rebuildResult;
	};

	PrimitivePickLogic.prototype.added = function (entity) {
		// Build boundingtree if not existing
		if (!this.isConstructed(entity)) {
			this.rebuild(entity);
		}
	};

	PrimitivePickLogic.prototype.removed = function (entity) {
		// clear bounding tree
		if ( entity.meshDataComponent && entity.meshDataComponent.meshData) {
			entity.meshDataComponent.meshData.__boundingTree = null;
		}
	};

	PrimitivePickLogic.prototype.isConstructed = function (entity) {
		return !!entity.meshDataComponent.meshData.__boundingTree;
	};

	PrimitivePickLogic.prototype.rebuild = function (entity) {
		// build bounding tree
		entity.meshDataComponent.meshData.__boundingTree = new BoundingTree();

		// calculate bounding tree.
		entity.meshDataComponent.meshData.__boundingTree.construct(entity);
	};

	return PrimitivePickLogic;
});
>>>>>>> d20e36cf
<|MERGE_RESOLUTION|>--- conflicted
+++ resolved
@@ -1,10 +1,14 @@
-<<<<<<< HEAD
 var BoundingTree = require('../picking/BoundingTree');
+var Ray = require('../math/Ray');
+var Matrix4 = require('../math/Matrix4');
 
 /**
  * Primitive pick logic
  */
-function PrimitivePickLogic () {}
+function PrimitivePickLogic() {
+	this.invRay = new Ray();
+	this.invMatrix = new Matrix4();
+}
 
 PrimitivePickLogic.prototype.getPickResult = function (pickRay, entity) {
 	// look in pick tree for intersection
@@ -13,7 +17,28 @@
 		return null;
 	}
 
-	return tree.findPick(pickRay, entity, {});
+	var worldTransform = entity.transformComponent.worldTransform;
+	this.invMatrix.copy(worldTransform.matrix).invert();
+	this.invRay.origin.set(pickRay.origin).applyPostPoint(this.invMatrix);
+	this.invRay.direction.set(pickRay.direction).applyPostVector(this.invMatrix);
+
+	var result = tree.findPick(this.invRay, entity);
+
+	var rebuildResult = {};
+	if (result.length > 0) {
+		result.sort(function (a, b) {
+			return a.distance - b.distance;
+		});
+		rebuildResult.distances = [];
+		rebuildResult.points = [];
+		rebuildResult.vertices = [];
+		result.forEach(function (value) {
+			rebuildResult.distances.push(value.distance);
+			rebuildResult.points.push(value.point);
+			rebuildResult.vertices.push(value.vertices);
+		});
+	}
+	return rebuildResult;
 };
 
 PrimitivePickLogic.prototype.added = function (entity) {
@@ -42,84 +67,4 @@
 	entity.meshDataComponent.meshData.__boundingTree.construct(entity);
 };
 
-module.exports = PrimitivePickLogic;
-=======
-define([
-	'goo/math/Ray',
-	'goo/math/Matrix4',
-	'goo/picking/BoundingTree'
-], function (
-	Ray,
-	Matrix4,
-	BoundingTree
-) {
-	'use strict';
-
-	/**
-	 * Primitive pick logic
-	 */
-	function PrimitivePickLogic () {
-		this.invRay = new Ray();
-		this.invMatrix = new Matrix4();
-	}
-
-	PrimitivePickLogic.prototype.getPickResult = function (pickRay, entity) {
-		// look in pick tree for intersection
-		var tree = entity.meshDataComponent.meshData.__boundingTree;
-		if (!tree) {
-			return null;
-		}
-
-		var worldTransform = entity.transformComponent.worldTransform;
-		this.invMatrix.copy(worldTransform.matrix).invert();
-		this.invRay.origin.set(pickRay.origin).applyPostPoint(this.invMatrix);
-		this.invRay.direction.set(pickRay.direction).applyPostVector(this.invMatrix);
-
-		var result = tree.findPick(this.invRay, entity);
-
-		var rebuildResult = {};
-		if (result.length > 0) {
-			result.sort(function (a, b) {
-				return a.distance - b.distance;
-			});
-			rebuildResult.distances = [];
-			rebuildResult.points = [];
-			rebuildResult.vertices = [];
-			result.forEach(function (value) {
-				rebuildResult.distances.push(value.distance);
-				rebuildResult.points.push(value.point);
-				rebuildResult.vertices.push(value.vertices);
-			});
-		}
-		return rebuildResult;
-	};
-
-	PrimitivePickLogic.prototype.added = function (entity) {
-		// Build boundingtree if not existing
-		if (!this.isConstructed(entity)) {
-			this.rebuild(entity);
-		}
-	};
-
-	PrimitivePickLogic.prototype.removed = function (entity) {
-		// clear bounding tree
-		if ( entity.meshDataComponent && entity.meshDataComponent.meshData) {
-			entity.meshDataComponent.meshData.__boundingTree = null;
-		}
-	};
-
-	PrimitivePickLogic.prototype.isConstructed = function (entity) {
-		return !!entity.meshDataComponent.meshData.__boundingTree;
-	};
-
-	PrimitivePickLogic.prototype.rebuild = function (entity) {
-		// build bounding tree
-		entity.meshDataComponent.meshData.__boundingTree = new BoundingTree();
-
-		// calculate bounding tree.
-		entity.meshDataComponent.meshData.__boundingTree.construct(entity);
-	};
-
-	return PrimitivePickLogic;
-});
->>>>>>> d20e36cf
+module.exports = PrimitivePickLogic;