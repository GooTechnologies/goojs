--- conflicted
+++ resolved
@@ -1,28 +1,14 @@
 var System = require('../../entities/systems/System');
 var TWEEN = require('../../util/TWEEN');
 
-<<<<<<< HEAD
 /**
  * Processes all entities with a FSM component
  * @private
  */
 function StateMachineSystem(engine) {
 	System.call(this, 'StateMachineSystem', ['StateMachineComponent']);
-=======
-	/**
-	 * Processes all entities with a FSM component
-	 * @private
-	 */
-	function StateMachineSystem(engine) {
-		System.call(this, 'StateMachineSystem', ['StateMachineComponent']);
-
-		this.engine = engine;
-		this.passive = false;
-		this.paused = false;
->>>>>>> d20e36cf
 
 	this.engine = engine;
-	this.resetRequest = false;
 	this.passive = false;
 	this.paused = false;
 
@@ -39,7 +25,6 @@
 		}
 	};
 
-<<<<<<< HEAD
 	// actions triggered by this system typically need to run after all other systems do their job
 	this.priority = 1000;
 
@@ -67,43 +52,13 @@
 StateMachineSystem.prototype.getInputState = function (key) {
 	return this._inputStates.has(key);
 };
-=======
-	StateMachineSystem.prototype.process = function (entities, tpf) {
-		this.time += tpf;
-
-		// Enter unentered components
-		for (var i = 0; i < entities.length; i++) {
-			var component = entities[i].stateMachineComponent;
-			if (!component.entered) {
-				// component.init(); // why was this done?
-				component.doEnter();
-				component.entered = true;
-			}
-		}
->>>>>>> d20e36cf
 
 StateMachineSystem.prototype.process = function (entities, tpf) {
-	var component;
-
-	if (this.resetRequest) {
-		this.resetRequest = false;
-		for (var i = 0; i < entities.length; i++) {
-			component = entities[i].stateMachineComponent;
-			component.kill();
-			component.cleanup();
-		}
-		this.time = 0;
-		// remove all sounds a bit hard but in reality no tween should remain alive between runs
-		TWEEN.removeAll();
-		this.passive = true;
-		return;
-	}
-
 	this.time += tpf;
 
 	// Enter unentered components
 	for (var i = 0; i < entities.length; i++) {
-		component = entities[i].stateMachineComponent;
+		var component = entities[i].stateMachineComponent;
 		if (!component.entered) {
 			// component.init(); // why was this done?
 			component.doEnter();
@@ -113,7 +68,6 @@
 
 	TWEEN.update(this.engine.world.time * 1000); // this should not stay here
 
-<<<<<<< HEAD
 	for (var i = 0; i < entities.length; i++) {
 		component = entities[i].stateMachineComponent;
 		component.update(tpf);
@@ -140,22 +94,6 @@
 			var component = entities[i].stateMachineComponent;
 			component.entered = false;
 		}
-=======
-	/**
-	 * Stop updating entities and resets the state machines to their initial state
-	 */
-	StateMachineSystem.prototype.stop = function () {
-		this.passive = true;
-		this.paused = false;
->>>>>>> d20e36cf
-
-		for (var i = 0; i < this._activeEntities.length; i++) {
-			var component = this._activeEntities[i].stateMachineComponent;
-			component.kill();
-			component.cleanup();
-		}
-		this.time = 0;
-		TWEEN.removeAll();
 
 		for (var key in this._listeners) {
 			document.addEventListener(key, this._listeners[key]);
@@ -182,9 +120,16 @@
  * Stop updating entities and resets the state machines to their initial state
  */
 StateMachineSystem.prototype.stop = function () {
-	this.passive = false;
-	this.resetRequest = true;
+	this.passive = true;
 	this.paused = false;
+
+	for (var i = 0; i < this._activeEntities.length; i++) {
+		var component = this._activeEntities[i].stateMachineComponent;
+		component.kill();
+		component.cleanup();
+	}
+	this.time = 0;
+	TWEEN.removeAll();
 
 	for (var key in this._listeners) {
 		document.removeEventListener(key, this._listeners[key]);
