--- conflicted
+++ resolved
@@ -63,9 +63,6 @@
 		}
 	};
 
-<<<<<<< HEAD
-	module.exports = SetRotationAction;
-=======
 	SetRotationAction.prototype.enter = function (fsm) {
 		if (!this.everyFrame) {
 			this.setRotation(fsm);
@@ -78,6 +75,4 @@
 		}
 	};
 
-	return SetRotationAction;
-});
->>>>>>> 213a4e5d
+	module.exports = SetRotationAction;