--- conflicted
+++ resolved
@@ -72,9 +72,6 @@
 		}
 	};
 
-<<<<<<< HEAD
-	module.exports = CompareCounterAction;
-=======
 	CompareCounterAction.prototype.enter = function (fsm) {
 		if (!this.everyFrame) {
 			this.compare(fsm);
@@ -87,6 +84,4 @@
 		}
 	};
 
-	return CompareCounterAction;
-});
->>>>>>> 213a4e5d
+	module.exports = CompareCounterAction;