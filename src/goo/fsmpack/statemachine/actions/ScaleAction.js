var Action = require('../../../fsmpack/statemachine/actions/Action');

	'use strict';

	function ScaleAction(/*id, settings*/) {
		Action.apply(this, arguments);
	}

	ScaleAction.prototype = Object.create(Action.prototype);
	ScaleAction.prototype.constructor = ScaleAction;

	ScaleAction.external = {
		key: 'Scale',
		name: 'Scale',
		type: 'animation',
		description: 'Scales the entity.',
		parameters: [{
			name: 'Scale',
			key: 'scale',
			type: 'position',
			description: 'Scale.',
			'default': [0, 0, 0]
		}, {
			name: 'Relative',
			key: 'relative',
			type: 'boolean',
			description: 'If true, add/multiply the current scaling.',
			'default': true
		}, {
			name: 'Multiply',
			key: 'multiply',
			type: 'boolean',
			description: 'If true multiply, otherwise add.',
			'default': false
		}, {
			name: 'On every frame',
			key: 'everyFrame',
			type: 'boolean',
			description: 'Repeat this action every frame.',
			'default': false
		}],
		transitions: []
	};

	ScaleAction.prototype.applyScale = function (fsm) {
		var entity = fsm.getOwnerEntity();
		var transform = entity.transformComponent.transform;
		if (this.relative) {
			if (this.multiply) {
				if (this.everyFrame) {
					var tpf = fsm.getTpf() * 10;
					transform.scale.x *= this.scale[0] * tpf;
					transform.scale.y *= this.scale[1] * tpf;
					transform.scale.z *= this.scale[2] * tpf;
				} else {
					transform.scale.mulDirect(this.scale[0], this.scale[1], this.scale[2]);
				}
			} else {
				if (this.everyFrame) {
					var tpf = fsm.getTpf() * 10;
					transform.scale.x += this.scale[0] * tpf;
					transform.scale.y += this.scale[1] * tpf;
					transform.scale.z += this.scale[2] * tpf;
				} else {
					transform.scale.addDirect(this.scale[0], this.scale[1], this.scale[2]);
				}
			}
		} else {
			transform.scale.setArray(this.scale);
		}

		entity.transformComponent.setUpdated();
	};

<<<<<<< HEAD
	module.exports = ScaleAction;
=======
	ScaleAction.prototype.enter = function (fsm) {
		if (!this.everyFrame) {
			this.applyScale(fsm);
		}
	};

	ScaleAction.prototype.update = function (fsm) {
		if (this.everyFrame) {
			this.applyScale(fsm);
		}
	};

	return ScaleAction;
});
>>>>>>> 213a4e5d
<|MERGE_RESOLUTION|>--- conflicted
+++ resolved
@@ -72,9 +72,6 @@
 		entity.transformComponent.setUpdated();
 	};
 
-<<<<<<< HEAD
-	module.exports = ScaleAction;
-=======
 	ScaleAction.prototype.enter = function (fsm) {
 		if (!this.everyFrame) {
 			this.applyScale(fsm);
@@ -87,6 +84,4 @@
 		}
 	};
 
-	return ScaleAction;
-});
->>>>>>> 213a4e5d
+	module.exports = ScaleAction;