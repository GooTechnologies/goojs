--- conflicted
+++ resolved
@@ -68,11 +68,7 @@
 				}
 			}
 		} else {
-<<<<<<< HEAD
 			transform.scale.setArray(this.scale);
-=======
-			transform.scale.setDirect(this.scale[0], this.scale[1], this.scale[2]);
->>>>>>> 6be47dd3
 		}
 	
 		entity.transformComponent.setUpdated();
