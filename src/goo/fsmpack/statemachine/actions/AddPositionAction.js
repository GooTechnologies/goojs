var Action = require('../../../fsmpack/statemachine/actions/Action');
var FsmUtils = require('../../../fsmpack/statemachine/FsmUtils');

	'use strict';

	function AddPositionAction(/*id, settings*/) {
		Action.apply(this, arguments);
	}

	AddPositionAction.prototype = Object.create(Action.prototype);
	AddPositionAction.prototype.constructor = AddPositionAction;

	AddPositionAction.external = {
		parameters: [{
			name: 'Entity',
			key: 'entity',
			type: 'entity',
			description: 'Entity to move.'
		}, {
			name: 'Amount X',
			key: 'amountX',
			type: 'float',
			description: 'Amount to move on the X axis.',
			'default': 0
		}, {
			name: 'Amount Y',
			key: 'amountY',
			type: 'float',
			description: 'Amount to move on the Y axis.',
			'default': 0
		}, {
			name: 'Amount Z',
			key: 'amountZ',
			type: 'float',
			description: 'Amount to move on the Z axis.',
			'default': 0
		}, {
			name: 'Speed',
			key: 'speed',
			type: 'float',
			description: 'Speed to multiply.',
			'default': 1
		}, {
			name: 'On every frame',
			key: 'everyFrame',
			type: 'boolean',
			description: 'Repeat this action every frame.',
			'default': true
		}],
		transitions: []
	};

	AddPositionAction.prototype.addPosition = function (fsm) {
		if (this.entity !== null) {
			var tpf = fsm.getTpf();

			var dx = FsmUtils.getValue(this.amountX, fsm);
			var dy = FsmUtils.getValue(this.amountY, fsm);
			var dz = FsmUtils.getValue(this.amountZ, fsm);

			this.entity.transformComponent.transform.translation.addDirect(
				dx * this.speed * tpf,
				dy * this.speed * tpf,
				dz * this.speed * tpf
			);

			this.entity.transformComponent.setUpdated();
		}
	};

<<<<<<< HEAD
	module.exports = AddPositionAction;
=======
	AddPositionAction.prototype.enter = function (fsm) {
		if (!this.everyFrame) {
			this.addPosition(fsm);
		}
	};

	AddPositionAction.prototype.update = function (fsm) {
		if (this.everyFrame) {
			this.addPosition(fsm);
		}
	};

	return AddPositionAction;
});
>>>>>>> 213a4e5d
<|MERGE_RESOLUTION|>--- conflicted
+++ resolved
@@ -68,9 +68,6 @@
 		}
 	};
 
-<<<<<<< HEAD
-	module.exports = AddPositionAction;
-=======
 	AddPositionAction.prototype.enter = function (fsm) {
 		if (!this.everyFrame) {
 			this.addPosition(fsm);
@@ -83,6 +80,4 @@
 		}
 	};
 
-	return AddPositionAction;
-});
->>>>>>> 213a4e5d
+	module.exports = AddPositionAction;