define([
	'goo/fsmpack/statemachine/actions/Action',
	'goo/fsmpack/statemachine/FsmUtils'
], function (
	Action,
	FsmUtils
) {
	'use strict';

	function AddVariableAction(/*id, settings*/) {
		Action.apply(this, arguments);
	}

	AddVariableAction.prototype = Object.create(Action.prototype);

	AddVariableAction.prototype.configure = function (settings) {
		this.everyFrame = !!settings.everyFrame;
		this.variable = settings.variable || null;
		this.amount = settings.amount || 1;
	};

	AddVariableAction.external = {
		parameters: [{
			name: 'Variable',
			key: 'variable',
			type: 'identifier'
		}, {
			name: 'Amount',
			key: 'amount',
			type: 'float'
		}, {
			name: 'On every frame',
			key: 'everyFrame',
			type: 'boolean',
			description: 'Repeat this action every frame',
			'default': false
		}],
		transitions: []
	};

<<<<<<< HEAD
	AddVariableAction.prototype._run = function (fsm) {
		fsm.applyOnVariable(this.variable, function (v) {
			return v + FSMUtil.getValue(this.amount, fsm);
=======
	AddVariableAction.prototype._run = function(fsm) {
		fsm.applyOnVariable(this.variable, function(v) {
			return v + FsmUtils.getValue(this.amount, fsm);
>>>>>>> f56fad17
		}.bind(this));
	};

	return AddVariableAction;
});<|MERGE_RESOLUTION|>--- conflicted
+++ resolved
@@ -38,15 +38,9 @@
 		transitions: []
 	};
 
-<<<<<<< HEAD
 	AddVariableAction.prototype._run = function (fsm) {
 		fsm.applyOnVariable(this.variable, function (v) {
-			return v + FSMUtil.getValue(this.amount, fsm);
-=======
-	AddVariableAction.prototype._run = function(fsm) {
-		fsm.applyOnVariable(this.variable, function(v) {
 			return v + FsmUtils.getValue(this.amount, fsm);
->>>>>>> f56fad17
 		}.bind(this));
 	};
 
