--- conflicted
+++ resolved
@@ -1,18 +1,6 @@
-<<<<<<< HEAD
 var Action = require('../../../fsmpack/statemachine/actions/Action');
 var TWEEN = require('../../../util/TWEEN');
-
-=======
-define([
-	'goo/fsmpack/statemachine/actions/Action',
-	'goo/math/MathUtils',
-	'goo/util/TWEEN'
-], function (
-	Action,
-	MathUtils,
-	TWEEN
-) {
->>>>>>> 213a4e5d
+var MathUtils = require('../../../math/MathUtils');
 	'use strict';
 
 	function TweenOpacityAction(/*id, settings*/) {
