var Action = require('../../../fsmpack/statemachine/actions/Action');
var FsmUtils = require('../../../fsmpack/statemachine/FsmUtils');

	'use strict';

	function NumberCompareAction(/*id, settings*/) {
		Action.apply(this, arguments);
	}

	NumberCompareAction.prototype = Object.create(Action.prototype);
	NumberCompareAction.prototype.constructor = NumberCompareAction;

	NumberCompareAction.prototype.configure = function (settings) {
		this.everyFrame = settings.everyFrame !== false;
		this.leftHand = settings.leftHand || 0;
		this.rightHand = settings.rightHand || 0;
		this.tolerance = settings.tolerance || 0.0001;
		this.lessThanEvent = { channel: settings.transitions.less };
		this.equalEvent = { channel: settings.transitions.equal };
		this.greaterThanEvent = { channel: settings.transitions.greater };
	};

	NumberCompareAction.external = {
		parameters: [{
			name: 'Left hand value',
			key: 'leftHand',
			type: 'float'
		}, {
			name: 'Right hand value',
			key: 'rightHand',
			type: 'float'
		}, {
			name: 'Tolerance',
			key: 'tolerance',
			type: 'float',
			'default': 0.001
		}, {
			name: 'On every frame',
			key: 'everyFrame',
			type: 'boolean',
			description: 'Repeat this action every frame.',
			'default': true
		}],
		transitions: [{
			key: 'less',
			description: 'Event fired if left hand argument is smaller than right hand argument.'
		}, {
			key: 'equal',
			description: 'Event fired if both sides are approximately equal.'
		}, {
			key: 'greater',
			description: 'Event fired if left hand argument is greater than right hand argument.'
		}]
	};

	var labels = {
		less: 'On X < Y',
		equal: 'On X == Y',
		greater: 'On X > Y'
	};

	NumberCompareAction.getTransitionLabel = function(transitionKey /*, actionConfig*/){
		return labels[transitionKey];
	};

	NumberCompareAction.prototype.compare = function (fsm) {
		var leftHand = FsmUtils.getValue(this.leftHand, fsm);
		var rightHand = FsmUtils.getValue(this.rightHand, fsm);
		var diff = rightHand - leftHand;

		if (Math.abs(diff) <= this.tolerance) {
			if (this.equalEvent.channel) { fsm.send(this.equalEvent.channel); }
		} else if (diff > 0) {
			if (this.lessThanEvent.channel) { fsm.send(this.lessThanEvent.channel); }
		} else {
			if (this.greaterThanEvent.channel) { fsm.send(this.greaterThanEvent.channel); }
		}
	};

<<<<<<< HEAD
	module.exports = NumberCompareAction;
=======
	NumberCompareAction.prototype.enter = function (fsm) {
		if (!this.everyFrame) {
			this.compare(fsm);
		}
	};

	NumberCompareAction.prototype.update = function (fsm) {
		if (this.everyFrame) {
			this.compare(fsm);
		}
	};

	return NumberCompareAction;
});
>>>>>>> 213a4e5d
<|MERGE_RESOLUTION|>--- conflicted
+++ resolved
@@ -77,9 +77,6 @@
 		}
 	};
 
-<<<<<<< HEAD
-	module.exports = NumberCompareAction;
-=======
 	NumberCompareAction.prototype.enter = function (fsm) {
 		if (!this.everyFrame) {
 			this.compare(fsm);
@@ -92,6 +89,4 @@
 		}
 	};
 
-	return NumberCompareAction;
-});
->>>>>>> 213a4e5d
+	module.exports = NumberCompareAction;