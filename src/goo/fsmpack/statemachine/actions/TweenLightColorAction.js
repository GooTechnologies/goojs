--- conflicted
+++ resolved
@@ -1,18 +1,7 @@
-<<<<<<< HEAD
 var Action = require('../../../fsmpack/statemachine/actions/Action');
+var Vector3 = require('../../../math/Vector3');
 var TWEEN = require('../../../util/TWEEN');
 
-=======
-define([
-	'goo/fsmpack/statemachine/actions/Action',
-	'goo/math/Vector3',
-	'goo/util/TWEEN'
-], function (
-	Action,
-	Vector3,
-	TWEEN
-) {
->>>>>>> 213a4e5d
 	'use strict';
 
 	function TweenLightColorAction(/*id, settings*/) {
