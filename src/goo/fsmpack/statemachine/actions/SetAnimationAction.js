<<<<<<< HEAD
var Action = require('../../../fsmpack/statemachine/actions/Action');

'use strict';

function SetAnimationAction(/*id, settings*/) {
	Action.apply(this, arguments);
	this.everyFrame = false;
}
=======
define([
	'goo/fsmpack/statemachine/actions/Action'
], function (
	Action
) {
	'use strict';

	function SetAnimationAction(/*id, settings*/) {
		Action.apply(this, arguments);
		this._transitioned = false;
		this._loopAtStart = null;
		this._previousLoop = 0;
	}
>>>>>>> 213a4e5d

SetAnimationAction.prototype = Object.create(Action.prototype);
SetAnimationAction.prototype.constructor = SetAnimationAction;

<<<<<<< HEAD
SetAnimationAction.external = {
	name: 'Set Animation',
	type: 'animation',
	description: 'Transitions to a selected animation',
	parameters: [{
		name: 'Animation',
		key: 'animation',
		type: 'animation'
	}],
	transitions: [{
		key: 'complete',
		name: 'On completion',
		description: 'State to transition to when the target animation completes'
	}]
};

SetAnimationAction.prototype._run = function (fsm) {
	var entity = fsm.getOwnerEntity();
	var that = this;
	if (typeof this.animation === 'string' && entity.animationComponent) {
		entity.animationComponent.transitionTo(this.animation, true, function () {
			fsm.send(that.transitions.complete);
		});
	}
};

module.exports = SetAnimationAction;
=======
	SetAnimationAction.external = {
		key: 'Set Animation',
		name: 'Set Animation',
		type: 'animation',
		description: 'Transitions to a selected animation.',
		parameters: [{
			name: 'Animation',
			key: 'animation',
			type: 'animation'
		},{
			name: 'Loops',
			key: 'loops',
			description: 'How many times to loop before transitioning.',
			type: 'int',
			min: 1,
			'default': 1
		}],
		transitions: [{
			key: 'complete',
			description: 'State to transition to when the target animation completes. If the animation loops forever, the transition will be done when the next loop starts.'
		}]
	};

	var labels = {
		complete: 'On animation complete'
	};

	SetAnimationAction.getTransitionLabel = function(transitionKey /*, actionConfig*/){
		return labels[transitionKey];
	};

	SetAnimationAction.prototype.enter = function () {
		this._transitioned = false;
		this._loopAtStart = null;
		this._previousLoop = 0;
	};

	SetAnimationAction.prototype.update = function (fsm) {
		// If we already made the transition, bail
		if (this._transitioned) {
			return;
		}

		var entity = fsm.getOwnerEntity();
		var that = this;

		if (this.animation && entity.animationComponent) {
			var currentState;

			if (this._loopAtStart === null) { // First enter!
				// Set the animation
				entity.animationComponent.transitionTo(this.animation, true);

				// Get the current loop number and store it
				currentState = entity.animationComponent.getCurrentState();
				if (currentState) {
					this._loopAtStart = currentState.getCurrentLoop();
				}
			}
			currentState = entity.animationComponent.getCurrentState();

			var shouldTransition = false;

			// Transition if the loop number was reached.
			if (currentState) {
				// Current state found - animation is still running
				shouldTransition = shouldTransition || (currentState.getCurrentLoop() - this._loopAtStart === this.loops);
				this._previousLoop = currentState.getCurrentLoop();
			} else {
				// No current state found. The animation probably used all of its loops and changed to the "null" animation.
				// Therefore, we cannot know the current loop. Look at the previous one
				shouldTransition = shouldTransition || (this._previousLoop === this.loops - 1);
			}

			if (shouldTransition) {
				fsm.send(that.transitions.complete);
				this._transitioned = true;
			}

		}
	};

	SetAnimationAction.prototype.exit = function () {
		this._transitioned = false;
		this._loopAtStart = null;
		this._previousLoop = 0;
	};

	return SetAnimationAction;
});
>>>>>>> 213a4e5d
<|MERGE_RESOLUTION|>--- conflicted
+++ resolved
@@ -1,19 +1,6 @@
-<<<<<<< HEAD
 var Action = require('../../../fsmpack/statemachine/actions/Action');
 
 'use strict';
-
-function SetAnimationAction(/*id, settings*/) {
-	Action.apply(this, arguments);
-	this.everyFrame = false;
-}
-=======
-define([
-	'goo/fsmpack/statemachine/actions/Action'
-], function (
-	Action
-) {
-	'use strict';
 
 	function SetAnimationAction(/*id, settings*/) {
 		Action.apply(this, arguments);
@@ -21,40 +8,10 @@
 		this._loopAtStart = null;
 		this._previousLoop = 0;
 	}
->>>>>>> 213a4e5d
 
-SetAnimationAction.prototype = Object.create(Action.prototype);
-SetAnimationAction.prototype.constructor = SetAnimationAction;
+	SetAnimationAction.prototype = Object.create(Action.prototype);
+	SetAnimationAction.prototype.constructor = SetAnimationAction;
 
-<<<<<<< HEAD
-SetAnimationAction.external = {
-	name: 'Set Animation',
-	type: 'animation',
-	description: 'Transitions to a selected animation',
-	parameters: [{
-		name: 'Animation',
-		key: 'animation',
-		type: 'animation'
-	}],
-	transitions: [{
-		key: 'complete',
-		name: 'On completion',
-		description: 'State to transition to when the target animation completes'
-	}]
-};
-
-SetAnimationAction.prototype._run = function (fsm) {
-	var entity = fsm.getOwnerEntity();
-	var that = this;
-	if (typeof this.animation === 'string' && entity.animationComponent) {
-		entity.animationComponent.transitionTo(this.animation, true, function () {
-			fsm.send(that.transitions.complete);
-		});
-	}
-};
-
-module.exports = SetAnimationAction;
-=======
 	SetAnimationAction.external = {
 		key: 'Set Animation',
 		name: 'Set Animation',
@@ -143,6 +100,4 @@
 		this._previousLoop = 0;
 	};
 
-	return SetAnimationAction;
-});
->>>>>>> 213a4e5d
+	module.exports = SetAnimationAction;