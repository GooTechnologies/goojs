define(['goo/fsmpack/statemachine/actions/Action'], function (
	Action
	) {
	'use strict';

	function SetAnimationAction(/*id, settings*/) {
		Action.apply(this, arguments);
		this.everyFrame = true;
		this._transitioned = false;
		this._loopAtStart = null;
		this._previousLoop = 0;
	}

	SetAnimationAction.prototype = Object.create(Action.prototype);
	SetAnimationAction.prototype.constructor = SetAnimationAction;

	SetAnimationAction.external = {
		name: 'Set Animation',
		type: 'animation',
		description: 'Transitions to a selected animation',
		parameters: [{
			name: 'Animation',
			key: 'animation',
			type: 'animation'
		},{
			name: 'Loops',
			key: 'loops',
			description: 'How many times to loop before transitioning.',
			type: 'int',
			'default': 1
		}],
		transitions: [{
			key: 'complete',
			name: 'On completion',
			description: 'State to transition to when the target animation completes. If the animation loops forever, the transition will be done when the next loop starts.'
		}]
	};

<<<<<<< HEAD
	SetAnimationAction.prototype._run = function (fsm) {
		// If we already made the transition, bail
		if(this._transitioned) {
			return;
		}

=======
	SetAnimationAction.prototype.enter = function (fsm) {
>>>>>>> 6be47dd3
		var entity = fsm.getOwnerEntity();
		var that = this;

		if (this.animation && entity.animationComponent) {
			var currentState;

			if(this._loopAtStart === null){ // First enter!
				// Set the animation
				entity.animationComponent.transitionTo(this.animation, true);

				// Get the current loop number and store it
				currentState = entity.animationComponent.getCurrentState();
				if(currentState){
					this._loopAtStart = currentState.getCurrentLoop();
				}
			}
			currentState = entity.animationComponent.getCurrentState();

			var shouldTransition = false;

			// Transition if the loop number was reached.
			if(currentState){
				// Current state found - animation is still running
				shouldTransition = shouldTransition || (currentState.getCurrentLoop() - this._loopAtStart === this.loops);
				this._previousLoop = currentState.getCurrentLoop();
			} else {
				// No current state found. The animation probably used all of its loops and changed to the "null" animation.
				// Therefore, we cannot know the current loop. Look at the previous one
				shouldTransition = shouldTransition || (this._previousLoop === this.loops - 1);
			}

			if(shouldTransition){
				fsm.send(that.transitions.complete);
				this._transitioned = true;
			}

		}
	};

	return SetAnimationAction;
});<|MERGE_RESOLUTION|>--- conflicted
+++ resolved
@@ -5,7 +5,6 @@
 
 	function SetAnimationAction(/*id, settings*/) {
 		Action.apply(this, arguments);
-		this.everyFrame = true;
 		this._transitioned = false;
 		this._loopAtStart = null;
 		this._previousLoop = 0;
@@ -36,16 +35,12 @@
 		}]
 	};
 
-<<<<<<< HEAD
-	SetAnimationAction.prototype._run = function (fsm) {
+	SetAnimationAction.prototype.update = function (fsm) {
 		// If we already made the transition, bail
 		if(this._transitioned) {
 			return;
 		}
 
-=======
-	SetAnimationAction.prototype.enter = function (fsm) {
->>>>>>> 6be47dd3
 		var entity = fsm.getOwnerEntity();
 		var that = this;
 
