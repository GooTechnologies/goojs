--- conflicted
+++ resolved
@@ -58,7 +58,7 @@
 	complete: 'On Shake Complete'
 };
 
-ShakeAction.getTransitionLabel = function(transitionKey /*, actionConfig*/){
+ShakeAction.getTransitionLabel = function (transitionKey /*, actionConfig*/) {
 	return labels[transitionKey];
 };
 
@@ -114,22 +114,12 @@
 	this.oldVal.copy(this.vel);
 	transformComponent.setUpdated();
 
-<<<<<<< HEAD
 	if (t >= 1) {
 		translation.sub(this.oldVal);
 		transformComponent.setUpdated();
+		this.completed = true;
 		fsm.send(this.eventToEmit);
-		this.completed = true;
 	}
 };
-=======
-		if (t >= 1) {
-			translation.sub(this.oldVal);
-			transformComponent.setUpdated();
-			this.completed = true;
-			fsm.send(this.eventToEmit);
-		}
-	};
->>>>>>> d20e36cf
 
 module.exports = ShakeAction;