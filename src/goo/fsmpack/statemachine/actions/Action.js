--- conflicted
+++ resolved
@@ -38,13 +38,4 @@
 	Action.prototype.cleanup = function (/*fsm*/) {
 	};
 
-<<<<<<< HEAD
-	/* this is called by external functions; also the place to cleanup whatever _setup did */
-	Action.prototype.exit = function (/*fsm*/) {
-	};
-
-	module.exports = Action;
-=======
-	return Action;
-});
->>>>>>> 213a4e5d
+	module.exports = Action;