var Action = require('../../../fsmpack/statemachine/actions/Action');
var Vector3 = require('../../../math/Vector3');
var Renderer = require('../../../renderer/Renderer');

	'use strict';

	function CompareDistanceAction(/*id, settings*/) {
		Action.apply(this, arguments);
	}
	CompareDistanceAction.prototype = Object.create(Action.prototype);
	CompareDistanceAction.prototype.constructor = CompareDistanceAction;

	CompareDistanceAction.external = {
		key: 'Compare Distance',
		name: 'Camera Distance',
		type: 'collision',
		description: 'Performs a transition based on the distance to the main camera or to a location.',
		canTransition: true,
		parameters: [{
			name: 'Current camera',
			key: 'camera',
			type: 'boolean',
			description: 'Measure the distance to the current camera or to an arbitrary point.',
			'default': true
		}, {
			name: 'Position',
			key: 'position',
			type: 'position',
			description: 'Position to measure the distance to; Will be ignored if previous option is selected.',
			'default': [0, 0, 0]
		}, {
			name: 'Value',
			key: 'value',
			type: 'float',
			description: 'Value to compare to.',
			'default': 0
		}, {
			name: 'Tolerance',
			key: 'tolerance',
			type: 'float',
			'default': 0
		}, {
			name: 'Type',
			key: 'distanceType',
			type: 'string',
			control: 'dropdown',
			description: 'The type of distance.',
			'default': 'Euclidean',
			options: ['Euclidean', 'Manhattan']
		}, {
			name: 'On every frame',
			key: 'everyFrame',
			type: 'boolean',
			description: 'Repeat this action every frame.',
			'default': true
		}],
		transitions: [{
			key: 'less',
			description: 'State to transition to if the measured distance is smaller than the specified value.'
		}, {
			key: 'equal',
			description: 'State to transition to if the measured distance is about the same as the specified value.'
		}, {
			key: 'greater',
			description: 'State to transition to if the measured distance is greater than the specified value.'
		}]
	};

	var labels = {
		less: 'On camera distance < X',
		equal: 'On camera distance == X',
		greater: 'On camera distance > X'
	};

	CompareDistanceAction.getTransitionLabel = function(transitionKey /*, actionConfig*/){
		return labels[transitionKey];
	};

	CompareDistanceAction.prototype.compare = function (fsm) {
		var entity = fsm.getOwnerEntity();
		var translation = entity.transformComponent.worldTransform.translation;
		var delta;

		if (this.camera) {
			delta = translation.clone().sub(Renderer.mainCamera.translation);
		} else {
			delta = translation.clone().subDirect(this.position[0], this.position[1], this.position[2]);
		}

		var distance;
		if (this.type === 'Euclidean') {
			distance = delta.length();
		} else {
			distance = Math.abs(delta.x) + Math.abs(delta.y) + Math.abs(delta.z);
		}
		var diff = this.value - distance;

		if (Math.abs(diff) <= this.tolerance) {
			fsm.send(this.transitions.equal);
		} else if (diff > 0) {
			fsm.send(this.transitions.less);
		} else {
			fsm.send(this.transitions.greater);
		}
	};

<<<<<<< HEAD
	module.exports = CompareDistanceAction;
=======
	CompareDistanceAction.prototype.enter = function (fsm) {
		if (!this.everyFrame) {
			this.compare(fsm);
		}
	};

	CompareDistanceAction.prototype.update = function (fsm) {
		if (this.everyFrame) {
			this.compare(fsm);
		}
	};

	return CompareDistanceAction;
});
>>>>>>> 213a4e5d
<|MERGE_RESOLUTION|>--- conflicted
+++ resolved
@@ -104,9 +104,6 @@
 		}
 	};
 
-<<<<<<< HEAD
-	module.exports = CompareDistanceAction;
-=======
 	CompareDistanceAction.prototype.enter = function (fsm) {
 		if (!this.everyFrame) {
 			this.compare(fsm);
@@ -119,6 +116,4 @@
 		}
 	};
 
-	return CompareDistanceAction;
-});
->>>>>>> 213a4e5d
+	module.exports = CompareDistanceAction;