<<<<<<< HEAD
var Action = require('../../../fsmpack/statemachine/actions/Action');
var FsmUtils = require('../../../fsmpack/statemachine/FsmUtils');

function KeyDownAction(/*id, settings*/) {
	Action.apply(this, arguments);
}

KeyDownAction.prototype = Object.create(Action.prototype);
KeyDownAction.prototype.constructor = KeyDownAction;

KeyDownAction.external = {
	key: 'Key Down',
	name: 'Key Down',
	type: 'controls',
	description: 'Listens for a key press and performs a transition.',
	canTransition: true,
	parameters: [{
		name: 'Key',
		key: 'key',
		type: 'string',
		control: 'key',
		description: 'Key to listen for.',
		'default': 'A'
	}],
	transitions: [{
		key: 'keydown',
		description: 'State to transition to when the key is pressed.'
	}]
};

KeyDownAction.getTransitionLabel = function(transitionKey, actionConfig){
	return 'On Key ' + (actionConfig.options.key || '') + ' down';
};

KeyDownAction.prototype.configure = function (settings) {
	this.key = settings.key ? FsmUtils.getKey(settings.key) : null;
	this.transitions = { keydown: settings.transitions.keydown };
};

KeyDownAction.prototype.enter = function (fsm) {
	this.eventListener = function (event) {
		if (this.key) {
			if (event.which === +this.key) {
=======
define([
	'goo/fsmpack/statemachine/actions/Action',
	'goo/fsmpack/statemachine/FsmUtils'
], function (
	Action,
	FsmUtils
) {
	'use strict';

	function KeyDownAction(/*id, settings*/) {
		Action.apply(this, arguments);
	}

	KeyDownAction.prototype = Object.create(Action.prototype);
	KeyDownAction.prototype.constructor = KeyDownAction;

	KeyDownAction.external = {
		key: 'Key Down',
		name: 'Key Down',
		type: 'controls',
		description: 'Listens for a key press and performs a transition.',
		canTransition: true,
		parameters: [{
			name: 'Key',
			key: 'key',
			type: 'string',
			control: 'key',
			description: 'Key to listen for.',
			'default': 'A'
		}],
		transitions: [{
			key: 'keydown',
			description: 'State to transition to when the key is pressed.'
		}]
	};

	KeyDownAction.getTransitionLabel = function(transitionKey, actionConfig){
		return 'On Key ' + (actionConfig.options.key || '') + ' down';
	};

	KeyDownAction.prototype.configure = function (settings) {
		this.key = settings.key ? FsmUtils.getKey(settings.key) : null;
		this.transitions = { keydown: settings.transitions.keydown };
	};

	KeyDownAction.prototype.enter = function (fsm) {
		this.eventListener = function (event) {
			if (this.key && event.which === +this.key) {
>>>>>>> d20e36cf
				fsm.send(this.transitions.keydown);
			}
		}
	}.bind(this);
	document.addEventListener('keydown', this.eventListener);
};

KeyDownAction.prototype.exit = function () {
	document.removeEventListener('keydown', this.eventListener);
};

module.exports = KeyDownAction;<|MERGE_RESOLUTION|>--- conflicted
+++ resolved
@@ -1,4 +1,3 @@
-<<<<<<< HEAD
 var Action = require('../../../fsmpack/statemachine/actions/Action');
 var FsmUtils = require('../../../fsmpack/statemachine/FsmUtils');
 
@@ -29,7 +28,7 @@
 	}]
 };
 
-KeyDownAction.getTransitionLabel = function(transitionKey, actionConfig){
+KeyDownAction.getTransitionLabel = function (transitionKey, actionConfig) {
 	return 'On Key ' + (actionConfig.options.key || '') + ' down';
 };
 
@@ -40,60 +39,8 @@
 
 KeyDownAction.prototype.enter = function (fsm) {
 	this.eventListener = function (event) {
-		if (this.key) {
-			if (event.which === +this.key) {
-=======
-define([
-	'goo/fsmpack/statemachine/actions/Action',
-	'goo/fsmpack/statemachine/FsmUtils'
-], function (
-	Action,
-	FsmUtils
-) {
-	'use strict';
-
-	function KeyDownAction(/*id, settings*/) {
-		Action.apply(this, arguments);
-	}
-
-	KeyDownAction.prototype = Object.create(Action.prototype);
-	KeyDownAction.prototype.constructor = KeyDownAction;
-
-	KeyDownAction.external = {
-		key: 'Key Down',
-		name: 'Key Down',
-		type: 'controls',
-		description: 'Listens for a key press and performs a transition.',
-		canTransition: true,
-		parameters: [{
-			name: 'Key',
-			key: 'key',
-			type: 'string',
-			control: 'key',
-			description: 'Key to listen for.',
-			'default': 'A'
-		}],
-		transitions: [{
-			key: 'keydown',
-			description: 'State to transition to when the key is pressed.'
-		}]
-	};
-
-	KeyDownAction.getTransitionLabel = function(transitionKey, actionConfig){
-		return 'On Key ' + (actionConfig.options.key || '') + ' down';
-	};
-
-	KeyDownAction.prototype.configure = function (settings) {
-		this.key = settings.key ? FsmUtils.getKey(settings.key) : null;
-		this.transitions = { keydown: settings.transitions.keydown };
-	};
-
-	KeyDownAction.prototype.enter = function (fsm) {
-		this.eventListener = function (event) {
-			if (this.key && event.which === +this.key) {
->>>>>>> d20e36cf
-				fsm.send(this.transitions.keydown);
-			}
+		if (this.key && event.which === +this.key) {
+			fsm.send(this.transitions.keydown);
 		}
 	}.bind(this);
 	document.addEventListener('keydown', this.eventListener);
