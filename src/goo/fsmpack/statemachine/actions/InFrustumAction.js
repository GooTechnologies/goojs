var Action = require('../../../fsmpack/statemachine/actions/Action');
var Camera = require('../../../renderer/Camera');
var BoundingSphere = require('../../../renderer/bounds/BoundingSphere');

	'use strict';

	function InFrustumAction(/*id, settings*/) {
		Action.apply(this, arguments);
	}

	InFrustumAction.prototype = Object.create(Action.prototype);
	InFrustumAction.prototype.constructor = InFrustumAction;

	InFrustumAction.external = {
		key: 'In Frustum',
		name: 'In View',
		type: 'camera',
		description: 'Performs a transition based on whether the entity is in a camera\'s frustum or not.',
		canTransition: true,
		parameters: [{
			name: 'Current camera',
			key: 'current',
			type: 'boolean',
			description: 'Check this to always use the current camera.',
			'default': true
		}, {
			name: 'Camera',
			key: 'cameraEntityRef',
			type: 'camera',
			description: 'Other camera; Will be ignored if the previous option is checked.',
			'default': null
		}, {
			name: 'On every frame',
			key: 'everyFrame',
			type: 'boolean',
			description: 'Repeat this action every frame.',
			'default': true
		}],
		transitions: [{
			key: 'inside',
			description: 'State to transition to if entity is in the frustum.'
		}, {
			key: 'outside',
			description: 'State to transition to if entity is outside the frustum.'
		}]
	};

	var labels = {
		inside: 'On Inside Frustum',
		outside: 'On Outside Frustum'
	};

	InFrustumAction.getTransitionLabel = function(transitionKey/*, actionConfig*/){
		return labels[transitionKey];
	};

	InFrustumAction.prototype.checkFrustum = function (fsm) {
		var entity = fsm.getOwnerEntity();

		if (this.current) {
			if (entity.isVisible) {
				fsm.send(this.transitions.inside);
			} else {
				fsm.send(this.transitions.outside);
			}
		} else {
			var boundingVolume = entity.meshRendererComponent ? entity.meshRendererComponent.worldBound : new BoundingSphere(entity.transformComponent.worldTransform.translation, 0.001);
			if (this.camera.contains(boundingVolume) === Camera.Outside) {
				fsm.send(this.transitions.outside);
			} else {
				fsm.send(this.transitions.inside);
			}
		}
	};

<<<<<<< HEAD
	module.exports = InFrustumAction;
=======
	InFrustumAction.prototype.enter = function (fsm) {
		if (!this.current) {
			var world = fsm.getOwnerEntity()._world;
			var cameraEntity = world.entityManager.getEntityById(this.cameraEntityRef);
			this.camera = cameraEntity.cameraComponent.camera;
		}

		if (!this.everyFrame) {
			this.checkFrustum(fsm);
		}
	};

	InFrustumAction.prototype.update = function (fsm) {
		if (this.everyFrame) {
			this.checkFrustum(fsm);
		}
	};

	return InFrustumAction;
});
>>>>>>> 213a4e5d
<|MERGE_RESOLUTION|>--- conflicted
+++ resolved
@@ -73,9 +73,6 @@
 		}
 	};
 
-<<<<<<< HEAD
-	module.exports = InFrustumAction;
-=======
 	InFrustumAction.prototype.enter = function (fsm) {
 		if (!this.current) {
 			var world = fsm.getOwnerEntity()._world;
@@ -94,6 +91,4 @@
 		}
 	};
 
-	return InFrustumAction;
-});
->>>>>>> 213a4e5d
+	module.exports = InFrustumAction;