var Action = require('../../../fsmpack/statemachine/actions/Action');

	'use strict';

	function InBoxAction(/*id, settings*/) {
		Action.apply(this, arguments);
	}

	InBoxAction.prototype = Object.create(Action.prototype);
	InBoxAction.prototype.constructor = InBoxAction;

	InBoxAction.external = {
		key: 'In Box',
		name: 'In Box',
		type: 'collision',
		description: 'Performs a transition based on whether an entity is inside a user defined box volume or not. The volume is defined by setting two points which, when connected, form a diagonal through the box volume.',
		canTransition: true,
		parameters: [{
			name: 'Point1',
			key: 'point1',
			type: 'position',
			description: 'First box point.',
			'default': [-1, -1, -1]
		}, {
			name: 'Point2',
			key: 'point2',
			type: 'position',
			description: 'Second box point.',
			'default': [1, 1, 1]
		}, {
			name: 'On every frame',
			key: 'everyFrame',
			type: 'boolean',
			description: 'Repeat this action every frame.',
			'default': true
		}],
		transitions: [{
			key: 'inside',
			description: 'State to transition to if the entity is inside the box.'
		}, {
			key: 'outside',
			description: 'State to transition to if the entity is outside the box.'
		}]
	};

	var labels = {
		inside: 'On Inside Box',
		outside: 'On Outside Box'
	};

	InBoxAction.getTransitionLabel = function(transitionKey/*, actionConfig*/){
		return labels[transitionKey];
	};

	// TODO: Find this in some Util class
	function checkInside(pos, pt1, pt2) {
		var inside = false;

		var inOnAxis = function (pos, pt1, pt2) {
			if (pt1 > pt2) {
				if (pos < pt1 && pos > pt2) {
					return true;
				}
			} else if (pt2 > pt1) {
				if (pos < pt2 && pos > pt1) {
					return true;
				}
			} else {
				if (pos === pt2) {
					return true;
				}
			}
			return false;
		};

		var isInsideX = inOnAxis(pos[0], pt1[0], pt2[0]);
		var isInsideY = inOnAxis(pos[1], pt1[1], pt2[1]);
		var isInsideZ = inOnAxis(pos[2], pt1[2], pt2[2]);

		if (isInsideX && isInsideY && isInsideZ) {
			inside = true;
		}

		return inside;
	}

	InBoxAction.prototype.checkInside = function (fsm) {
		var entity = fsm.getOwnerEntity();
		var translation = entity.transformComponent.worldTransform.translation;

		var inside = checkInside([translation.x, translation.y, translation.z], this.point1, this.point2);

		if (inside) {
			fsm.send(this.transitions.inside);
		} else {
			fsm.send(this.transitions.outside);
		}
	};

<<<<<<< HEAD
	module.exports = InBoxAction;
=======
	InBoxAction.prototype.enter = function (fsm) {
		if (!this.everyFrame) {
			this.checkInside(fsm);
		}
	};

	InBoxAction.prototype.update = function (fsm) {
		if (this.everyFrame) {
			this.checkInside(fsm);
		}
	};

	return InBoxAction;
});
>>>>>>> 213a4e5d
<|MERGE_RESOLUTION|>--- conflicted
+++ resolved
@@ -97,9 +97,6 @@
 		}
 	};
 
-<<<<<<< HEAD
-	module.exports = InBoxAction;
-=======
 	InBoxAction.prototype.enter = function (fsm) {
 		if (!this.everyFrame) {
 			this.checkInside(fsm);
@@ -112,6 +109,4 @@
 		}
 	};
 
-	return InBoxAction;
-});
->>>>>>> 213a4e5d
+	module.exports = InBoxAction;