--- conflicted
+++ resolved
@@ -1,13 +1,9 @@
-/*jshint bitwise: false */
-<<<<<<< HEAD
-define(function () {
-=======
+/* jshint bitwise: false */
 define([
 	'goo/util/Tween'
 ], function (
 	TWEEN
 ) {
->>>>>>> 37b681da
 	'use strict';
 
 	function FSMUtil() {}
@@ -201,13 +197,8 @@
 		}
 	};
 
-<<<<<<< HEAD
 	FSMUtil.createComposableTween = function (object, propertyName, from, to, time, callback) {
-		var tween = new window.TWEEN.Tween();
-=======
-	FSMUtil.createComposableTween = function(object, propertyName, from, to, time, callback) {
 		var tween = new TWEEN.Tween();
->>>>>>> 37b681da
 		var old = from;
 		return tween.from({ v: from }).to({ v: to }).onUpdate(function () {
 			object[propertyName] += this.v - old;
