<<<<<<< HEAD
'use strict';

function Machine(name) {
	this.name = name;
	this._fsm = null;
	this.initialState = 'entry';
	this.currentState = null;
	this.parent = null;
}

Machine.prototype.setRefs = function (parentFSM) {
	this._fsm = parentFSM;
	var keys = Object.keys(this._states);
	for (var i = 0; i < keys.length; i++) {
		var state = this._states[keys[i]];
		state.setRefs(parentFSM);
=======
define([], function (

) {
	'use strict';

	function Machine(id, name) {
		this.id = id;
		this.name = name;
		this._states = {};
		this._fsm = null;
		this.initialState = 'entry';
		this.currentState = null;
		this.parent = null;

		this.maxLoopDepth = 100;
		this.asyncMode = false;
>>>>>>> 213a4e5d
	}
};

<<<<<<< HEAD
Machine.prototype.update = function () {
	if (this.currentState) {
		var jump = this.currentState.update();

		if (jump && this.contains(jump)) {
			this.currentState.kill();
			this.setState(this._states[jump]);
		}

		return jump;
	}
};
=======
	Machine.prototype.setRefs = function (parentFSM) {
		this._fsm = parentFSM;
		var keys = Object.keys(this._states);
		for (var i = 0; i < keys.length; i++) {
			var state = this._states[keys[i]];
			state.setRefs(parentFSM);
		}
	};

	Machine.prototype.contains = function (uuid) {
		return !!this._states[uuid];
	};
>>>>>>> 213a4e5d

Machine.prototype.contains = function (uuid) {
	return !!this._states[uuid];
};

Machine.prototype.setState = function (state) {
	// change state
	this.currentState = state;

	// reset initial state of child machines
	this.currentState.reset();

	// do on enter of new state
	this.currentState.enter();
};

Machine.prototype.reset = function () {
	// reset self
	this.currentState = this._states[this.initialState];

<<<<<<< HEAD
	// propagate reset
	if (this.currentState) {
		this.currentState.reset();
	}
};

Machine.prototype.kill = function () {
	if (this.currentState) {
		this.currentState.kill();
	}
};
=======
	Machine.prototype.ready = function () {
		var keys = Object.keys(this._states);
		for (var i = 0; i < keys.length; i++) {
			var state = this._states[keys[i]];
			state.ready();
		}
	};
>>>>>>> 213a4e5d

Machine.prototype.ready = function () {
	var keys = Object.keys(this._states);
	for (var i = 0; i < keys.length; i++) {
		var state = this._states[keys[i]];
		state.ready();
	}
};

<<<<<<< HEAD
Machine.prototype.cleanup = function () {
	var keys = Object.keys(this._states);
	for (var i = 0; i < keys.length; i++) {
		var state = this._states[keys[i]];
		state.cleanup();
	}
};

Machine.prototype.enter = function () {
	if (this.currentState) {
		this.currentState.enter();
	}
};

Machine.prototype.getCurrentState = function () {
	return this.currentState;
};
=======
	Machine.prototype.enter = function () {
		var keys = Object.keys(this._states);
		for (var i = 0; i < keys.length; i++) {
			var state = this._states[keys[i]];
			state.resetDepth();
		}
		if (this.currentState) {
			this.currentState.enter();
		}
	};

	Machine.prototype.update = function () {
		var keys = Object.keys(this._states);
		for (var i = 0; i < keys.length; i++) {
			var state = this._states[keys[i]];
			state.resetDepth();
		}
		if (this.currentState) {
			if (!this.asyncMode) {
				this.currentState.update();
			} else {
				// old async mode
				var jump = this.currentState.update();

				if (jump && this.contains(jump)) {
					this.currentState.kill();
					this.setState(this._states[jump]);
				}

				return jump;
			}
		}
	};

	Machine.prototype.kill = function () {
		if (this.currentState) {
			this.currentState.kill();
		}
	};

	Machine.prototype.getCurrentState = function () {
		return this.currentState;
	};

	Machine.prototype.addState = function (state) {
		if (Object.keys(this._states).length === 0) {
			this.initialState = state.uuid;
		}
		state.parent = this;
		state._fsm = this._fsm;
		this._states[state.uuid] = state;
	};

	Machine.prototype.removeFromParent = function () {
		if (this.parent) {
			this.parent.removeMachine(this);
		}
	};
>>>>>>> 213a4e5d

Machine.prototype.addState = function (state) {
	if (!this._states) {
		this._states = {};
		this.initialState = state.uuid;
	}
	state.parent = this;
	state._fsm = this._fsm;
	this._states[state.uuid] = state;
};

Machine.prototype.removeFromParent = function () {
	if (this.parent) {
		this.parent.removeMachine(this);
	}
};

Machine.prototype.recursiveRemove = function () {
	var keys = Object.keys(this._states);
	for (var i = 0; i < keys.length; i++) {
		var state = this._states[keys[i]];
		state.recursiveRemove();
	}
	this._states = {};
};

Machine.prototype.removeState = function (id) {
	if (!this._states[id]) { return; }
	if (this.initialState === id) { throw new Error('Cannot remove initial state'); }
	if (this.currentState === this._states[id]) {
		this.reset();
	}
	delete this._states[id];
};

Machine.prototype.setInitialState = function (initialState) {
	this.initialState = initialState;
};

module.exports = Machine;<|MERGE_RESOLUTION|>--- conflicted
+++ resolved
@@ -1,25 +1,4 @@
-<<<<<<< HEAD
 'use strict';
-
-function Machine(name) {
-	this.name = name;
-	this._fsm = null;
-	this.initialState = 'entry';
-	this.currentState = null;
-	this.parent = null;
-}
-
-Machine.prototype.setRefs = function (parentFSM) {
-	this._fsm = parentFSM;
-	var keys = Object.keys(this._states);
-	for (var i = 0; i < keys.length; i++) {
-		var state = this._states[keys[i]];
-		state.setRefs(parentFSM);
-=======
-define([], function (
-
-) {
-	'use strict';
 
 	function Machine(id, name) {
 		this.id = id;
@@ -32,24 +11,8 @@
 
 		this.maxLoopDepth = 100;
 		this.asyncMode = false;
->>>>>>> 213a4e5d
 	}
-};
 
-<<<<<<< HEAD
-Machine.prototype.update = function () {
-	if (this.currentState) {
-		var jump = this.currentState.update();
-
-		if (jump && this.contains(jump)) {
-			this.currentState.kill();
-			this.setState(this._states[jump]);
-		}
-
-		return jump;
-	}
-};
-=======
 	Machine.prototype.setRefs = function (parentFSM) {
 		this._fsm = parentFSM;
 		var keys = Object.keys(this._states);
@@ -62,40 +25,28 @@
 	Machine.prototype.contains = function (uuid) {
 		return !!this._states[uuid];
 	};
->>>>>>> 213a4e5d
 
-Machine.prototype.contains = function (uuid) {
-	return !!this._states[uuid];
-};
+	Machine.prototype.setState = function (state) {
+		// change state
+		this.currentState = state;
 
-Machine.prototype.setState = function (state) {
-	// change state
-	this.currentState = state;
+		// reset initial state of child machines
+		this.currentState.reset();
 
-	// reset initial state of child machines
-	this.currentState.reset();
+		// do on enter of new state
+		this.currentState.enter();
+	};
 
-	// do on enter of new state
-	this.currentState.enter();
-};
+	Machine.prototype.reset = function () {
+		// reset self
+		this.currentState = this._states[this.initialState];
 
-Machine.prototype.reset = function () {
-	// reset self
-	this.currentState = this._states[this.initialState];
+		// propagate reset
+		if (this.currentState) {
+			this.currentState.reset();
+		}
+	};
 
-<<<<<<< HEAD
-	// propagate reset
-	if (this.currentState) {
-		this.currentState.reset();
-	}
-};
-
-Machine.prototype.kill = function () {
-	if (this.currentState) {
-		this.currentState.kill();
-	}
-};
-=======
 	Machine.prototype.ready = function () {
 		var keys = Object.keys(this._states);
 		for (var i = 0; i < keys.length; i++) {
@@ -103,35 +54,15 @@
 			state.ready();
 		}
 	};
->>>>>>> 213a4e5d
 
-Machine.prototype.ready = function () {
-	var keys = Object.keys(this._states);
-	for (var i = 0; i < keys.length; i++) {
-		var state = this._states[keys[i]];
-		state.ready();
-	}
-};
+	Machine.prototype.cleanup = function () {
+		var keys = Object.keys(this._states);
+		for (var i = 0; i < keys.length; i++) {
+			var state = this._states[keys[i]];
+			state.cleanup();
+		}
+	};
 
-<<<<<<< HEAD
-Machine.prototype.cleanup = function () {
-	var keys = Object.keys(this._states);
-	for (var i = 0; i < keys.length; i++) {
-		var state = this._states[keys[i]];
-		state.cleanup();
-	}
-};
-
-Machine.prototype.enter = function () {
-	if (this.currentState) {
-		this.currentState.enter();
-	}
-};
-
-Machine.prototype.getCurrentState = function () {
-	return this.currentState;
-};
-=======
 	Machine.prototype.enter = function () {
 		var keys = Object.keys(this._states);
 		for (var i = 0; i < keys.length; i++) {
@@ -190,44 +121,27 @@
 			this.parent.removeMachine(this);
 		}
 	};
->>>>>>> 213a4e5d
 
-Machine.prototype.addState = function (state) {
-	if (!this._states) {
+	Machine.prototype.recursiveRemove = function () {
+		var keys = Object.keys(this._states);
+		for (var i = 0; i < keys.length; i++) {
+			var state = this._states[keys[i]];
+			state.recursiveRemove();
+		}
 		this._states = {};
-		this.initialState = state.uuid;
-	}
-	state.parent = this;
-	state._fsm = this._fsm;
-	this._states[state.uuid] = state;
-};
+	};
 
-Machine.prototype.removeFromParent = function () {
-	if (this.parent) {
-		this.parent.removeMachine(this);
-	}
-};
+	Machine.prototype.removeState = function (id) {
+		if (!this._states[id]) { return; }
+		if (this.initialState === id) { throw new Error('Cannot remove initial state'); }
+		if (this.currentState === this._states[id]) {
+			this.reset();
+		}
+		delete this._states[id];
+	};
 
-Machine.prototype.recursiveRemove = function () {
-	var keys = Object.keys(this._states);
-	for (var i = 0; i < keys.length; i++) {
-		var state = this._states[keys[i]];
-		state.recursiveRemove();
-	}
-	this._states = {};
-};
-
-Machine.prototype.removeState = function (id) {
-	if (!this._states[id]) { return; }
-	if (this.initialState === id) { throw new Error('Cannot remove initial state'); }
-	if (this.currentState === this._states[id]) {
-		this.reset();
-	}
-	delete this._states[id];
-};
-
-Machine.prototype.setInitialState = function (initialState) {
-	this.initialState = initialState;
-};
+	Machine.prototype.setInitialState = function (initialState) {
+		this.initialState = initialState;
+	};
 
 module.exports = Machine;