var ConfigHandler = require('../loaders/handlers/ConfigHandler');
var ObjectUtils = require('../util/ObjectUtils');
var State = require('../fsmpack/statemachine/State');
var Machine = require('../fsmpack/statemachine/Machine');
var Actions = require('../fsmpack/statemachine/actions/Actions');
var rsvp = require('../util/rsvp');

/**
 * Handler for loading materials into engine
 * @hidden
 * @extends ConfigHandler
 * @param {World} world
 * @param {Function} getConfig
 * @param {Function} updateObject
 */
function MachineHandler() {
	ConfigHandler.apply(this, arguments);
}

MachineHandler.prototype = Object.create(ConfigHandler.prototype);
MachineHandler.prototype.constructor = MachineHandler;

ConfigHandler._registerClass('machine', MachineHandler);

/**
 * Creates an empty machine
 * @returns {Machine}
 * @private
 */
MachineHandler.prototype._create = function () {
	return new Machine();
};

<<<<<<< HEAD
/**
 * Adds/updates/removes a machine
 * @param {string} ref
 * @param {Object} config
 * @param {Object} options
 * @private
 * @returns {RSVP.Promise} Resolves with the updated machine or null if removed
 */
MachineHandler.prototype._update = function (ref, config, options) {
	var that = this;
	return ConfigHandler.prototype._update.call(this, ref, config, options).then(function (machine) {
		if (!machine) { return; }
		machine.name = config.name;
=======
	/**
	 * Preparing sound config by populating it with defaults.
	 * @param {Object} config
	 * @private
	 */
	MachineHandler.prototype._prepare = function (config) {
		_.defaults(config, {
			maxLoopDepth: 100,
			asyncMode: true
		});
	};

	/**
	 * Adds/updates/removes a machine
	 * @param {string} ref
	 * @param {Object} config
	 * @param {Object} options
	 * @private
	 * @returns {RSVP.Promise} Resolves with the updated machine or null if removed
	 */
	MachineHandler.prototype._update = function (ref, config, options) {
		var that = this;
		return ConfigHandler.prototype._update.call(this, ref, config, options).then(function (machine) {
			if (!machine) { return; }
			machine.id = ref;
			machine.name = config.name;
			machine.maxLoopDepth = config.maxLoopDepth;
			machine.asyncMode = config.asyncMode;
>>>>>>> 213a4e5d

		// Remove old states
		for (var key in machine._states) {
			if (!config.states[key]) {
				machine.removeState(key);
			}
		}
		// Update existing states and create new ones
		var promises = [];
		for (var key in config.states) {
			promises.push(that._updateState(machine, config.states[key], options));
		}
		return RSVP.all(promises).then(function () {
			machine.setInitialState(config.initialState);
			return machine;
		});
	});
};

/**
 * Update actions on a state
 * @param {State} state
 * @param {Object} config
 * @private
 */
MachineHandler.prototype._updateActions = function (state, stateConfig) {
	// Remove old actions
	for (var i = 0; i < state._actions.length; i++) {
		var action = state._actions[i];
		if (!stateConfig.actions || !stateConfig.actions[action.id]) {
			state.removeAction(action);
			i--;
		}
	}

	// Update new and existing ones
	// For actions, order is (or will be) important
	var actions = [];
	_.forEach(stateConfig.actions, function (actionConfig) {
		var action = state.getAction(actionConfig.id);
		if (!action) {
			var Action = Actions.actionForType(actionConfig.type);
			action = new Action(actionConfig.id, actionConfig.options);
			if (action.onCreate) {
				action.onCreate(state.proxy);
			}
			//state.addAction(action);
		} else {
			action.configure(actionConfig.options);
		}
		actions.push(action);
	}, null, 'sortValue');
	state._actions = actions;
};

/**
 * Update transitions on the machine
 * @param {State} state
 * @param {Object} config
 * @private
 */
MachineHandler.prototype._updateTransitions = function (state, stateConfig) {
	state._transitions = {};
	for (var key in stateConfig.transitions) {
		var transition = stateConfig.transitions[key];
		state.setTransition(transition.id, transition.targetState);
	}
};

/**
 * Update states on the machine. This includes loading childMachines
 * @param {State} state
 * @param {Object} config
 * @private
 */
MachineHandler.prototype._updateState = function (machine, stateConfig, options) {
	var state;
	if (machine._states && machine._states[stateConfig.id]) {
		state = machine._states[stateConfig.id];
	} else {
		state = new State(stateConfig.id);
		machine.addState(state);
	}
	state.name = stateConfig.name;

	// Actions
	this._updateActions(state, stateConfig);
	// Transitions
	this._updateTransitions(state, stateConfig);
	// Child machines
	// Removing
	for (var i = 0; i < state._machines; i++) {
		var childMachine = state._machines[i];
		if (!stateConfig.childMachines[childMachine.id]) {
			state.removeMachine(childMachine);
			i--;
		}
	}
	// Updating
	var promises = [];
	for (var key in stateConfig.childMachines) {
		promises.push(this._load(stateConfig.childMachines[key].machineRef, options));
	}

	/*
	// TODO: Test and use this. Will make the promises sorted correctly.
	_.forEach(stateConfig.childMachines, function (childMachineConfig) {
		promises.push(that._load(childMachineConfig.machineRef, options));
	}, null, 'sortValue');
	*/

	return RSVP.all(promises).then(function (machines) {
		for (var i = 0; i < machines; i++) {
			state.addMachine(machines[i]);
		}
		return state;
	});
};


module.exports = MachineHandler;<|MERGE_RESOLUTION|>--- conflicted
+++ resolved
@@ -3,7 +3,7 @@
 var State = require('../fsmpack/statemachine/State');
 var Machine = require('../fsmpack/statemachine/Machine');
 var Actions = require('../fsmpack/statemachine/actions/Actions');
-var rsvp = require('../util/rsvp');
+var RSVP = require('../util/rsvp');
 
 /**
  * Handler for loading materials into engine
@@ -31,7 +31,18 @@
 	return new Machine();
 };
 
-<<<<<<< HEAD
+/**
+ * Preparing sound config by populating it with defaults.
+ * @param {Object} config
+ * @private
+ */
+MachineHandler.prototype._prepare = function (config) {
+	ObjectUtils.defaults(config, {
+		maxLoopDepth: 100,
+		asyncMode: true
+	});
+};
+
 /**
  * Adds/updates/removes a machine
  * @param {string} ref
@@ -45,36 +56,6 @@
 	return ConfigHandler.prototype._update.call(this, ref, config, options).then(function (machine) {
 		if (!machine) { return; }
 		machine.name = config.name;
-=======
-	/**
-	 * Preparing sound config by populating it with defaults.
-	 * @param {Object} config
-	 * @private
-	 */
-	MachineHandler.prototype._prepare = function (config) {
-		_.defaults(config, {
-			maxLoopDepth: 100,
-			asyncMode: true
-		});
-	};
-
-	/**
-	 * Adds/updates/removes a machine
-	 * @param {string} ref
-	 * @param {Object} config
-	 * @param {Object} options
-	 * @private
-	 * @returns {RSVP.Promise} Resolves with the updated machine or null if removed
-	 */
-	MachineHandler.prototype._update = function (ref, config, options) {
-		var that = this;
-		return ConfigHandler.prototype._update.call(this, ref, config, options).then(function (machine) {
-			if (!machine) { return; }
-			machine.id = ref;
-			machine.name = config.name;
-			machine.maxLoopDepth = config.maxLoopDepth;
-			machine.asyncMode = config.asyncMode;
->>>>>>> 213a4e5d
 
 		// Remove old states
 		for (var key in machine._states) {
@@ -113,7 +94,7 @@
 	// Update new and existing ones
 	// For actions, order is (or will be) important
 	var actions = [];
-	_.forEach(stateConfig.actions, function (actionConfig) {
+	ObjectUtils.forEach(stateConfig.actions, function (actionConfig) {
 		var action = state.getAction(actionConfig.id);
 		if (!action) {
 			var Action = Actions.actionForType(actionConfig.type);
@@ -181,7 +162,7 @@
 
 	/*
 	// TODO: Test and use this. Will make the promises sorted correctly.
-	_.forEach(stateConfig.childMachines, function (childMachineConfig) {
+	ObjectUtils.forEach(stateConfig.childMachines, function (childMachineConfig) {
 		promises.push(that._load(childMachineConfig.machineRef, options));
 	}, null, 'sortValue');
 	*/
@@ -194,5 +175,4 @@
 	});
 };
 
-
 module.exports = MachineHandler;