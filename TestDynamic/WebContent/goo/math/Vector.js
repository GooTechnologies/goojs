<<<<<<< HEAD
define([], function() {
	"use strict";

	/**
	 * @class N-dimensional vector.
	 * @name Vector
	 * @property {Float32Array} data Storage for the vector components.
	 * @property {Integer} tos Top of stack for putting components.
	 * @constructor
	 * @description Creates a new N-dimensional vector.
	 * @param {Integer} size Number of vector components.
	 */

	function Vector(size) {
		this.data = new Float32Array(size || 0);
		this.tos = 0;
	}

	/**
	 * @static
	 * @description Adds two N-dimensional vectors and stores the result in a separate vector. The resulting vector will
	 *              have a size equal to that of the left-hand vector.
	 * @param {Vector} lhs Vector on the left-hand side.
	 * @param {Vector} rhs Vector on the right-hand side.
	 * @param {Vector} target Target vector for storage. (optional)
	 * @returns {Vector} Resulting vector.
	 */

	Vector.add = function(lhs, rhs, target) {
		if (!target || target.data.length != lhs.data.length) {
			target = new Vector(lhs.data.length);
		}

		var i = 0;

		for (; i < Math.min(lhs.data.length, rhs.data.length); i++) {
			target.data[i] = lhs.data[i] + rhs.data[i];
		}

		for (; i < lhs.data.length; i++) {
			target.data[i] = lhs.data[i];
		}

		return target;
	};

	/**
	 * @static
	 * @description Subtracts two N-dimensional vectors and stores the result in a separate vector. The resulting vector
	 *              will have a size equal to that of the left-hand vector.
	 * @param {Vector} lhs Vector on the left-hand side.
	 * @param {Vector} rhs Vector on the right-hand side.
	 * @param {Vector} target Target vector for storage. (optional)
	 * @returns {Vector} Resulting vector.
	 */

	Vector.sub = function(lhs, rhs, target) {
		if (!target || target.data.length != lhs.data.length) {
			target = new Vector(lhs.data.length);
		}

		var i = 0;

		for (; i < Math.min(lhs.data.length, rhs.data.length); i++) {
			target.data[i] = lhs.data[i] - rhs.data[i];
		}

		for (; i < lhs.data.length; i++) {
			target.data[i] = lhs.data[i];
		}

		return target;
	};

	/**
	 * @static
	 * @description Multiplies two N-dimensional vectors and stores the result in a separate vector. The resulting
	 *              vector will have a size equal to that of the left-hand vector.
	 * @param {Vector} lhs Vector on the left-hand side.
	 * @param {Vector} rhs Vector on the right-hand side.
	 * @param {Vector} target Target vector for storage. (optional)
	 * @returns {Vector} Resulting vector.
	 */

	Vector.mul = function(lhs, rhs, target) {
		if (!target || target.data.length != lhs.data.length) {
			target = new Vector(lhs.data.length);
		}

		var i = 0;

		for (; i < Math.min(lhs.data.length, rhs.data.length); i++) {
			target.data[i] = lhs.data[i] * rhs.data[i];
		}

		for (; i < lhs.data.length; i++) {
			target.data[i] = lhs.data[i];
		}

		return target;
	};

	/**
	 * @static
	 * @description Divides two N-dimensional vectors and stores the result in a separate vector. The resulting vector
	 *              will have a size equal to that of the left-hand vector. For all components in the right-hand vector
	 *              equal to zero, the corresponding component in the resulting vector will be equal to that of the
	 *              left-hand vector.
	 * @param {Vector} lhs Vector on the left-hand side.
	 * @param {Vector} rhs Vector on the right-hand side.
	 * @param {Vector} target Target vector for storage. (optional)
	 * @returns {Vector} Resulting vector.
	 */

	Vector.div = function(lhs, rhs, target) {
		if (!target || target.data.length != lhs.data.length) {
			target = new Vector(lhs.data.length);
		}

		var i = 0;

		for (; i < Math.min(lhs.data.length, rhs.data.length); i++) {
			if (rhs.data[i] < 0.0 || rhs.data[i] > 0.0) {
				target.data[i] = lhs.data[i] / rhs.data[i];
			} else {
				target.data[i] = lhs.data[i];
			}
		}

		for (; i < lhs.data.length; i++) {
			target.data[i] = lhs.data[i];
		}

		return target;
	};

	/**
	 * @static
	 * @description Scales an N-dimensional vector with a scalar and stores the result in a separate vector.
	 * @param {Vector} lhs Vector on the left-hand side.
	 * @param {Float} rhs Scalar on the right-hand side.
	 * @param {Vector} target Target vector for storage. (optional)
	 * @returns {Vector} Resulting vector.
	 */

	Vector.scale = function(lhs, rhs, target) {
		if (!target || target.data.length != lhs.data.length) {
			target = new Vector(lhs.data.length);
		}

		for ( var i = 0; i < lhs.data.length; i++) {
			target.data[i] = lhs.data[i] * rhs;
		}

		return target;
	};

	/**
	 * @description Adds with an N-dimensional vector and stores the result locally.
	 * @param {Vector} rhs Vector on the right-hand side.
	 * @returns {Vector} Self for chaining.
	 */

	Vector.prototype.add = function(rhs) {
		return Vector.add(this, rhs, this);
	};

	/**
	 * @description Subtracts with an N-dimensional vector and stores the result locally.
	 * @param {Vector} rhs Vector on the right-hand side.
	 * @returns {Vector} Self for chaining.
	 */

	Vector.prototype.sub = function(rhs) {
		return Vector.sub(this, rhs, this);
	};

	/**
	 * @description Multiplies by an N-dimensional vector and stores the result locally.
	 * @param {Vector} rhs Vector on the right-hand side.
	 * @returns {Vector} Self for chaining.
	 */

	Vector.prototype.mul = function(rhs) {
		return Vector.mul(this, rhs, this);
	};

	/**
	 * @description Divides by an N-dimensional vector and stores the result locally.
	 * @param {Vector} rhs Vector on the right-hand side.
	 * @returns {Vector} Self for chaining.
	 */

	Vector.prototype.div = function(rhs) {
		return Vector.div(this, rhs, this);
	};

	/**
	 * @description Scales by a scalar and stores the result locally.
	 * @param {Float} rhs Scalar on the right-hand side.
	 * @returns {Vector} Self for chaining.
	 */

	Vector.prototype.scale = function(rhs) {
		return Vector.scale(this, rhs, this);
	};

	/**
	 * @description Copies all components from another N-dimensional vector and resizes itself if the sizes do not
	 *              match.
	 * @param {Vector} source Source vector.
	 * @returns {Vector} Self for chaining.
	 */

	Vector.prototype.copy = function(source) {
		if (this.data.length != source.data.length) {
			this.data = new Float32Array(source.data.length);
		}

		for ( var i = 0; i < this.data.length; i++) {
			this.data[i] = source.data[i];
		}

		this.tos = this.data.length;

		return this;
	};

	/**
	 * @description Inverts all components of the N-dimensional vector.
	 * @returns {Vector} Self for chaining.
	 */

	Vector.prototype.invert = function() {
		for ( var i = 0; i < this.data.length; i++) {
			this.data[i] = 0.0 - this.data[i];
		}

		return this;
	};

	/**
	 * @description Computes the dot product of the N-dimensional vector.
	 * @returns {Float} Dot product.
	 */

	Vector.prototype.dot = function() {
		var result = 0.0;

		for ( var i = 0; i < this.data.length; i++) {
			result += this.data[i] * this.data[i];
		}

		return result;
	};

	/**
	 * @description Computes the length (euclidian norm) of the N-dimensional vector.
	 * @returns {Float} Length.
	 */

	Vector.prototype.length = function() {
		return Math.sqrt(this.dot());
	};

	/**
	 * @description Normalizes the vector to unit length.
	 * @returns {Vector} Self for chaining.
	 */

	Vector.prototype.normalize = function() {
		var l = this.length();

		if (l > 0.0) {
			l = 1.0 / l;

			for ( var i = 0; i < this.data.length; i++) {
				this.data[i] *= l;
			}
		}

		return this;
	};

	/**
	 * @description Gets a component from the vector.
	 * @param {Integer} index Component index.
	 * @throws {IndexExceedsDimensions} If an illegal index is accessed.
	 * @returns {Float} Component value.
	 */

	Vector.prototype.get = function(index) {
		if (index >= 0 && index < this.data.length) {
			return this.data[index];
		} else {
			throw {
				name : "IndexExceedsDimensions",
			};
		}
	};

	/**
	 * @description Sets a component in the vector.
	 * @param {Integer} index Component index.
	 * @param {Float} value Component value.
	 * @throws {IndexExceedsDimensions} If an illegal index is accessed.
	 * @returns {Vector} Self for chaining.
	 */

	Vector.prototype.set = function(index, value) {
		if (index >= 0 && index < this.data.length) {
			this.data[index] = value;
		} else {
			throw {
				name : "IndexExceedsDimensions",
			};
		}

		return this;
	};

	/**
	 * @description Puts a component into the vector.
	 * @param {Float} value Component value.
	 * @throws {IndexExceedsDimensions} If an illegal index is accessed.
	 * @returns {Vector} Self for chaining.
	 */

	Vector.prototype.put = function(value) {
		if (this.tos < this.data.length) {
			this.data[this.tos++] = value;
		} else {
			throw {
				name : "IndexExceedsDimensions",
			};
		}

		return this;
	};

	/**
	 * @description Converts the N-dimensional vector to a string.
	 * @returns {String} String of values.
	 */

	Vector.prototype.toString = function() {
		var string = "";
		var i = 0;

		string += "[";

		for (; i < this.data.length - 1; i++) {
			string += " " + this.data[i] + ",";
		}

		for (; i < this.data.length; i++) {
			string += " " + this.data[i] + " ";
		}

		string += "]";

		return string;
	};

	return Vector;
});
=======
define([], function() {
	"use strict";

	/**
	 * @class N-dimensional vector.
	 * @name Vector
	 * @property {Float32Array} data Storage for the vector components.
	 * @property {Integer} tos Top of stack for putting components.
	 * @constructor
	 * @description Creates a new N-dimensional vector.
	 * @param {Integer} size Number of vector components.
	 */

	function Vector(size) {
		this.data = new Float32Array(size || 0);
		this.tos = 0;
	}

	/**
	 * @static
	 * @description Adds two N-dimensional vectors and stores the result in a separate vector. The resulting vector will
	 *              have a size equal to that of the left-hand vector.
	 * @param {Vector} lhs Vector on the left-hand side.
	 * @param {Vector} rhs Vector on the right-hand side.
	 * @param {Vector} target Target vector for storage. (optional)
	 * @returns {Vector} Resulting vector.
	 */

	Vector.add = function(lhs, rhs, target) {
		if (!target || target.data.length != lhs.data.length) {
			target = new Vector(lhs.data.length);
		}

		var i = 0;

		for (; i < Math.min(lhs.data.length, rhs.data.length); i++) {
			target.data[i] = lhs.data[i] + rhs.data[i];
		}

		for (; i < lhs.data.length; i++) {
			target.data[i] = lhs.data[i];
		}

		return target;
	};

	/**
	 * @static
	 * @description Subtracts two N-dimensional vectors and stores the result in a separate vector. The resulting vector
	 *              will have a size equal to that of the left-hand vector.
	 * @param {Vector} lhs Vector on the left-hand side.
	 * @param {Vector} rhs Vector on the right-hand side.
	 * @param {Vector} target Target vector for storage. (optional)
	 * @returns {Vector} Resulting vector.
	 */

	Vector.sub = function(lhs, rhs, target) {
		if (!target || target.data.length != lhs.data.length) {
			target = new Vector(lhs.data.length);
		}

		var i = 0;

		for (; i < Math.min(lhs.data.length, rhs.data.length); i++) {
			target.data[i] = lhs.data[i] - rhs.data[i];
		}

		for (; i < lhs.data.length; i++) {
			target.data[i] = lhs.data[i];
		}

		return target;
	};

	/**
	 * @static
	 * @description Multiplies two N-dimensional vectors and stores the result in a separate vector. The resulting
	 *              vector will have a size equal to that of the left-hand vector.
	 * @param {Vector} lhs Vector on the left-hand side.
	 * @param {Vector} rhs Vector on the right-hand side.
	 * @param {Vector} target Target vector for storage. (optional)
	 * @returns {Vector} Resulting vector.
	 */

	Vector.mul = function(lhs, rhs, target) {
		if (!target || target.data.length != lhs.data.length) {
			target = new Vector(lhs.data.length);
		}

		var i = 0;

		for (; i < Math.min(lhs.data.length, rhs.data.length); i++) {
			target.data[i] = lhs.data[i] * rhs.data[i];
		}

		for (; i < lhs.data.length; i++) {
			target.data[i] = lhs.data[i];
		}

		return target;
	};

	/**
	 * @static
	 * @description Divides two N-dimensional vectors and stores the result in a separate vector. The resulting vector
	 *              will have a size equal to that of the left-hand vector. For all components in the right-hand vector
	 *              equal to zero, the corresponding component in the resulting vector will be equal to that of the
	 *              left-hand vector.
	 * @param {Vector} lhs Vector on the left-hand side.
	 * @param {Vector} rhs Vector on the right-hand side.
	 * @param {Vector} target Target vector for storage. (optional)
	 * @returns {Vector} Resulting vector.
	 */

	Vector.div = function(lhs, rhs, target) {
		if (!target || target.data.length != lhs.data.length) {
			target = new Vector(lhs.data.length);
		}

		var i = 0;

		for (; i < Math.min(lhs.data.length, rhs.data.length); i++) {
			if (rhs.data[i] < 0.0 || rhs.data[i] > 0.0) {
				target.data[i] = lhs.data[i] / rhs.data[i];
			} else {
				target.data[i] = lhs.data[i];
			}
		}

		for (; i < lhs.data.length; i++) {
			target.data[i] = lhs.data[i];
		}

		return target;
	};

	/**
	 * @static
	 * @description Scales an N-dimensional vector with a scalar and stores the result in a separate vector.
	 * @param {Vector} lhs Vector on the left-hand side.
	 * @param {Float} rhs Scalar on the right-hand side.
	 * @param {Vector} target Target vector for storage. (optional)
	 * @returns {Vector} Resulting vector.
	 */

	Vector.scale = function(lhs, rhs, target) {
		if (!target || target.data.length != lhs.data.length) {
			target = new Vector(lhs.data.length);
		}

		for ( var i = 0; i < lhs.data.length; i++) {
			target.data[i] = lhs.data[i] * rhs;
		}

		return target;
	};

	/**
	 * @description Adds with an N-dimensional vector and stores the result locally.
	 * @param {Vector} rhs Vector on the right-hand side.
	 * @returns {Vector} Self for chaining.
	 */

	Vector.prototype.add = function(rhs) {
		return Vector.add(this, rhs, this);
	};

	/**
	 * @description Subtracts with an N-dimensional vector and stores the result locally.
	 * @param {Vector} rhs Vector on the right-hand side.
	 * @returns {Vector} Self for chaining.
	 */

	Vector.prototype.sub = function(rhs) {
		return Vector.sub(this, rhs, this);
	};

	/**
	 * @description Multiplies by an N-dimensional vector and stores the result locally.
	 * @param {Vector} rhs Vector on the right-hand side.
	 * @returns {Vector} Self for chaining.
	 */

	Vector.prototype.mul = function(rhs) {
		return Vector.mul(this, rhs, this);
	};

	/**
	 * @description Divides by an N-dimensional vector and stores the result locally.
	 * @param {Vector} rhs Vector on the right-hand side.
	 * @returns {Vector} Self for chaining.
	 */

	Vector.prototype.div = function(rhs) {
		return Vector.div(this, rhs, this);
	};

	/**
	 * @description Scales by a scalar and stores the result locally.
	 * @param {Float} rhs Scalar on the right-hand side.
	 * @returns {Vector} Self for chaining.
	 */

	Vector.prototype.scale = function(rhs) {
		return Vector.scale(this, rhs, this);
	};

	/**
	 * @description Copies all components from another N-dimensional vector and resizes itself if the sizes do not
	 *              match.
	 * @param {Vector} source Source vector.
	 * @returns {Vector} Self for chaining.
	 */

	Vector.prototype.copy = function(source) {
		if (this.data.length != source.data.length) {
			this.data = new Float32Array(source.data.length);
		}

		for ( var i = 0; i < this.data.length; i++) {
			this.data[i] = source.data[i];
		}

		this.tos = this.data.length;

		return this;
	};

	/**
	 * @description Inverts all components of the N-dimensional vector.
	 * @returns {Vector} Self for chaining.
	 */

	Vector.prototype.invert = function() {
		for ( var i = 0; i < this.data.length; i++) {
			this.data[i] = 0.0 - this.data[i];
		}

		return this;
	};

	/**
	 * @description Computes the dot product of the N-dimensional vector.
	 * @returns {Float} Dot product.
	 */

	Vector.prototype.dot = function() {
		var result = 0.0;

		for ( var i = 0; i < this.data.length; i++) {
			result += this.data[i] * this.data[i];
		}

		return result;
	};

	/**
	 * @description Computes the length (euclidian norm) of the N-dimensional vector.
	 * @returns {Float} Length.
	 */

	Vector.prototype.length = function() {
		return Math.sqrt(this.dot());
	};

	/**
	 * @description Normalizes the vector to unit length.
	 * @returns {Vector} Self for chaining.
	 */

	Vector.prototype.normalize = function() {
		var l = this.length();

		if (l > 0.0) {
			l = 1.0 / l;

			for ( var i = 0; i < this.data.length; i++) {
				this.data[i] *= l;
			}
		}

		return this;
	};

	/**
	 * @description Gets a component from the vector.
	 * @param {Integer} index Component index.
	 * @throws {IndexExceedsDimensions} If an illegal index is accessed.
	 * @returns {Float} Component value.
	 */

	Vector.prototype.get = function(index) {
		if (index >= 0 && index < this.data.length) {
			return this.data[index];
		} else {
			throw {
				name : "IndexExceedsDimensions",
			};
		}
	};

	/**
	 * @description Sets a component in the vector.
	 * @param {Integer} index Component index.
	 * @param {Float} value Component value.
	 * @throws {IndexExceedsDimensions} If an illegal index is accessed.
	 * @returns {Vector} Self for chaining.
	 */

	Vector.prototype.set = function(index, value) {
		if (index >= 0 && index < this.data.length) {
			this.data[index] = value;
		} else {
			throw {
				name : "IndexExceedsDimensions",
			};
		}

		return this;
	};

	/**
	 * @description Puts a component into the vector.
	 * @param {Float} value Component value.
	 * @throws {IndexExceedsDimensions} If an illegal index is accessed.
	 * @returns {Vector} Self for chaining.
	 */

	Vector.prototype.put = function(value) {
		if (this.tos < this.data.length) {
			this.data[this.tos++] = value;
		} else {
			throw {
				name : "IndexExceedsDimensions",
			};
		}

		return this;
	};

	/**
	 * @description Converts the N-dimensional vector to a string.
	 * @returns {String} String of values.
	 */

	Vector.prototype.toString = function() {
		var string = "";
		var i = 0;

		string += "[";

		for (; i < this.data.length - 1; i++) {
			string += " " + this.data[i] + ",";
		}

		for (; i < this.data.length; i++) {
			string += " " + this.data[i] + " ";
		}

		string += "]";

		return string;
	};

	return Vector;
});
>>>>>>> 83d1e142
<|MERGE_RESOLUTION|>--- conflicted
+++ resolved
@@ -1,4 +1,3 @@
-<<<<<<< HEAD
 define([], function() {
 	"use strict";
 
@@ -17,10 +16,38 @@
 		this.tos = 0;
 	}
 
+	// REVIEW: New stuff
+	Vector.prototype.setupComponents = function(components) {
+		var that = this;
+		for ( var i = 0; i < components.length; i++) {
+			(function(index) {
+				for ( var j = 0; j < components[index].length; j++) {
+					Object.defineProperty(that, components[index][j], {
+						get : function() {
+							return this.data[index];
+						},
+						set : function(value) {
+							this.data[index] = value;
+						}
+					});
+				}
+				Object.defineProperty(that, i, {
+					get : function() {
+						return this.data[index];
+					},
+					set : function(value) {
+						this.data[index] = value;
+					}
+				});
+			})(i);
+		}
+		return this;
+	};
+
 	/**
 	 * @static
-	 * @description Adds two N-dimensional vectors and stores the result in a separate vector. The resulting vector will
-	 *              have a size equal to that of the left-hand vector.
+	 * @description Adds two N-dimensional vectors and stores the result in a separate vector. The resulting vector will have a size equal to that of
+	 *              the left-hand vector.
 	 * @param {Vector} lhs Vector on the left-hand side.
 	 * @param {Vector} rhs Vector on the right-hand side.
 	 * @param {Vector} target Target vector for storage. (optional)
@@ -47,8 +74,8 @@
 
 	/**
 	 * @static
-	 * @description Subtracts two N-dimensional vectors and stores the result in a separate vector. The resulting vector
-	 *              will have a size equal to that of the left-hand vector.
+	 * @description Subtracts two N-dimensional vectors and stores the result in a separate vector. The resulting vector will have a size equal to
+	 *              that of the left-hand vector.
 	 * @param {Vector} lhs Vector on the left-hand side.
 	 * @param {Vector} rhs Vector on the right-hand side.
 	 * @param {Vector} target Target vector for storage. (optional)
@@ -75,8 +102,8 @@
 
 	/**
 	 * @static
-	 * @description Multiplies two N-dimensional vectors and stores the result in a separate vector. The resulting
-	 *              vector will have a size equal to that of the left-hand vector.
+	 * @description Multiplies two N-dimensional vectors and stores the result in a separate vector. The resulting vector will have a size equal to
+	 *              that of the left-hand vector.
 	 * @param {Vector} lhs Vector on the left-hand side.
 	 * @param {Vector} rhs Vector on the right-hand side.
 	 * @param {Vector} target Target vector for storage. (optional)
@@ -103,10 +130,9 @@
 
 	/**
 	 * @static
-	 * @description Divides two N-dimensional vectors and stores the result in a separate vector. The resulting vector
-	 *              will have a size equal to that of the left-hand vector. For all components in the right-hand vector
-	 *              equal to zero, the corresponding component in the resulting vector will be equal to that of the
-	 *              left-hand vector.
+	 * @description Divides two N-dimensional vectors and stores the result in a separate vector. The resulting vector will have a size equal to that
+	 *              of the left-hand vector. For all components in the right-hand vector equal to zero, the corresponding component in the resulting
+	 *              vector will be equal to that of the left-hand vector.
 	 * @param {Vector} lhs Vector on the left-hand side.
 	 * @param {Vector} rhs Vector on the right-hand side.
 	 * @param {Vector} target Target vector for storage. (optional)
@@ -207,17 +233,19 @@
 	};
 
 	/**
-	 * @description Copies all components from another N-dimensional vector and resizes itself if the sizes do not
-	 *              match.
+	 * @description Copies all components from another N-dimensional vector and resizes itself if the sizes do not match.
 	 * @param {Vector} source Source vector.
 	 * @returns {Vector} Self for chaining.
 	 */
 
+	// REVIEW: Better might be to just copy as many values as fits in destination. Changing the size doesnt
+	// make sense if you are in a Vector4 object for example.
 	Vector.prototype.copy = function(source) {
 		if (this.data.length != source.data.length) {
 			this.data = new Float32Array(source.data.length);
 		}
 
+		// REVIEW: Faster to do this.data.set(source.data)?
 		for ( var i = 0; i < this.data.length; i++) {
 			this.data[i] = source.data[i];
 		}
@@ -290,6 +318,7 @@
 	 * @returns {Float} Component value.
 	 */
 
+	// REVIEW: Needed when we have access through v.name, v[index], v['name']?
 	Vector.prototype.get = function(index) {
 		if (index >= 0 && index < this.data.length) {
 			return this.data[index];
@@ -308,17 +337,26 @@
 	 * @returns {Vector} Self for chaining.
 	 */
 
-	Vector.prototype.set = function(index, value) {
-		if (index >= 0 && index < this.data.length) {
-			this.data[index] = value;
-		} else {
-			throw {
-				name : "IndexExceedsDimensions",
-			};
-		}
-
-		return this;
-	};
+	// REVIEW: This might be more useful? See math.js tests.
+	Vector.prototype.set = function() {
+		for ( var i in arguments) {
+			this.data[i] = arguments[i];
+		}
+
+		return this;
+	};
+
+	// Vector.prototype.set = function(index, value) {
+	// if (index >= 0 && index < this.data.length) {
+	// this.data[index] = value;
+	// } else {
+	// throw {
+	// name : "IndexExceedsDimensions",
+	// };
+	// }
+	//
+	// return this;
+	// };
 
 	/**
 	 * @description Puts a component into the vector.
@@ -327,6 +365,7 @@
 	 * @returns {Vector} Self for chaining.
 	 */
 
+	// REVIEW: Needed when we have set as above? Removes need to tos too.
 	Vector.prototype.put = function(value) {
 		if (this.tos < this.data.length) {
 			this.data[this.tos++] = value;
@@ -364,372 +403,4 @@
 	};
 
 	return Vector;
-});
-=======
-define([], function() {
-	"use strict";
-
-	/**
-	 * @class N-dimensional vector.
-	 * @name Vector
-	 * @property {Float32Array} data Storage for the vector components.
-	 * @property {Integer} tos Top of stack for putting components.
-	 * @constructor
-	 * @description Creates a new N-dimensional vector.
-	 * @param {Integer} size Number of vector components.
-	 */
-
-	function Vector(size) {
-		this.data = new Float32Array(size || 0);
-		this.tos = 0;
-	}
-
-	/**
-	 * @static
-	 * @description Adds two N-dimensional vectors and stores the result in a separate vector. The resulting vector will
-	 *              have a size equal to that of the left-hand vector.
-	 * @param {Vector} lhs Vector on the left-hand side.
-	 * @param {Vector} rhs Vector on the right-hand side.
-	 * @param {Vector} target Target vector for storage. (optional)
-	 * @returns {Vector} Resulting vector.
-	 */
-
-	Vector.add = function(lhs, rhs, target) {
-		if (!target || target.data.length != lhs.data.length) {
-			target = new Vector(lhs.data.length);
-		}
-
-		var i = 0;
-
-		for (; i < Math.min(lhs.data.length, rhs.data.length); i++) {
-			target.data[i] = lhs.data[i] + rhs.data[i];
-		}
-
-		for (; i < lhs.data.length; i++) {
-			target.data[i] = lhs.data[i];
-		}
-
-		return target;
-	};
-
-	/**
-	 * @static
-	 * @description Subtracts two N-dimensional vectors and stores the result in a separate vector. The resulting vector
-	 *              will have a size equal to that of the left-hand vector.
-	 * @param {Vector} lhs Vector on the left-hand side.
-	 * @param {Vector} rhs Vector on the right-hand side.
-	 * @param {Vector} target Target vector for storage. (optional)
-	 * @returns {Vector} Resulting vector.
-	 */
-
-	Vector.sub = function(lhs, rhs, target) {
-		if (!target || target.data.length != lhs.data.length) {
-			target = new Vector(lhs.data.length);
-		}
-
-		var i = 0;
-
-		for (; i < Math.min(lhs.data.length, rhs.data.length); i++) {
-			target.data[i] = lhs.data[i] - rhs.data[i];
-		}
-
-		for (; i < lhs.data.length; i++) {
-			target.data[i] = lhs.data[i];
-		}
-
-		return target;
-	};
-
-	/**
-	 * @static
-	 * @description Multiplies two N-dimensional vectors and stores the result in a separate vector. The resulting
-	 *              vector will have a size equal to that of the left-hand vector.
-	 * @param {Vector} lhs Vector on the left-hand side.
-	 * @param {Vector} rhs Vector on the right-hand side.
-	 * @param {Vector} target Target vector for storage. (optional)
-	 * @returns {Vector} Resulting vector.
-	 */
-
-	Vector.mul = function(lhs, rhs, target) {
-		if (!target || target.data.length != lhs.data.length) {
-			target = new Vector(lhs.data.length);
-		}
-
-		var i = 0;
-
-		for (; i < Math.min(lhs.data.length, rhs.data.length); i++) {
-			target.data[i] = lhs.data[i] * rhs.data[i];
-		}
-
-		for (; i < lhs.data.length; i++) {
-			target.data[i] = lhs.data[i];
-		}
-
-		return target;
-	};
-
-	/**
-	 * @static
-	 * @description Divides two N-dimensional vectors and stores the result in a separate vector. The resulting vector
-	 *              will have a size equal to that of the left-hand vector. For all components in the right-hand vector
-	 *              equal to zero, the corresponding component in the resulting vector will be equal to that of the
-	 *              left-hand vector.
-	 * @param {Vector} lhs Vector on the left-hand side.
-	 * @param {Vector} rhs Vector on the right-hand side.
-	 * @param {Vector} target Target vector for storage. (optional)
-	 * @returns {Vector} Resulting vector.
-	 */
-
-	Vector.div = function(lhs, rhs, target) {
-		if (!target || target.data.length != lhs.data.length) {
-			target = new Vector(lhs.data.length);
-		}
-
-		var i = 0;
-
-		for (; i < Math.min(lhs.data.length, rhs.data.length); i++) {
-			if (rhs.data[i] < 0.0 || rhs.data[i] > 0.0) {
-				target.data[i] = lhs.data[i] / rhs.data[i];
-			} else {
-				target.data[i] = lhs.data[i];
-			}
-		}
-
-		for (; i < lhs.data.length; i++) {
-			target.data[i] = lhs.data[i];
-		}
-
-		return target;
-	};
-
-	/**
-	 * @static
-	 * @description Scales an N-dimensional vector with a scalar and stores the result in a separate vector.
-	 * @param {Vector} lhs Vector on the left-hand side.
-	 * @param {Float} rhs Scalar on the right-hand side.
-	 * @param {Vector} target Target vector for storage. (optional)
-	 * @returns {Vector} Resulting vector.
-	 */
-
-	Vector.scale = function(lhs, rhs, target) {
-		if (!target || target.data.length != lhs.data.length) {
-			target = new Vector(lhs.data.length);
-		}
-
-		for ( var i = 0; i < lhs.data.length; i++) {
-			target.data[i] = lhs.data[i] * rhs;
-		}
-
-		return target;
-	};
-
-	/**
-	 * @description Adds with an N-dimensional vector and stores the result locally.
-	 * @param {Vector} rhs Vector on the right-hand side.
-	 * @returns {Vector} Self for chaining.
-	 */
-
-	Vector.prototype.add = function(rhs) {
-		return Vector.add(this, rhs, this);
-	};
-
-	/**
-	 * @description Subtracts with an N-dimensional vector and stores the result locally.
-	 * @param {Vector} rhs Vector on the right-hand side.
-	 * @returns {Vector} Self for chaining.
-	 */
-
-	Vector.prototype.sub = function(rhs) {
-		return Vector.sub(this, rhs, this);
-	};
-
-	/**
-	 * @description Multiplies by an N-dimensional vector and stores the result locally.
-	 * @param {Vector} rhs Vector on the right-hand side.
-	 * @returns {Vector} Self for chaining.
-	 */
-
-	Vector.prototype.mul = function(rhs) {
-		return Vector.mul(this, rhs, this);
-	};
-
-	/**
-	 * @description Divides by an N-dimensional vector and stores the result locally.
-	 * @param {Vector} rhs Vector on the right-hand side.
-	 * @returns {Vector} Self for chaining.
-	 */
-
-	Vector.prototype.div = function(rhs) {
-		return Vector.div(this, rhs, this);
-	};
-
-	/**
-	 * @description Scales by a scalar and stores the result locally.
-	 * @param {Float} rhs Scalar on the right-hand side.
-	 * @returns {Vector} Self for chaining.
-	 */
-
-	Vector.prototype.scale = function(rhs) {
-		return Vector.scale(this, rhs, this);
-	};
-
-	/**
-	 * @description Copies all components from another N-dimensional vector and resizes itself if the sizes do not
-	 *              match.
-	 * @param {Vector} source Source vector.
-	 * @returns {Vector} Self for chaining.
-	 */
-
-	Vector.prototype.copy = function(source) {
-		if (this.data.length != source.data.length) {
-			this.data = new Float32Array(source.data.length);
-		}
-
-		for ( var i = 0; i < this.data.length; i++) {
-			this.data[i] = source.data[i];
-		}
-
-		this.tos = this.data.length;
-
-		return this;
-	};
-
-	/**
-	 * @description Inverts all components of the N-dimensional vector.
-	 * @returns {Vector} Self for chaining.
-	 */
-
-	Vector.prototype.invert = function() {
-		for ( var i = 0; i < this.data.length; i++) {
-			this.data[i] = 0.0 - this.data[i];
-		}
-
-		return this;
-	};
-
-	/**
-	 * @description Computes the dot product of the N-dimensional vector.
-	 * @returns {Float} Dot product.
-	 */
-
-	Vector.prototype.dot = function() {
-		var result = 0.0;
-
-		for ( var i = 0; i < this.data.length; i++) {
-			result += this.data[i] * this.data[i];
-		}
-
-		return result;
-	};
-
-	/**
-	 * @description Computes the length (euclidian norm) of the N-dimensional vector.
-	 * @returns {Float} Length.
-	 */
-
-	Vector.prototype.length = function() {
-		return Math.sqrt(this.dot());
-	};
-
-	/**
-	 * @description Normalizes the vector to unit length.
-	 * @returns {Vector} Self for chaining.
-	 */
-
-	Vector.prototype.normalize = function() {
-		var l = this.length();
-
-		if (l > 0.0) {
-			l = 1.0 / l;
-
-			for ( var i = 0; i < this.data.length; i++) {
-				this.data[i] *= l;
-			}
-		}
-
-		return this;
-	};
-
-	/**
-	 * @description Gets a component from the vector.
-	 * @param {Integer} index Component index.
-	 * @throws {IndexExceedsDimensions} If an illegal index is accessed.
-	 * @returns {Float} Component value.
-	 */
-
-	Vector.prototype.get = function(index) {
-		if (index >= 0 && index < this.data.length) {
-			return this.data[index];
-		} else {
-			throw {
-				name : "IndexExceedsDimensions",
-			};
-		}
-	};
-
-	/**
-	 * @description Sets a component in the vector.
-	 * @param {Integer} index Component index.
-	 * @param {Float} value Component value.
-	 * @throws {IndexExceedsDimensions} If an illegal index is accessed.
-	 * @returns {Vector} Self for chaining.
-	 */
-
-	Vector.prototype.set = function(index, value) {
-		if (index >= 0 && index < this.data.length) {
-			this.data[index] = value;
-		} else {
-			throw {
-				name : "IndexExceedsDimensions",
-			};
-		}
-
-		return this;
-	};
-
-	/**
-	 * @description Puts a component into the vector.
-	 * @param {Float} value Component value.
-	 * @throws {IndexExceedsDimensions} If an illegal index is accessed.
-	 * @returns {Vector} Self for chaining.
-	 */
-
-	Vector.prototype.put = function(value) {
-		if (this.tos < this.data.length) {
-			this.data[this.tos++] = value;
-		} else {
-			throw {
-				name : "IndexExceedsDimensions",
-			};
-		}
-
-		return this;
-	};
-
-	/**
-	 * @description Converts the N-dimensional vector to a string.
-	 * @returns {String} String of values.
-	 */
-
-	Vector.prototype.toString = function() {
-		var string = "";
-		var i = 0;
-
-		string += "[";
-
-		for (; i < this.data.length - 1; i++) {
-			string += " " + this.data[i] + ",";
-		}
-
-		for (; i < this.data.length; i++) {
-			string += " " + this.data[i] + " ";
-		}
-
-		string += "]";
-
-		return string;
-	};
-
-	return Vector;
-});
->>>>>>> 83d1e142
+});