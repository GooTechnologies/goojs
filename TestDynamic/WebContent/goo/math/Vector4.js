<<<<<<< HEAD
define(["goo/math/Vector"], function(Vector) {
	"use strict";

	Vector4.prototype = Object.create(Vector.prototype);

	Vector4.components = [["x"], ["y"], ["z"], ["w"]];

	(function() {
		for ( var i = 0; i < Vector4.components.length; i++) {
			for ( var j = 0; j < Vector4.components[i].length; j++) {
				Object.defineProperty(Vector4.prototype, Vector4.components[i][j], {
					get : new Function("return this.data[" + i + "];"),
					set : new Function("value", "this.data[" + i + "] = value;"),
				});
			}
		}
	})();

	/**
	 * @class Four-dimensional vector.
	 * @name Vector4
	 * @constructor
	 * @description Creates a new four-dimensional vector.
	 * @param {Float} x X-component of vector.
	 * @param {Float} y Y-component of vector.
	 * @param {Float} z Z-component of vector.
	 * @param {Float} w W-component of vector.
	 */

	function Vector4(x, y, z, w) {
		Vector.call(this, 4);

		this.x = x || 0.0;
		this.y = y || 0.0;
		this.z = z || 0.0;
		this.w = w || 0.0;
	}

	/**
	 * @static
	 * @description Adds two four-dimensional vectors and stores the result in a separate vector.
	 * @param {Vector4} lhs Vector on the left-hand side.
	 * @param {Vector4} rhs Vector on the right-hand side.
	 * @param {Vector4} target Target vector for storage. (optional)
	 * @returns {Vector4} Resulting vector.
	 */

	Vector4.add = function(lhs, rhs, target) {
		if (!target) {
			target = new Vector4();
		}

		target.x = lhs.x + rhs.x;
		target.y = lhs.y + rhs.y;
		target.z = lhs.z + rhs.z;
		target.w = lhs.w + rhs.w;

		return target;
	};

	/**
	 * @static
	 * @description Subtracts two four-dimensional vectors and stores the result in a separate vector.
	 * @param {Vector4} lhs Vector on the left-hand side.
	 * @param {Vector4} rhs Vector on the right-hand side.
	 * @param {Vector4} target Target vector for storage. (optional)
	 * @returns {Vector4} Resulting vector.
	 */

	Vector4.sub = function(lhs, rhs, target) {
		if (!target) {
			target = new Vector4();
		}

		target.x = lhs.x - rhs.x;
		target.y = lhs.y - rhs.y;
		target.z = lhs.z - rhs.z;
		target.w = lhs.w - rhs.w;

		return target;
	};

	/**
	 * @static
	 * @description Multiplies two four-dimensional vectors and stores the result in a separate vector.
	 * @param {Vector4} lhs Vector on the left-hand side.
	 * @param {Vector4} rhs Vector on the right-hand side.
	 * @param {Vector4} target Target vector for storage. (optional)
	 * @returns {Vector4} Resulting vector.
	 */

	Vector4.mul = function(lhs, rhs, target) {
		if (!target) {
			target = new Vector4();
		}

		target.x = lhs.x * rhs.x;
		target.y = lhs.y * rhs.y;
		target.z = lhs.z * rhs.z;
		target.w = lhs.w * rhs.w;

		return target;
	};

	/**
	 * @static
	 * @description Divides two four-dimensional vectors and stores the result in a separate vector. For all components
	 *              in the right-hand vector equal to zero, the corresponding component in the resulting vector will be
	 *              equal to that of the left-hand vector.
	 * @param {Vector4} lhs Vector on the left-hand side.
	 * @param {Vector4} rhs Vector on the right-hand side.
	 * @param {Vector4} target Target vector for storage. (optional)
	 * @returns {Vector4} Resulting vector.
	 */

	Vector4.div = function(lhs, rhs, target) {
		if (!target) {
			target = new Vector4();
		}

		target.x = rhs.x < 0.0 || rhs.x > 0.0 ? lhs.x / rhs.x : lhs.x;
		target.y = rhs.y < 0.0 || rhs.y > 0.0 ? lhs.y / rhs.y : lhs.y;
		target.z = rhs.z < 0.0 || rhs.z > 0.0 ? lhs.z / rhs.z : lhs.z;
		target.w = rhs.w < 0.0 || rhs.w > 0.0 ? lhs.w / rhs.w : lhs.w;

		return target;
	};

	/**
	 * @static
	 * @description Scales a four-dimensional vector with a scalar and stores the result in a separate vector.
	 * @param {Vector4} lhs Vector on the left-hand side.
	 * @param {Float} rhs Scalar on the right-hand side.
	 * @param {Vector4} target Target vector for storage. (optional)
	 * @returns {Vector4} Resulting vector.
	 */

	Vector4.scale = function(lhs, rhs, target) {
		if (!target) {
			target = new Vector4();
		}

		target.x = lhs.x * rhs;
		target.y = lhs.y * rhs;
		target.z = lhs.z * rhs;
		target.w = lhs.w * rhs;

		return target;
	};

	return Vector4;
});
=======
define(["goo/math/Vector"], function(Vector) {
	"use strict";

	Vector4.prototype = Object.create(Vector.prototype);

	Vector4.components = [["x"], ["y"], ["z"], ["w"]];

	(function() {
		for ( var i = 0; i < Vector4.components.length; i++) {
			for ( var j = 0; j < Vector4.components[i].length; j++) {
				Object.defineProperty(Vector4.prototype, Vector4.components[i][j], {
					get : new Function("return this.data[" + i + "];"),
					set : new Function("value", "this.data[" + i + "] = value;"),
				});
			}
		}
	})();

	/**
	 * @class Four-dimensional vector.
	 * @name Vector4
	 * @constructor
	 * @description Creates a new four-dimensional vector.
	 * @param {Float} x X-component of vector.
	 * @param {Float} y Y-component of vector.
	 * @param {Float} z Z-component of vector.
	 * @param {Float} w W-component of vector.
	 */

	function Vector4(x, y, z, w) {
		Vector.call(this, 4);

		this.x = x || 0.0;
		this.y = y || 0.0;
		this.z = z || 0.0;
		this.w = w || 0.0;
	}

	/**
	 * @static
	 * @description Adds two four-dimensional vectors and stores the result in a separate vector.
	 * @param {Vector4} lhs Vector on the left-hand side.
	 * @param {Vector4} rhs Vector on the right-hand side.
	 * @param {Vector4} target Target vector for storage. (optional)
	 * @returns {Vector4} Resulting vector.
	 */

	Vector4.add = function(lhs, rhs, target) {
		if (!target) {
			target = new Vector4();
		}

		target.x = lhs.x + rhs.x;
		target.y = lhs.y + rhs.y;
		target.z = lhs.z + rhs.z;
		target.w = lhs.w + rhs.w;

		return target;
	};

	/**
	 * @static
	 * @description Subtracts two four-dimensional vectors and stores the result in a separate vector.
	 * @param {Vector4} lhs Vector on the left-hand side.
	 * @param {Vector4} rhs Vector on the right-hand side.
	 * @param {Vector4} target Target vector for storage. (optional)
	 * @returns {Vector4} Resulting vector.
	 */

	Vector4.sub = function(lhs, rhs, target) {
		if (!target) {
			target = new Vector4();
		}

		target.x = lhs.x - rhs.x;
		target.y = lhs.y - rhs.y;
		target.z = lhs.z - rhs.z;
		target.w = lhs.w - rhs.w;

		return target;
	};

	/**
	 * @static
	 * @description Multiplies two four-dimensional vectors and stores the result in a separate vector.
	 * @param {Vector4} lhs Vector on the left-hand side.
	 * @param {Vector4} rhs Vector on the right-hand side.
	 * @param {Vector4} target Target vector for storage. (optional)
	 * @returns {Vector4} Resulting vector.
	 */

	Vector4.mul = function(lhs, rhs, target) {
		if (!target) {
			target = new Vector4();
		}

		target.x = lhs.x * rhs.x;
		target.y = lhs.y * rhs.y;
		target.z = lhs.z * rhs.z;
		target.w = lhs.w * rhs.w;

		return target;
	};

	/**
	 * @static
	 * @description Divides two four-dimensional vectors and stores the result in a separate vector. For all components
	 *              in the right-hand vector equal to zero, the corresponding component in the resulting vector will be
	 *              equal to that of the left-hand vector.
	 * @param {Vector4} lhs Vector on the left-hand side.
	 * @param {Vector4} rhs Vector on the right-hand side.
	 * @param {Vector4} target Target vector for storage. (optional)
	 * @returns {Vector4} Resulting vector.
	 */

	Vector4.div = function(lhs, rhs, target) {
		if (!target) {
			target = new Vector4();
		}

		target.x = rhs.x < 0.0 || rhs.x > 0.0 ? lhs.x / rhs.x : lhs.x;
		target.y = rhs.y < 0.0 || rhs.y > 0.0 ? lhs.y / rhs.y : lhs.y;
		target.z = rhs.z < 0.0 || rhs.z > 0.0 ? lhs.z / rhs.z : lhs.z;
		target.w = rhs.w < 0.0 || rhs.w > 0.0 ? lhs.w / rhs.w : lhs.w;

		return target;
	};

	/**
	 * @static
	 * @description Scales a four-dimensional vector with a scalar and stores the result in a separate vector.
	 * @param {Vector4} lhs Vector on the left-hand side.
	 * @param {Float} rhs Scalar on the right-hand side.
	 * @param {Vector4} target Target vector for storage. (optional)
	 * @returns {Vector4} Resulting vector.
	 */

	Vector4.scale = function(lhs, rhs, target) {
		if (!target) {
			target = new Vector4();
		}

		target.x = lhs.x * rhs;
		target.y = lhs.y * rhs;
		target.z = lhs.z * rhs;
		target.w = lhs.w * rhs;

		return target;
	};

	return Vector4;
});
>>>>>>> 83d1e142
<|MERGE_RESOLUTION|>--- conflicted
+++ resolved
@@ -1,21 +1,23 @@
-<<<<<<< HEAD
 define(["goo/math/Vector"], function(Vector) {
 	"use strict";
 
 	Vector4.prototype = Object.create(Vector.prototype);
 
-	Vector4.components = [["x"], ["y"], ["z"], ["w"]];
+	// Vector4.components = [["x"], ["y"], ["z"], ["w"]];
+	//
+	// (function() {
+	// for ( var i = 0; i < Vector4.components.length; i++) {
+	// for ( var j = 0; j < Vector4.components[i].length; j++) {
+	// Object.defineProperty(Vector4.prototype, Vector4.components[i][j], {
+	// get : new Function("return this.data[" + i + "];"),
+	// set : new Function("value", "this.data[" + i + "] = value;"),
+	// });
+	// }
+	// }
+	// })();
 
-	(function() {
-		for ( var i = 0; i < Vector4.components.length; i++) {
-			for ( var j = 0; j < Vector4.components[i].length; j++) {
-				Object.defineProperty(Vector4.prototype, Vector4.components[i][j], {
-					get : new Function("return this.data[" + i + "];"),
-					set : new Function("value", "this.data[" + i + "] = value;"),
-				});
-			}
-		}
-	})();
+	// REVIEW: Cleaner? See Vector.prototype.setupComponents
+	Vector4.prototype.setupComponents([['x', 'r'], ['y', 'g'], ['z', 'b'], ['w', 'a']]);
 
 	/**
 	 * @class Four-dimensional vector.
@@ -105,9 +107,8 @@
 
 	/**
 	 * @static
-	 * @description Divides two four-dimensional vectors and stores the result in a separate vector. For all components
-	 *              in the right-hand vector equal to zero, the corresponding component in the resulting vector will be
-	 *              equal to that of the left-hand vector.
+	 * @description Divides two four-dimensional vectors and stores the result in a separate vector. For all components in the right-hand vector equal
+	 *              to zero, the corresponding component in the resulting vector will be equal to that of the left-hand vector.
 	 * @param {Vector4} lhs Vector on the left-hand side.
 	 * @param {Vector4} rhs Vector on the right-hand side.
 	 * @param {Vector4} target Target vector for storage. (optional)
@@ -150,158 +151,4 @@
 	};
 
 	return Vector4;
-});
-=======
-define(["goo/math/Vector"], function(Vector) {
-	"use strict";
-
-	Vector4.prototype = Object.create(Vector.prototype);
-
-	Vector4.components = [["x"], ["y"], ["z"], ["w"]];
-
-	(function() {
-		for ( var i = 0; i < Vector4.components.length; i++) {
-			for ( var j = 0; j < Vector4.components[i].length; j++) {
-				Object.defineProperty(Vector4.prototype, Vector4.components[i][j], {
-					get : new Function("return this.data[" + i + "];"),
-					set : new Function("value", "this.data[" + i + "] = value;"),
-				});
-			}
-		}
-	})();
-
-	/**
-	 * @class Four-dimensional vector.
-	 * @name Vector4
-	 * @constructor
-	 * @description Creates a new four-dimensional vector.
-	 * @param {Float} x X-component of vector.
-	 * @param {Float} y Y-component of vector.
-	 * @param {Float} z Z-component of vector.
-	 * @param {Float} w W-component of vector.
-	 */
-
-	function Vector4(x, y, z, w) {
-		Vector.call(this, 4);
-
-		this.x = x || 0.0;
-		this.y = y || 0.0;
-		this.z = z || 0.0;
-		this.w = w || 0.0;
-	}
-
-	/**
-	 * @static
-	 * @description Adds two four-dimensional vectors and stores the result in a separate vector.
-	 * @param {Vector4} lhs Vector on the left-hand side.
-	 * @param {Vector4} rhs Vector on the right-hand side.
-	 * @param {Vector4} target Target vector for storage. (optional)
-	 * @returns {Vector4} Resulting vector.
-	 */
-
-	Vector4.add = function(lhs, rhs, target) {
-		if (!target) {
-			target = new Vector4();
-		}
-
-		target.x = lhs.x + rhs.x;
-		target.y = lhs.y + rhs.y;
-		target.z = lhs.z + rhs.z;
-		target.w = lhs.w + rhs.w;
-
-		return target;
-	};
-
-	/**
-	 * @static
-	 * @description Subtracts two four-dimensional vectors and stores the result in a separate vector.
-	 * @param {Vector4} lhs Vector on the left-hand side.
-	 * @param {Vector4} rhs Vector on the right-hand side.
-	 * @param {Vector4} target Target vector for storage. (optional)
-	 * @returns {Vector4} Resulting vector.
-	 */
-
-	Vector4.sub = function(lhs, rhs, target) {
-		if (!target) {
-			target = new Vector4();
-		}
-
-		target.x = lhs.x - rhs.x;
-		target.y = lhs.y - rhs.y;
-		target.z = lhs.z - rhs.z;
-		target.w = lhs.w - rhs.w;
-
-		return target;
-	};
-
-	/**
-	 * @static
-	 * @description Multiplies two four-dimensional vectors and stores the result in a separate vector.
-	 * @param {Vector4} lhs Vector on the left-hand side.
-	 * @param {Vector4} rhs Vector on the right-hand side.
-	 * @param {Vector4} target Target vector for storage. (optional)
-	 * @returns {Vector4} Resulting vector.
-	 */
-
-	Vector4.mul = function(lhs, rhs, target) {
-		if (!target) {
-			target = new Vector4();
-		}
-
-		target.x = lhs.x * rhs.x;
-		target.y = lhs.y * rhs.y;
-		target.z = lhs.z * rhs.z;
-		target.w = lhs.w * rhs.w;
-
-		return target;
-	};
-
-	/**
-	 * @static
-	 * @description Divides two four-dimensional vectors and stores the result in a separate vector. For all components
-	 *              in the right-hand vector equal to zero, the corresponding component in the resulting vector will be
-	 *              equal to that of the left-hand vector.
-	 * @param {Vector4} lhs Vector on the left-hand side.
-	 * @param {Vector4} rhs Vector on the right-hand side.
-	 * @param {Vector4} target Target vector for storage. (optional)
-	 * @returns {Vector4} Resulting vector.
-	 */
-
-	Vector4.div = function(lhs, rhs, target) {
-		if (!target) {
-			target = new Vector4();
-		}
-
-		target.x = rhs.x < 0.0 || rhs.x > 0.0 ? lhs.x / rhs.x : lhs.x;
-		target.y = rhs.y < 0.0 || rhs.y > 0.0 ? lhs.y / rhs.y : lhs.y;
-		target.z = rhs.z < 0.0 || rhs.z > 0.0 ? lhs.z / rhs.z : lhs.z;
-		target.w = rhs.w < 0.0 || rhs.w > 0.0 ? lhs.w / rhs.w : lhs.w;
-
-		return target;
-	};
-
-	/**
-	 * @static
-	 * @description Scales a four-dimensional vector with a scalar and stores the result in a separate vector.
-	 * @param {Vector4} lhs Vector on the left-hand side.
-	 * @param {Float} rhs Scalar on the right-hand side.
-	 * @param {Vector4} target Target vector for storage. (optional)
-	 * @returns {Vector4} Resulting vector.
-	 */
-
-	Vector4.scale = function(lhs, rhs, target) {
-		if (!target) {
-			target = new Vector4();
-		}
-
-		target.x = lhs.x * rhs;
-		target.y = lhs.y * rhs;
-		target.z = lhs.z * rhs;
-		target.w = lhs.w * rhs;
-
-		return target;
-	};
-
-	return Vector4;
-});
->>>>>>> 83d1e142
+});