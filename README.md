GooJS
=====

Goo Engine in JavaScript

Style checks
------------

To run JSHint on the code, run:

    cake checkstyle

To make sure that no incorrectly styled content appears, install the pre-commit hook:

    cake init-git

This makes Git check whether all added and modified files pass the style check
before allowing a commit.

Note: The pre-commit hook checks the content of the files in the workspace,
not the staged files. This means that if you are committing files that are
correct in the staging area, but incorrect in the workspace,
you'll get an error anyway.

This also means that `git commit file.js` may not actually check file.js.

Tests
-----

The tests use Jasmine (http://pivotal.github.com/jasmine/) and Testacular (http://vojtajina.github.com/testacular/).


### Testacular

For testacular, the latest version is need (0.5.X) unless version >=0.6.0 has been released, install the canary build

    npm install testacular@canary

(or `npm install -g testacular@canary`, to install globally.)

To run testacular

     ./node_modules/.bin/testacular start test/testacular.conf.js

or (if you have `make` installed) (DEPRECATED):

    make test

or (if you have 'cake' installed):

    cake testserver

which will start the testacular server and remain idle watching for code or test changes.
You need to touch a file in src/ or test/ to trigger the tests.

If you get the following error, Testacular didn't manage to start Chrome by itself.

    error (launcher): Cannot start Chrome
            CreateProcessW: The system cannot find the path specified.

    info (launcher): Trying to start Chrome again.
    Makefile:2: recipe for target `test' failed
    make: *** [test] Error 127

EITHER just open http://localhost:8080 manually in your browser.

OR use the following command instead (adjusting the path if necessary):

    testacular start --browsers="c:\Program Files (x86)\Google\Chrome\Application\chrome.exe" test/testacular.conf.js

### Jasmine

To run the tests using Jasmine's test runner in the browser, start a server, e.g. using:

    coffee ../simple-node-server/app.coffee --goo-path .

And then open http://localhost:8000/test/test.html

### Code Coverage

Code coverage can be run using istanbul (https://github.com/gotwarlost/istanbul), which is built in to testacular. Every time the tests are run a code coverage result is saved into the folder `test-out/coverage/`, e.g. `test-out/coverage/Chrome\ 23.0\ \(Mac\)/lcov-report/index.html`.

In order to use the output in Jenkins, convert the `lcov.info` file using the `lcov_cobertura.py` (https://github.com/eriwen/lcov-to-cobertura-xml) in the `tools` directory.

JS Doc
------
The jsdoc requires you install JSDoc 3, https://github.com/jsdoc3/jsdoc

One way is to install jsdoc using the package.json file and running `npm install`. Generate the docs

    tools/generate-jsdoc.sh

The resulting documentation will be generated in the goojs-jsdoc directory and also packaged in a tar.gz file.

## Releasing

First make sure you have a clean Git repository. Run `git status` to make sure you have no local edits.

If this is a new major or minor release (i.e. the first or second number in the version number changed),
create a new branch:

    git checkout -b release-x.y  # replace x.y with major and minor version number

Then create a release (the GOO_VERSION variable is just there to make the commands below work):

    export GOO_VERSION=0.5.0
    build/release.py $GOO_VERSION

This creates the directory out/release/goo-$GOO_VERSION.

Create a zip file:

<<<<<<< HEAD
    (cd out/release && zip -r goo-$GOO_VERSION.zip goo-GOO_VERSION)
=======
    (cd out/release && zip -r goo-$GOO_VERSION.zip goo-$GOO_VERSION)
>>>>>>> 0d3a53f0

Copy goo.js and goo-require.js to the tool and examples,
assuming those ../tool and ../examples exist:

    cp out/release/goo-$GOO_VERSION/lib/goo-require.js ../tool/template/lib/goo-require.js
    cp out/release/goo-$GOO_VERSION/lib/goo-require.js ../tool/content/libs/goo-require.js
    cp out/release/goo-$GOO_VERSION/lib/goo.js ../examples/lib/goo.js 

Make sure the examples and the tool work with the new version.

Tag the release:

    git tag v$GOO_VERSION
    git push --tags

Copy the release to Dropbox:

    cp goo-$GOO_VERSION.zip ~/Dropbox/Goo\ Technologies\ AB/2.\ Research\ \&\ Development/Releases/

Upload goo-<version>.zip to the Download page: https://www.gooengine.com/download<|MERGE_RESOLUTION|>--- conflicted
+++ resolved
@@ -110,11 +110,7 @@
 
 Create a zip file:
 
-<<<<<<< HEAD
-    (cd out/release && zip -r goo-$GOO_VERSION.zip goo-GOO_VERSION)
-=======
     (cd out/release && zip -r goo-$GOO_VERSION.zip goo-$GOO_VERSION)
->>>>>>> 0d3a53f0
 
 Copy goo.js and goo-require.js to the tool and examples,
 assuming those ../tool and ../examples exist:
