--- conflicted
+++ resolved
@@ -1,26 +1,22 @@
 <!DOCTYPE html>
 <html>
 <head>
-    <title>ParticleLib visual test</title>
-    <script src="../../../../lib/require.js"></script>
-    <script src="../../../../lib/goo.js"></script>
-<<<<<<< HEAD
-    <script src="../../../lib/vtest.js"></script>
-=======
+	<title>ParticleLib visual test</title>
+	<script src="../../../../lib/require.js"></script>
+	<script src="../../../../lib/goo.js"></script>
 	<script src="../../../lib/vtest.js"></script>
->>>>>>> 9dddbf5f
-    <script src="ParticleLib-vtest.js"></script>
-    <style>
-        #goo {
-            position: absolute;
-            top: 0px;
-            left: 0px;
-            bottom: 0px;
-            right: 0px;
-            width: 100%;
-            height: 100%;
-        }
-    </style>
+	<script src="ParticleLib-vtest.js"></script>
+	<style>
+		#goo {
+			position: absolute;
+			top: 0px;
+			left: 0px;
+			bottom: 0px;
+			right: 0px;
+			width: 100%;
+			height: 100%;
+		}
+	</style>
 </head>
 <body>
 
