--- conflicted
+++ resolved
@@ -225,7 +225,6 @@
 		var box2 = new Box(50, 20, 50);
 		var entity = world.createEntity([0, 0, 0], box2, material2).addToWorld();
 
-<<<<<<< HEAD
 		var numBoxes = 2;
 		var spread = 70.0;
 		for (var i = 0; i < numBoxes; i++) {
@@ -256,10 +255,11 @@
 						domElement.style.height = '100%';
 					}
 
-					var htmlComponent = new CSS3DComponent(domElement, {
+					var htmlComponent = new CSS3DComponent({
+						domElement: domElement,
 						width: width,
 						height: height
-							// backfaceVisibility: 'visible'
+						// backfaceVisibility: 'visible'
 					});
 
 					// Make some elements face the camera
@@ -288,42 +288,6 @@
 					// 	})(r1, r2);
 					// }
 				}
-=======
-				var htmlComponent = new CSS3DComponent({
-					domElement: domElement,
-					width: width,
-					height: height
-					// backfaceVisibility: 'visible'
-				});
-
-				// Make some elements face the camera
-				// htmlComponent.faceCamera = V.rng.nextFloat() > 0.95;
-
-				var position = [
-					(i - (numBoxes / 4)) * spread,
-					(j - (numBoxes / 4)) * spread,
-					(k - (numBoxes / 4)) * spread
-				];
-				var quad = new Quad(width, height);
-				var entity = world.createEntity(position, quad, material, htmlComponent);
-				entity.setScale(0.1, 0.1, 1);
-				entity.addToWorld();
-
-				var entity3 = world.createEntity(quad, material3).addToWorld();
-				entity3.meshRendererComponent.isPickable = false;
-				entity.attachChild(entity3);
-
-				// if (V.rng.nextFloat() > 0.7) {
-				// 	var r1 = V.rng.nextFloat();
-				// 	var r2 = V.rng.nextFloat();
-				// 	(function(r1, r2) {
-				// 		var script = function (entity) {
-				// 			entity.setRotation(world.time * r1, world.time * r2, 0);
-				// 		};
-				// 		entity.set(script);
-				// 	})(r1, r2);
-				// }
->>>>>>> 793f4dc1
 			}
 		}
 
