--- conflicted
+++ resolved
@@ -51,137 +51,103 @@
 
 	var resourcePath = "../../../resources";
 
-	function init() {
-<<<<<<< HEAD
-		var goo = new GooRunner({
-			showStats : true
-		});
-		goo.renderer.domElement.id = 'goo';
-		document.body.appendChild(goo.renderer.domElement);
+	var goo = V.initGoo();
+	var world = goo.world;
 
-		var ammoSystem = window.ammoSystem = new AmmoSystem();
-=======
-		var ammoSystem = new AmmoSystem();
->>>>>>> 9c804e2c
-		goo.world.setSystem(ammoSystem);
+	var ammoSystem = new AmmoSystem();
 
-		function addPrimitives() {
-			for (var i=0;i<20;i++) {
-<<<<<<< HEAD
-				var x = Math.random() * 16 - 8;
-				var y = Math.random() * 16 + 8;
-				var z = Math.random() * 16 - 8;
-				if (Math.random() < 0.5) {
-					var h = new Vector3(0.5+Math.random(), 0.5+Math.random(), 0.5+Math.random());
-					createEntity(goo, ShapeCreator.createBox(2*h.x,2*h.y,2*h.z),
-						{mass:1},
-						[x,y,z],
-						new AmmoBoxColliderComponent({
-							halfExtents : h,
-						})
-					);
-				} else {
-					var radius = 1+Math.random();
-					createEntity(goo, ShapeCreator.createSphere(10, 10, radius),
-						{mass:1},
-						[x,y,z],
-						new AmmoSphereColliderComponent({
-							radius : radius,
-						})
-					);
-=======
-				var x = V.rng.nextFloat() * 16 - 8;
-				var y = V.rng.nextFloat() * 16 + 8;
-				var z = V.rng.nextFloat() * 16 - 8;
-				if (V.rng.nextFloat() < 0.5) {
-					createEntity(goo, new Box(1+V.rng.nextFloat()*2, 1+V.rng.nextFloat()*2, 1+V.rng.nextFloat()*2), {mass:1}, [x,y,z]);
-				} else {
-					createEntity(goo, new Sphere(10, 10, 1+V.rng.nextFloat()), {mass:1}, [x,y,z]);
->>>>>>> 9c804e2c
-				}
+	goo.world.setSystem(ammoSystem);
+
+	function addPrimitives() {
+		for (var i = 0; i < 20; i++) {
+			var x = Math.random() * 16 - 8;
+			var y = Math.random() * 16 + 8;
+			var z = Math.random() * 16 - 8;
+			if (Math.random() < 0.5) {
+				var h = new Vector3(0.5+Math.random(), 0.5+Math.random(), 0.5+Math.random());
+				createEntity(goo, new Box(2*h.x,2*h.y,2*h.z),
+					{mass:1},
+					[x,y,z],
+					new AmmoBoxColliderComponent({
+						halfExtents : h,
+					})
+				);
+			} else {
+				var radius = 1+Math.random();
+				createEntity(goo, new Sphere(10, 10, radius),
+					{mass:1},
+					[x,y,z],
+					new AmmoSphereColliderComponent({
+						radius : radius,
+					})
+				);
 			}
 		}
-
-		addPrimitives();
-		document.addEventListener('keypress', addPrimitives, false);
-
-<<<<<<< HEAD
-		var h = new Vector3(2.5,2.5,2.5);
-		createEntity(goo, ShapeCreator.createBox(2*h.x,2*h.y,2*h.z),   {mass: 0}, [0,-7.5,0], new AmmoBoxColliderComponent({ halfExtents:h }));
-		h = new Vector3(10,5,0.5);
-		createEntity(goo, ShapeCreator.createBox(20, 10, 1), {mass: 0}, [0,-5,10],  new AmmoBoxColliderComponent({ halfExtents:h }));
-		createEntity(goo, ShapeCreator.createBox(20, 10, 1), {mass: 0}, [0,-5,-10], new AmmoBoxColliderComponent({ halfExtents:h }));
-		h = new Vector3(0.5,5,10);
-		createEntity(goo, ShapeCreator.createBox(1, 10, 20), {mass: 0}, [10,-5,0],  new AmmoBoxColliderComponent({ halfExtents:h }));
-		createEntity(goo, ShapeCreator.createBox(1, 10, 20), {mass: 0}, [-10,-5,0], new AmmoBoxColliderComponent({ halfExtents:h }));
-
-		var planeEntity = createEntity(goo, ShapeCreator.createQuad(1000, 1000, 100, 100), {mass: 0}, [0,-10,0],
-			new AmmoPlaneColliderComponent({
-				normal:new Vector3(0,0,1) // Goo quad faces in the z direction
-			})
-		);
-=======
-		createEntity(goo, new Box(5, 5, 5), {mass: 0}, [0,-7.5,0]);
-		createEntity(goo, new Box(20, 10, 1), {mass: 0}, [0,-5,10]);
-		createEntity(goo, new Box(20, 10, 1), {mass: 0}, [0,-5,-10]);
-		createEntity(goo, new Box(1, 10, 20), {mass: 0}, [10,-5,0]);
-		createEntity(goo, new Box(1, 10, 20), {mass: 0}, [-10,-5,0]);
-
-		var planeEntity = createEntity(goo, new Quad(1000, 1000, 100, 100), {mass: 0}, [0,-10,0]);
->>>>>>> 9c804e2c
-		planeEntity.transformComponent.transform.setRotationXYZ(-Math.PI/2, 0, 0);
-
-		// Create compound
-		var compoundEntity = window.compoundEntity = goo.world.createEntity(new Vector3(0,3,0));
-		compoundEntity.addToWorld();
-		compoundEntity.setComponent(new AmmoRigidbodyComponent({ mass : 1 /*, isTrigger:true*/ }));
-		var material = Material.createMaterial(ShaderLib.texturedLit, 'BoxMaterial');
-		var texture = new TextureCreator().loadTexture2D(resourcePath + '/goo.png');
-		material.setTexture('DIFFUSE_MAP', texture);
-		var h1 = new Vector3(1,2,1),
-			h2 = new Vector3(1,1,1),
-			h3 = new Vector3(1,1,1),
-			radius=1;
-		var subEntity1 = goo.world.createEntity(ShapeCreator.createSphere(10,10,radius), material, new Vector3( 0,0, 2));
-		var subEntity2 = goo.world.createEntity(ShapeCreator.createBox(h2.x*2,h2.y*2,h2.z*2), material, new Vector3( 0,0,-2));
-		var subEntity3 = goo.world.createEntity(ShapeCreator.createBox(h3.x*2,h3.y*2,h3.z*2), material, new Vector3( 0,-2,-2));
-		subEntity1.addToWorld();
-		subEntity2.addToWorld();
-		subEntity3.addToWorld();
-		subEntity1.setComponent(new AmmoSphereColliderComponent({ radius:radius }));
-		subEntity2.setComponent(new AmmoBoxColliderComponent({ halfExtents:h2 }));
-		subEntity3.setComponent(new AmmoBoxColliderComponent({ halfExtents:h3 }));
-		compoundEntity.attachChild(subEntity1);
-		compoundEntity.attachChild(subEntity2);
-		compoundEntity.attachChild(subEntity3);
-		subEntity1.transformComponent.transform.rotation.fromAngles(Math.PI/6,0,0);
-		subEntity1.transformComponent.setUpdated();
-
-		var light = new PointLight();
-		var lightEntity = goo.world.createEntity('light');
-		lightEntity.setComponent(new LightComponent(light));
-		lightEntity.transformComponent.setTranslation(0, 100, -10);
-		lightEntity.addToWorld();
-
-		var camera = new Camera(45, 1, 0.1, 1000);
-		var cameraEntity = goo.world.createEntity("CameraEntity");
-		cameraEntity.setComponent(new CameraComponent(camera));
-		var scripts = new ScriptComponent();
-		scripts.scripts.push(new OrbitCamControlScript({
-			domElement : goo.renderer.domElement,
-			spherical : new Vector3(40, 0, Math.PI/4)
-		}));
-		cameraEntity.setComponent(scripts);
-		cameraEntity.addToWorld();
 	}
 
-<<<<<<< HEAD
+	addPrimitives();
+	document.addEventListener('keypress', addPrimitives, false);
+
+	var h = new Vector3(2.5,2.5,2.5);
+	createEntity(goo, new Box(2*h.x,2*h.y,2*h.z),   {mass: 0}, [0,-7.5,0], new AmmoBoxColliderComponent({ halfExtents:h }));
+	h = new Vector3(10,5,0.5);
+	createEntity(goo, new Box(20, 10, 1), {mass: 0}, [0,-5,10],  new AmmoBoxColliderComponent({ halfExtents:h }));
+	createEntity(goo, new Box(20, 10, 1), {mass: 0}, [0,-5,-10], new AmmoBoxColliderComponent({ halfExtents:h }));
+	h = new Vector3(0.5,5,10);
+	createEntity(goo, new Box(1, 10, 20), {mass: 0}, [10,-5,0],  new AmmoBoxColliderComponent({ halfExtents:h }));
+	createEntity(goo, new Box(1, 10, 20), {mass: 0}, [-10,-5,0], new AmmoBoxColliderComponent({ halfExtents:h }));
+	var planeEntity = createEntity(goo, new Quad(1000, 1000, 100, 100), {mass: 0}, [0,-10,0],
+		new AmmoPlaneColliderComponent({
+			normal: new Vector3(0,0,1) // Goo quad faces in the z direction
+		})
+	);
+	planeEntity.setRotation([-Math.PI/2,0,0]);
+
+	// Create compound
+	var compoundEntity = window.compoundEntity = goo.world.createEntity(new Vector3(0,3,0));
+	compoundEntity.addToWorld();
+	compoundEntity.setComponent(new AmmoRigidbodyComponent({ mass : 1 /*, isTrigger:true*/ }));
+	var material = Material.createMaterial(ShaderLib.texturedLit, 'BoxMaterial');
+	var texture = new TextureCreator().loadTexture2D(resourcePath + '/goo.png');
+	material.setTexture('DIFFUSE_MAP', texture);
+	var h1 = new Vector3(1,2,1),
+		h2 = new Vector3(1,1,1),
+		h3 = new Vector3(1,1,1),
+		radius=1;
+	var subEntity1 = goo.world.createEntity(new Sphere(10,10,radius), material, new Vector3( 0,0, 2));
+	var subEntity2 = goo.world.createEntity(new Box(h2.x*2,h2.y*2,h2.z*2), material, new Vector3( 0,0,-2));
+	var subEntity3 = goo.world.createEntity(new Box(h3.x*2,h3.y*2,h3.z*2), material, new Vector3( 0,-2,-2));
+	subEntity1.addToWorld();
+	subEntity2.addToWorld();
+	subEntity3.addToWorld();
+	subEntity1.setComponent(new AmmoSphereColliderComponent({ radius:radius }));
+	subEntity2.setComponent(new AmmoBoxColliderComponent({ halfExtents:h2 }));
+	subEntity3.setComponent(new AmmoBoxColliderComponent({ halfExtents:h3 }));
+	compoundEntity.attachChild(subEntity1);
+	compoundEntity.attachChild(subEntity2);
+	compoundEntity.attachChild(subEntity3);
+	subEntity1.transformComponent.transform.rotation.fromAngles(Math.PI/6,0,0);
+	subEntity1.transformComponent.setUpdated();
+
+	var light = new PointLight();
+	var lightEntity = goo.world.createEntity('light');
+	lightEntity.setComponent(new LightComponent(light));
+	lightEntity.transformComponent.setTranslation(0, 100, -10);
+	lightEntity.addToWorld();
+
+	var camera = new Camera(45, 1, 0.1, 1000);
+	var cameraEntity = goo.world.createEntity("CameraEntity");
+	cameraEntity.setComponent(new CameraComponent(camera));
+	var scripts = new ScriptComponent();
+	scripts.scripts.push(new OrbitCamControlScript({
+		domElement : goo.renderer.domElement,
+		spherical : new Vector3(40, 0, Math.PI/4)
+	}));
+	cameraEntity.setComponent(scripts);
+	cameraEntity.addToWorld();
+
 	function createEntity(goo, meshData, ammoSettings, pos, colliderComponent) {
 		var material = Material.createMaterial(ShaderLib.texturedLit, 'BoxMaterial');
-=======
-	function createEntity(goo, meshData, ammoSettings, pos) {
-		var material = new Material(ShaderLib.texturedLit, 'BoxMaterial');
->>>>>>> 9c804e2c
 		var texture = new TextureCreator().loadTexture2D(resourcePath + '/goo.png');
 		material.setTexture('DIFFUSE_MAP', texture);
 		var entity = goo.world.createEntity(meshData, material, pos);
@@ -191,7 +157,4 @@
 		return entity;
 	}
 
-	var goo = V.initGoo();
-	var world = goo.world;
-	init();
 });