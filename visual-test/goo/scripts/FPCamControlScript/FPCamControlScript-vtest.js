--- conflicted
+++ resolved
@@ -13,11 +13,8 @@
 	'goo/entities/components/LightComponent',
 	'goo/scripts/WASDControlScript',
 	'goo/scripts/FPCamControlScript',
-<<<<<<< HEAD
-	'goo/scripts/NewWaveFPCamControlScript'
-=======
+	'goo/scripts/NewWaveFPCamControlScript',
 	'../../lib/V'
->>>>>>> 047e7a44
 ], function (
 	GooRunner,
 	Material,
@@ -33,11 +30,8 @@
 	LightComponent,
 	WASDControlScript,
 	FPCamControlScript,
-<<<<<<< HEAD
-	NewWaveFPCamControlScript
-=======
+	NewWaveFPCamControlScript,
 	V
->>>>>>> 047e7a44
 	) {
 	'use strict';
 
@@ -67,23 +61,10 @@
 		crawlSpeed: 10.0
 	}));
 
-<<<<<<< HEAD
-		// the FPCam script itself that locks the pointer and moves the camera
-		var fpScript = NewWaveFPCamControlScript();
-		fpScript.parameters = {
-			domElement: goo.renderer.domElement
-		};
-		scripts.scripts.push(fpScript);
-
-//		scripts.scripts.push(new FPCamControlScript({
-//			domElement: goo.renderer.domElement
-//		}));
-=======
 	// the FPCam script itself that locks the pointer and moves the camera
-	scripts.scripts.push(new FPCamControlScript({
-		domElement: goo.renderer.domElement
-	}));
->>>>>>> 047e7a44
+	var fpScript = NewWaveFPCamControlScript();
+	fpScript.parameters = { domElement: goo.renderer.domElement };
+	scripts.scripts.push(fpScript);
 
 	cameraEntity.setComponent(scripts);
 });