--- conflicted
+++ resolved
@@ -21,67 +21,7 @@
 option '-i', '--include [LIB]', 'Include library e.g. requireLib'
 
 task 'minify', 'Minifies the whole project, or only one file if given two arguments', (options) ->
-<<<<<<< HEAD
 	runCommand 'grunt minify'
-=======
-
-	if options.arguments.length == 2
-		fileIn = options.arguments[0]
-		fileOut = options.arguments[1]
-
-		console.log "minifying #{fileIn}"
-		minifyFile fileIn, fileOut, null, (err) ->
-			if err
-				console.log 'Minification failed:', err
-	else 	
-		console.log 'minifying'
-
-		output = 'output'
-		fileIn = 'src'
-		if options.include == 'requireLib'
-			fileOut = 'minified/goo/goo-require.js'
-		else
-			fileOut = 'minified/goo/goo.js'
-		includes = ['goo/**/*.js']
-
-		failSilently = true
-		wrench.rmdirSyncRecursive('output', failSilently)
-		fs.mkdirSync 'output'
-
-		copyLibs fileIn, path.resolve(output, fileIn), includes
-		
-		console.log "Copied js files"
-		
-		# Compile coffeescript
-		runCommand "coffee -cbo #{output}/#{fileIn} #{fileIn}", ->
-			console.log "Compiled coffeescript" 			
-	
-			minifyProject "#{output}/#{fileIn}", fileOut, includes, options, (err)->
-				if err
-					console.log 'Minification failed:', err
-					return
-				if process.platform != 'win32'
-					runCommand "rm -Rf #{output}", ->
-						console.log "Removed output dir"
-
-			console.log "Minifying everything in #{output}/#{fileIn}"
-			
-			source = 'lib'
-			target = 'minified/goo/lib'
-			includes = [
-				'box2d/*.*'
-				'cannon/*.*'
-				'soundmanager2/*.*'
-				'howler/*.*'
-				'crunch/*.*'
-				'hammerv2/*.*'
-				'require.js'
-			]
-			copyLibs source, target, includes
-			
-			console.log "Copied lib"
-
->>>>>>> 5f167e2a
 
 task 'testserver', 'Start Testacular server', (options) ->
 	server = require('testacular').server
