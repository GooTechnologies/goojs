--- conflicted
+++ resolved
@@ -1,84 +1,43 @@
 EntityConfig = {
-	entity: function (components) {
-		components = components || ['transform'];
-		var entity = this.gooObject('entity', 'Dummy');
-		entity.components = {};
-		for (var i = 0; i < components.length; i++) {
-			entity.components[components[i]] = this.component[components[i]]();
-		}
-		this.addToBundle(entity);
-		return entity;
-	},
-	component: {
-		transform: function (translation, rotation, scale) {
-			translation = translation ? translation.slice() : [0, 0, 0];
-			rotation = rotation ? rotation.slice() : [0, 0, 0];
-			scale = scale ? scale.slice() : [1, 1, 1];
+		entity: function (components) {
+			components = components || ['transform'];
+			var entity = this.gooObject('entity', 'Dummy');
+			entity.components = {};
+			for (var i = 0; i < components.length; i++) {
+				entity.components[components[i]] = this.component[components[i]]();
+			}
+			this.addToBundle(entity);
+			return entity;
+		},
+		component: {
+			transform: function (translation, rotation, scale) {
+				translation = translation ? translation.slice() : [0, 0, 0];
+				rotation = rotation ? rotation.slice() : [0, 0, 0];
+				scale = scale ? scale.slice() : [1, 1, 1];
 
-			return {
-				translation: translation,
-				rotation: rotation,
-				scale: scale
-			};
-		},
-		camera: function (aspect, lockedRatio, far, fov, near) {
-			return {
-				aspect: aspect || 1,
-				lockedRatio: !!lockedRatio,
-				far: far || 1000,
-				fov: fov || 45,
-				near: near || 1
-			};
-		},
-		light: function (type, options) {
-			var config = _.copyOptions({}, options, {
-				type: type || 'PointLight',
-				color: [1, 1, 1],
-				intensity: 1,
-				shadowCaster: false,
-				specularIntensity: 1
-			});
-			if (type !== 'DirectionalLight') {
-				config.range = config.range || 1000;
-			}
-			if (type === 'SpotLight') {
-				config.angle = config.angle || 55;
-			}
-			if (config.shadowCaster) {
-				config.shadowSettings = config.shadowSettings || {};
-				_.defaults(config.shadowSettings, {
-					type: 'Blur',
-					projection: (config.type === 'DirectionalLight') ? 'Parallel' : 'Perspective',
-					near: 1,
-					far: 1000,
-					resolution: [512, 512],
-					upVector: [0, 1, 0],
-					darkness: 0.5
+				return {
+					translation: translation,
+					rotation: rotation,
+					scale: scale
+				};
+			},
+			camera: function (aspect, lockedRatio, far, fov, near) {
+				return {
+					aspect: aspect || 1,
+					lockedRatio: !!lockedRatio,
+					far: far || 1000,
+					fov: fov || 45,
+					near: near || 1
+				};
+			},
+			light: function (type, options) {
+				var config = _.copyOptions({}, options, {
+					type: type || 'PointLight',
+					color: [1, 1, 1],
+					intensity: 1,
+					shadowCaster: false,
+					specularIntensity: 1
 				});
-<<<<<<< HEAD
-			}
-			return config;
-		},
-		animation: function () {
-			return {
-				layersRef: this.animation().id,
-				poseRef: this.skeleton().id
-			};
-		},
-		meshRenderer: function () {
-			var config = {
-				cullMode: 'Dynamic',
-				castShadows: true,
-				receiveShadow: true,
-				reflectable: true,
-				materials: {}
-			};
-			for (var i = 2; i >= 0; i--) {
-				var material = this.material();
-				config.materials[material.id] = {
-					sortValue: Math.random(),
-					materialRef: material.id
-=======
 				if (type !== 'DirectionalLight') {
 					config.range = config.range || 1000;
 				}
@@ -172,113 +131,118 @@
 					receiveShadow: true,
 					reflectable: true,
 					materials: {}
->>>>>>> 213a4e5d
-				};
-			}
-			return config;
-		},
-		meshData: function (shape, options) {
-			if (shape) {
-				return {
-					shape: shape,
-					shadeOptions: options
-				};
-			}
-			return {
-				meshRef: this.mesh().id,
-				poseRef: this.skeleton().id
-			};
-		},
-		timeline: function () {
-			return {
-				channels: {
-					'c1': {
-						id: 'c1',
-						sortValue: 0,
-						propertyKey: 'scaleX',
-						keyframes: {
-							'k1': {
-								time: 10,
-								value: 20,
-								easing: 'Linear.None'
-							},
-							'k2': {
-								time: 100,
-								value: 50,
-								easing: 'Linear.None'
-							},
-							'k3': {
-								time: 200,
-								value: 50,
-								easing: 'Linear.None'
+				};
+				for (var i = 2; i >= 0; i--) {
+					var material = this.material();
+					config.materials[material.id] = {
+						sortValue: Math.random(),
+						materialRef: material.id
+					};
+				}
+				return config;
+			},
+			meshData: function (shape, options) {
+				if (shape) {
+					return {
+						shape: shape,
+						shadeOptions: options
+					};
+				}
+				return {
+					meshRef: this.mesh().id,
+					poseRef: this.skeleton().id
+				};
+			},
+			timeline: function () {
+				return {
+					channels: {
+						'c1': {
+							id: 'c1',
+							sortValue: 0,
+							propertyKey: 'scaleX',
+							keyframes: {
+								'k1': {
+									time: 10,
+									value: 20,
+									easing: 'Linear.None'
+								},
+								'k2': {
+									time: 100,
+									value: 50,
+									easing: 'Linear.None'
+								},
+								'k3': {
+									time: 200,
+									value: 50,
+									easing: 'Linear.None'
+								}
+							}
+						},
+						'c2': {
+							id: 'c2',
+							sortValue: 1,
+							propertyKey: 'translationY',
+							keyframes: {
+								'k1': {
+									time: 200,
+									value: 20,
+									easing: 'Linear.None'
+								},
+								'k2': {
+									time: 100,
+									value: 50,
+									easing: 'Linear.None'
+								}
 							}
 						}
 					},
-					'c2': {
-						id: 'c2',
-						sortValue: 1,
-						propertyKey: 'translationY',
-						keyframes: {
-							'k1': {
-								time: 200,
-								value: 20,
-								easing: 'Linear.None'
-							},
-							'k2': {
-								time: 100,
-								value: 50,
-								easing: 'Linear.None'
-							}
-						}
+					loop: {
+						enabled: false
 					}
-				},
-				loop: {
-					enabled: false
-				}
-			};
+				};
+			},
+			quad: function () {
+				return {
+					materialRef: this.material().id
+				};
+			},
+			html: function () {
+				return {
+					innerHTML: 'some html'
+				};
+			},
+			collider: function (type) {
+				return _.defaults({}, {
+					shape: type || 'Box', // Box, Cylinder, Plane, Sphere
+					isTrigger: false,
+					friction: 0.3,
+					restitution: 0.0,
+					shapeOptions: {
+						halfExtents: [1, 1, 1], // Box
+						radius: 0.5, // Sphere, Cylinder
+						height: 1 // Cylinder
+					}
+				});
+			},
+			rigidBody: function () {
+				return {
+					mass: 1,
+					isKinematic: false,
+					velocity: [0, 0, 0],
+					angularVelocity: [0, 0, 0],
+					linearDrag: 0,
+					angularDrag: 0
+				};
+			}
 		},
-		quad: function () {
-			return {
-				materialRef: this.material().id
-			};
-		},
-		html: function () {
-			return {
-				innerHTML: 'some html'
-			};
-		},
-		collider: function (type) {
-			return _.defaults({}, {
-				shape: type || 'Box', // Box, Cylinder, Plane, Sphere
-				isTrigger: false,
-				friction: 0.3,
-				restitution: 0.0,
-				shapeOptions: {
-					halfExtents: [1, 1, 1], // Box
-					radius: 0.5, // Sphere, Cylinder
-					height: 1 // Cylinder
-				}
-			});
-		},
-		rigidBody: function () {
-			return {
-				mass: 1,
-				isKinematic: false,
-				velocity: [0, 0, 0],
-				angularVelocity: [0, 0, 0],
-				linearDrag: 0,
-				angularDrag: 0
+		attachChild: function (parent, child) {
+			if (!parent.components.transform.children) {
+				parent.components.transform.children = {};
+			}
+			var size = Object.keys(parent.components.transform.children).length;
+			parent.components.transform.children[child.id] = {
+				entityRef: child.id,
+				sortValue: size
 			};
 		}
-	},
-	attachChild: function (parent, child) {
-		if (!parent.components.transform.children) {
-			parent.components.transform.children = {};
-		}
-		var size = Object.keys(parent.components.transform.children).length;
-		parent.components.transform.children[child.id] = {
-			entityRef: child.id,
-			sortValue: size
-		};
-	}
-};+	};