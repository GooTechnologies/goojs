define([
	'goo/entities/World',
	'goo/loaders/DynamicLoader',
	'test/loaders/Configs',

	'goo/entities/systems/TransformSystem',
	'goo/entities/systems/RenderSystem',
	'goo/entities/systems/BoundingUpdateSystem',
	'goo/entities/systems/ScriptSystem',
	'goo/entities/systems/LightingSystem',
	'goo/entities/systems/CameraSystem',
	'goo/entities/systems/ParticlesSystem',
	'goo/animationpack/systems/AnimationSystem',

	'goo/sound/AudioContext',
	'goo/entities/systems/SoundSystem',

	'goo/animationpack/handlers/SkeletonHandler',
	'goo/animationpack/handlers/AnimationComponentHandler',
	'goo/animationpack/handlers/AnimationStateHandler',
	'goo/animationpack/handlers/AnimationLayersHandler',
	'goo/animationpack/handlers/AnimationClipHandler'
], function (
	World,
	DynamicLoader,
	Configs,

	TransformSystem,
	RenderSystem,
	BoundingUpdateSystem,
	ScriptSystem,
	LightingSystem,
	CameraSystem,
	ParticlesSystem,
	AnimationSystem,

	AudioContext,
	SoundSystem
) {
	'use strict';

	describe('DynamicLoader', function () {
		var loader;

		var entityRef = 'aaaabbbbaaaabbbbaaaabbbbaaaabbbb.entity';
		var materialRef = 'ccccddddccccddddccccddddccccdddd.material';
		var imageRef = 'ccccddddccccddddccccddddccccddddccccdddd.jpg';

		beforeEach(function () {
			var world = new World();
			world.setSystem(new TransformSystem());
			world.setSystem(new CameraSystem());
			world.setSystem(new ParticlesSystem());
			world.setSystem(new BoundingUpdateSystem());
			world.setSystem(new LightingSystem());
			world.setSystem(new AnimationSystem());
			if (AudioContext) {
				world.setSystem(new SoundSystem());
			}

			world.setSystem(new RenderSystem());

			loader = new DynamicLoader({
				world: world,
				rootPath: './'
			});
		});

		it('loads bundle', function (done) {
			// Create a bundlewrapper to preload and skip ajax
			var config = Configs.entity();
			var bundleRef = Configs.randomRef('bundle');

			loader.update(bundleRef, Configs.get());
			// Load bundle
<<<<<<< HEAD
			loader.load(bundleRef).then(function (bundle) {
=======
			loader.load(bundleRef).then(function(/* bundle */) {
>>>>>>> f56fad17
				var keys = Object.keys(loader._ajax._cache); // this needs to change when _cache becomes a map

				expect(keys).toContain(config.id);
				expect(loader._ajax._cache[config.id].components).toBeDefined();
				done();
			}, function () {
				expect('').toEqual('Should never get here');
				done();
			});
		});

		it('clears the engine', function (done) {
			var config = Configs.project(true);
			var world = loader._world;
			loader.preload(Configs.get());
			loader.load(config.id).then(function () {
				world.process();
				// We have some entities
				expect(world.entityManager.getEntities().length).toBeGreaterThan(0);
				expect(world.getSystem('TransformSystem')._activeEntities.length).toBeGreaterThan(0);

				// Someloaders are populated
				expect(loader._handlers.entity._objects.size).toBeGreaterThan(0);

				// Ajax has some cache
				expect(Object.keys(loader._ajax._cache).length).toBeGreaterThan(0);

				return loader.clear();
			}).then(function () {
				world.process();
				// Process loop is empty
				expect(world._addedEntities.length).toBe(0);
				expect(world._removedEntities.length).toBe(0);
				expect(world._changedEntities.length).toBe(0);

				// No entities in world
				expect(world.entityManager.getEntities().length).toBe(0);

				// No entities in systems
				expect(world._systems.length).toBeGreaterThan(0);
				for (var i = 0; i < world._systems.length; i++) {
					var entities = world._systems[i]._activeEntities;
					expect(entities.length).toBe(0);
				}

				// No objects in handlers
				for (var key in loader._handlers) {
					expect(loader._handlers[key]._objects.size).toBe(0);
				}

				// No configs in ajax
				var cacheCount = Object.keys(loader._ajax._cache);
				expect(cacheCount.length).toBe(0);
				done();
			}, function () {
				expect('').toEqual('Should never get here');
				done();
			});
		});

		it('preloads all binaries in json structure', function (done) {
			var entities = [];
			for (var i = 0; i < 4; i++) {
				entities[i] = Configs.entity(['transform', 'meshData']);
				if (i > 0) {
					Configs.attachChild(entities[i - 1], entities[i]);
				}
			}

			var bundleRef = Configs.randomRef('bundle');
			loader.update(bundleRef, Configs.get());

			var progress = jasmine.createSpy('progress');
			loader.load(bundleRef).then(function () {
				return loader.load(entities[0].id, {
					preloadBinaries: true,
					progressCallback: progress
				});
			}).then(function () {
				var l = entities.length;
				expect(progress).toHaveBeenCalledWith(l, l);
				done();
			}, function () {
				expect('').toEqual('Should never get here');
				done();
			});
		});

		describe('_getRefsFromConfig', function () {
			it('gets individual references', function () {
				var config = {
					aref: entityRef,
					bref: materialRef
				};

				expect(DynamicLoader._getRefsFromConfig(config))
					.toEqual([entityRef, materialRef]);
			});

			it('gets individual references several levels deep', function () {
				var config = {
					a: {
						b: {
							c: {
								aref: entityRef,
								bref: materialRef
							}
						}
					}
				};

				expect(DynamicLoader._getRefsFromConfig(config))
					.toEqual([entityRef, materialRef]);
			});

			it('gets packed references', function () {
				var config = {
					arefs: {
						aref: entityRef,
						bref: materialRef
					}
				};

				expect(DynamicLoader._getRefsFromConfig(config))
					.toEqual([entityRef, materialRef]);
			});

			it('ignores thumbnailRef', function () {
				var config = {
					aref: entityRef,
					bref: materialRef,
					thumbnailRef: imageRef
				};

				expect(DynamicLoader._getRefsFromConfig(config))
					.toEqual([entityRef, materialRef]);
			});
		});
	});
});<|MERGE_RESOLUTION|>--- conflicted
+++ resolved
@@ -73,11 +73,7 @@
 
 			loader.update(bundleRef, Configs.get());
 			// Load bundle
-<<<<<<< HEAD
-			loader.load(bundleRef).then(function (bundle) {
-=======
-			loader.load(bundleRef).then(function(/* bundle */) {
->>>>>>> f56fad17
+			loader.load(bundleRef).then(function (/* bundle */) {
 				var keys = Object.keys(loader._ajax._cache); // this needs to change when _cache becomes a map
 
 				expect(keys).toContain(config.id);
