<<<<<<< HEAD
=======
define([
	'goo/renderer/Texture',
	'test/CustomMatchers'
], function (
	Texture,
	CustomMatchers
) {
	'use strict';

>>>>>>> 213a4e5d
	describe('Texture', function () {
		beforeEach(function () {
			jasmine.addMatchers(CustomMatchers);
		});

		describe('create', function () {
			function testTypesAndFormats(data, defaultType, defaultFormat) {
				var settings = {};
				var texture = new Texture(data, settings, 1, 1);
				expect(texture.image).not.toBeNull();
				expect(texture.type).toEqual(defaultType);
				expect(texture.format).toEqual(defaultFormat);

				settings = {
					type: 'TestType',
					format: 'TestFormat'
				};
				texture = new Texture(data, settings, 1, 1);
				expect(texture.type).toEqual('TestType');
				expect(texture.format).toEqual('TestFormat');
			}

			it('can create without parameters', function () {
				var texture = new Texture();

				expect(texture.image).toBeNull();
			});

			it('can create with Uint8Array for various types/formats', function () {
				testTypesAndFormats(new Uint8Array(1), 'UnsignedByte', 'RGBA');
			});

			it('can create with Uint16Array for various types/formats', function () {
				testTypesAndFormats(new Uint16Array(1), 'UnsignedShort565', 'RGB');
			});

			it('can create with Float32Array for various types/formats', function () {
				testTypesAndFormats(new Float32Array(1), 'Float', 'RGBA');
			});
		});

		describe('clone', function () {
			var exclusionList = ['image', '_originalImage', 'needsUpdate', 'loadImage'];

			it('can clone a texture holding no image', function () {
				var original = new Texture();
				var clone = original.clone();

				expect(clone).toBeCloned({ value: original, excluded: exclusionList });
			});

			it('can clone a texture holding a typed array', function () {
				var original = new Texture(new Uint8Array([11, 22, 33, 44]), {}, 1, 1);
				var clone = original.clone();

				expect(clone).toBeCloned({ value: original, excluded: exclusionList });
			});

			it('can clone a texture holding an html element', function () {
				var images = [new Image()];
				var original = new Texture(images[0]);
				var clone = original.clone();

				expect(clone).toBeCloned({ value: original, excluded: exclusionList });
			});

			it('can clone a texture holding an 6 html elements', function () {
				var images = [new Image(), new Image(), new Image(), new Image(), new Image(), new Image()];
				var original = new Texture(images);
				var clone = original.clone();

				expect(clone).toBeCloned({ value: original, excluded: exclusionList });
			});
		});
	});<|MERGE_RESOLUTION|>--- conflicted
+++ resolved
@@ -1,15 +1,3 @@
-<<<<<<< HEAD
-=======
-define([
-	'goo/renderer/Texture',
-	'test/CustomMatchers'
-], function (
-	Texture,
-	CustomMatchers
-) {
-	'use strict';
-
->>>>>>> 213a4e5d
 	describe('Texture', function () {
 		beforeEach(function () {
 			jasmine.addMatchers(CustomMatchers);
