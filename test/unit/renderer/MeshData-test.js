--- conflicted
+++ resolved
@@ -102,19 +102,6 @@
 
 		it('can get attribute buffer', function () {
 			var box = new Box();
-<<<<<<< HEAD
-			//!TODO
-			box.getAttributeBuffer(MeshData.POSITION);
-			box.getAttributeBuffer(MeshData.NORMAL);
-			box.getAttributeBuffer(MeshData.COLOR);
-			box.getAttributeBuffer(MeshData.TANGENT);
-			box.getAttributeBuffer(MeshData.TEXCOORD0);
-			box.getAttributeBuffer(MeshData.TEXCOORD1);
-			box.getAttributeBuffer(MeshData.TEXCOORD2);
-			box.getAttributeBuffer(MeshData.TEXCOORD3);
-			box.getAttributeBuffer(MeshData.WEIGHTS);
-			box.getAttributeBuffer(MeshData.JOINTIDS);
-=======
 
 			var getAttributeBuffer = box.getAttributeBuffer.bind(box);
 
@@ -128,7 +115,6 @@
 			expect(getAttributeBuffer(MeshData.TEXCOORD3)).toBeUndefined();
 			expect(getAttributeBuffer(MeshData.WEIGHTS)).toBeUndefined();
 			expect(getAttributeBuffer(MeshData.JOINTIDS)).toBeUndefined();
->>>>>>> 37b681da
 		});
 	});
 });