--- conflicted
+++ resolved
@@ -52,13 +52,9 @@
 			var entityB = world.createEntity(rbcB, ccB).addToWorld();
 			entityA.setTranslation(0, 0, 3);
 			entityB.setTranslation(0, 0, -3);
-<<<<<<< HEAD
-			world.fixedProcess(); // Needed to initialize bodies
-=======
 
 			rbcA.initialize(); // Needed to initialize bodies
 			rbcB.initialize();
->>>>>>> d660ac07
 
 			var result = new RaycastResult();
 			system.raycastClosest(start, direction, distance, {}, result);
@@ -92,13 +88,9 @@
 			var entityB = world.createEntity(rbcB, ccB).addToWorld();
 			entityA.setTranslation(0, 0, 3);
 			entityB.setTranslation(0, 0, -3);
-<<<<<<< HEAD
-			world.fixedProcess(); // Needed to initialize bodies
-=======
 
 			rbcA.initialize(); // Needed to initialize bodies
 			rbcB.initialize();
->>>>>>> d660ac07
 
 			var result = new RaycastResult();
 			system.raycastAny(start, direction, distance, {}, result);
@@ -123,13 +115,9 @@
 			var entityB = world.createEntity(rbcB, ccB).addToWorld();
 			entityA.setTranslation(0, 0, 3);
 			entityB.setTranslation(0, 0, -3);
-<<<<<<< HEAD
-			world.fixedProcess(); // Needed to initialize bodies
-=======
 
 			rbcA.initialize(); // Needed to initialize bodies
 			rbcB.initialize();
->>>>>>> d660ac07
 
 			var numHits = 0;
 			system.raycastAll(start, direction, distance, { skipBackfaces: false }, function (/*result*/) {
@@ -156,12 +144,8 @@
 			});
 			var entity = world.createEntity(rbc, cc).addToWorld();
 			entity.setTranslation(0, 0, 3);
-<<<<<<< HEAD
-			world.fixedProcess(); // Needed to initialize bodies
-=======
 
 			rbc.initialize(); // Needed to initialize body
->>>>>>> d660ac07
 
 			var result = new RaycastResult();
 			system.raycastAny(start, direction, distance, { collisionGroup: -1 }, result);
@@ -182,12 +166,7 @@
 				collider: new SphereCollider({ radius: 1 })
 			});
 			world.createEntity(rbc, cc).addToWorld();
-<<<<<<< HEAD
-			world.fixedProcess(); // Needed to initialize bodies
-=======
-
 			rbc.initialize(); // Needed to initialize body
->>>>>>> d660ac07
 
 			var numHits = 0;
 			system.raycastAll(start, direction, distance, { skipBackfaces: true }, function (result) {
@@ -266,14 +245,10 @@
 				SystemBus.addListener(key, listeners[key]);
 			}
 
-<<<<<<< HEAD
-			world.fixedProcess(); // Needed to initialize bodies
-=======
 			rbcA.initialize(); // Needed to initialize bodies
 			rbcB.initialize();
 
-			world.process();
->>>>>>> d660ac07
+			world.fixedProcess();
 
 			expect(numBeginContact).toEqual(0);
 			expect(numDuringContact).toEqual(0);
@@ -354,13 +329,9 @@
 			entityA.setTranslation(0, 0, 0.1);
 			entityB.setTranslation(0, 0, -0.1);
 
-<<<<<<< HEAD
-			world.fixedProcess(); // Needed to initialize bodies
-=======
 			rbcA.initialize();
 			rbcB.initialize();
-			world.process();
->>>>>>> d660ac07
+			world.fixedProcess();
 
 			expect(numBeginContact).toEqual(1);
 
@@ -398,28 +369,14 @@
 			});
 			world.createEntity(rbcA, ccA).addToWorld();
 
-<<<<<<< HEAD
-			world.fixedProcess();
-			expect(rbcA._dirty).toBeFalsy();
-=======
-			world.process();
->>>>>>> d660ac07
+			world.fixedProcess();
 
 			system.stop();
 
-<<<<<<< HEAD
-			world.fixedProcess();
-			expect(rbcA._dirty).toBeTruthy();
-
-			system.play();
-			world.fixedProcess();
-			expect(rbcA._dirty).toBeFalsy();
-=======
-			world.process();
+			world.fixedProcess();
 
 			system.play();
 			world.process();
->>>>>>> d660ac07
 		});
 	});
 });