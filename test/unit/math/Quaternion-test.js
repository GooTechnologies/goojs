--- conflicted
+++ resolved
@@ -45,14 +45,7 @@
 			});
 		});
 
-<<<<<<< HEAD
 		it('can slerp', function () {
-			var angle1 = Math.PI / 2;
-			var angle2 = 3 * Math.PI / 2;
-			var startQuat = new Quaternion(Math.sin(angle1), 0, 0, Math.cos(angle1));
-			var endQuat = new Quaternion(Math.sin(angle2), 0, 0, Math.cos(angle2));
-=======
-		it('can slerp',function () {
 			var angle1 = Math.PI / 2;
 			var angle2 = Math.PI;
 			var half = (angle1 + angle2) / 2;
@@ -60,17 +53,11 @@
 			var quat1 = new Quaternion(Math.sin(angle1), 0, 0, Math.cos(angle1));
 			var quat2 = new Quaternion(Math.sin(angle2), 0, 0, Math.cos(angle2));
 
->>>>>>> 37b681da
 			var result = new Quaternion();
 			var expectedResult = new Quaternion(Math.sin(half), 0, 0, Math.cos(half));
 
-<<<<<<< HEAD
-			//! schteppe: TODO: How to check ok?
-			Quaternion.slerp(startQuat, endQuat, 0.5, result);
-=======
 			Quaternion.slerp(quat1, quat2, 0.5, result);
 			expect(result).toBeCloseToVector(expectedResult);
->>>>>>> 37b681da
 		});
 
 		it('can slerp via prototype method', function () {
@@ -111,20 +98,7 @@
 		});
 
 		it('can be set from rotation matrix', function () {
-<<<<<<< HEAD
-			var q = new Quaternion();
-			var m = new Matrix3();
-			q.fromRotationMatrix(m);
-			expect(q).toBeCloseToVector(new Quaternion());
-		});
-
-		it('can convert to rotation matrix', function () {
-			var q = new Quaternion();
-			var m = new Matrix3();
-			q.toRotationMatrix(m);
-			expect(m).toBeCloseToMatrix(Matrix3.IDENTITY);
-=======
-			var matrix = new Matrix3x3(
+			var matrix = new Matrix3(
 				-1, 0, 0,
 				0, -1, 0,
 				0, 0, 1
@@ -137,17 +111,16 @@
 		});
 
 		it('can convert to rotation matrix', function () {
-			var matrix = new Matrix3x3();
+			var matrix = new Matrix3();
 
 			var quaternion = new Quaternion(0, 0, 1, 0);
 			quaternion.toRotationMatrix(matrix);
 
-			expect(matrix).toBeCloseToMatrix(new Matrix3x3(
+			expect(matrix).toBeCloseToMatrix(new Matrix3(
 				-1, 0, 0,
 				0, -1, 0,
 				0, 0, 1
 			));
->>>>>>> 37b681da
 		});
 
 		it('can be set from vector to vector', function () {
