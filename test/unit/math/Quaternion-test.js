--- conflicted
+++ resolved
@@ -284,7 +284,20 @@
 			expect(q).toEqual(p);
 		});
 
-<<<<<<< HEAD
+		describe('clone', function () {
+			it('clones a quaternion', function () {
+				var original = new Quaternion(1, 2, 3, 4);
+				var clone = original.clone();
+
+				expect(clone).toEqual(jasmine.any(Quaternion));
+				expect(clone).not.toBe(original);
+				expect(clone.data[0]).toBeCloseTo(original.data[0]);
+				expect(clone.data[1]).toBeCloseTo(original.data[1]);
+				expect(clone.data[2]).toBeCloseTo(original.data[2]);
+				expect(clone.data[3]).toBeCloseTo(original.data[3]);
+			});
+		});
+
 		describe('NaN checks (only in dev)', function () {
 			it('throws an exception when trying to set a quaternion component to NaN', function () {
 				var quaternion1 = new Quaternion();
@@ -313,19 +326,6 @@
 				quaternion.data[0] = NaN;
 				expect(function () { quaternion.magnitudeSquared(); })
 					.toThrow(new Error('Vector method magnitudeSquared returned NaN'));
-=======
-		describe('clone', function () {
-			it('clones a quaternion', function () {
-				var original = new Quaternion(1, 2, 3, 4);
-				var clone = original.clone();
-
-				expect(clone).toEqual(jasmine.any(Quaternion));
-				expect(clone).not.toBe(original);
-				expect(clone.data[0]).toBeCloseTo(original.data[0]);
-				expect(clone.data[1]).toBeCloseTo(original.data[1]);
-				expect(clone.data[2]).toBeCloseTo(original.data[2]);
-				expect(clone.data[3]).toBeCloseTo(original.data[3]);
->>>>>>> 97d4dfbc
 			});
 		});
 	});
