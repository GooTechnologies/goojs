define([
	'goo/math/Ray',
	'goo/math/Plane',
	'goo/math/Vector3',
<<<<<<< HEAD
	'goo/math/MathUtils'
], function(
	Ray,
	Plane,
	Vector3,
	MathUtils
	) {
=======
	'test/CustomMatchers'
], function (
	Ray,
	Plane,
	Vector3,
	CustomMatchers
) {
>>>>>>> accac6ef
	'use strict';

	describe('Ray', function () {
		beforeEach(function () {
			jasmine.addMatchers(CustomMatchers);
		});

		describe('constructor', function () {
			it('creates a ray given no parameters', function () {
				var ray = new Ray();
				expect(ray.origin.equals(new Vector3())).toBeTruthy();
				expect(ray.direction.equals(Vector3.UNIT_Z)).toBeTruthy();
			});

			it('creates a ray given only the origin', function () {
				var origin = new Vector3(1, 2, 3);
				var ray = new Ray(origin);
				expect(ray.origin.equals(origin)).toBeTruthy();
				expect(ray.direction.equals(Vector3.UNIT_Z)).toBeTruthy();
			});

			it('creates a ray given the origin and direction', function () {
				var origin = new Vector3(1, 2, 3);
				var direction = new Vector3(123, 234, 345);
				var ray = new Ray(origin, direction);
				expect(ray.origin.equals(origin)).toBeTruthy();
				expect(ray.direction.equals(direction)).toBeTruthy();
			});
		});

		it('intersects triangle', function () {
			var ray = new Ray(new Vector3(0,0,-1),new Vector3(0,0,1));
			var triangle = [new Vector3(-0.1, -0.1, 0),
							new Vector3(   1, -0.1, 0),
							new Vector3(   1,    1, 0)];
			var store = new Vector3(1,1,1);
			ray.intersects(triangle,false,store);
			expect(store).toEqual(new Vector3(0,0,0));
		});

		it('intersects quad', function () {
			var ray = new Ray(new Vector3(0,0,-1),new Vector3(0,0,1));
			var quad = [new Vector3(-1, -1, 0),
						new Vector3( 1, -1, 0),
						new Vector3( 1,  1, 0),
						new Vector3(-1,  1, 0)];
			var store = new Vector3(1,1,1);
			ray.intersects(quad,false,store);
			expect(store).toEqual(new Vector3(0,0,0));
		});

		describe('setDirection', function () {
			it('checks direction vector', function () {
				var ray = new Ray(new Vector3(0,0,-1), new Vector3(0,0,1));

				var direction = new Vector3(0,-1,0);
				ray.setDirection(direction);

				expect(ray.direction.x).toEqual(direction.x);
				expect(ray.direction.y).toEqual(direction.y);
				expect(ray.direction.z).toEqual(direction.z);
			});

			it('computes inverse direction', function () {
				var ray = new Ray(new Vector3(0,0,-1), new Vector3(0,0,1));

				var direction = new Vector3(1,-1,10).normalize();
				ray.setDirection(direction);


				var computedInverseDirection = new Vector3().setDirect(MathUtils.safeInvert(direction.x),MathUtils.safeInvert(direction.y),MathUtils.safeInvert(direction.z));

				var rayInverseDirection = ray.inverseDirection;

				expect(rayInverseDirection.x).toEqual(computedInverseDirection.x);
				expect(rayInverseDirection.y).toEqual(computedInverseDirection.y);
				expect(rayInverseDirection.z).toEqual(computedInverseDirection.z);
			});
		});

		describe('intersectsTriangle', function () {

		});

		describe('getDistanceToPrimitive', function () {

		});

		describe('intersectsPlane', function () {
			it('intersects a plane', function () {
				//! AT: split in 2
				var plane = new Plane(new Vector3(1, 0, 0), 4);
				var parallelRay = new Ray(new Vector3(0, 0, 0), new Vector3(0, 1, 0));
				var intersectingRay = new Ray(new Vector3(0, 0, 0), new Vector3(1, 0, 0));

				var intersectionPoint = new Vector3();

				expect(parallelRay.intersectsPlane(plane)).toBeFalsy();

				expect(intersectingRay.intersectsPlane(plane, intersectionPoint)).toBeTruthy();
				expect(intersectionPoint.equals(new Vector3(4, 0, 0))).toBeTruthy();
			});
		});

		describe('distanceSquared', function () {
			it('computes the squared distance from a ray to a point', function () {
				//! AT: split in 2
				var ray = new Ray(new Vector3(4, 0, 0), new Vector3(0, 0, 1));
				var point = new Vector3(1, 0, 10);
				var collinearPoint = new Vector3(4, 0, 20);

				var closestPoint = new Vector3();

				expect(ray.distanceSquared(point, closestPoint)).toBeCloseTo(Math.pow(3, 2));
				expect(closestPoint.equals(new Vector3(4, 0, 10))).toBeTruthy();

				expect(ray.distanceSquared(collinearPoint, closestPoint)).toBeCloseTo(Math.pow(0, 2));
				expect(closestPoint.equals(new Vector3(4, 0, 20))).toBeTruthy();
			});
		});

		describe('copy', function () {
			it('can copy everything from another ray', function () {
				var original = new Ray(new Vector3(1, 2, 3), new Vector3(4, 5, 6));
				var copy = new Ray();
				copy.copy(original);

				expect(copy).toBeCloned(original);
			});
		});

		describe('clone', function () {
			it('can clone a ray', function () {
				var original = new Ray(new Vector3(1, 2, 3), new Vector3(4, 5, 6));
				var clone = original.clone();

				expect(clone).toBeCloned(original);
			});
		});
	});
});<|MERGE_RESOLUTION|>--- conflicted
+++ resolved
@@ -2,23 +2,16 @@
 	'goo/math/Ray',
 	'goo/math/Plane',
 	'goo/math/Vector3',
-<<<<<<< HEAD
-	'goo/math/MathUtils'
-], function(
-	Ray,
-	Plane,
-	Vector3,
-	MathUtils
-	) {
-=======
+	'goo/math/MathUtils',
 	'test/CustomMatchers'
 ], function (
 	Ray,
 	Plane,
 	Vector3,
+	MathUtils,
 	CustomMatchers
 ) {
->>>>>>> accac6ef
+
 	'use strict';
 
 	describe('Ray', function () {
