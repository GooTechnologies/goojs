define([
	'goo/util/ObjectUtil'
], function(
	_
) {
	'use strict';

	return {
		entity: function(components) {
			components = components || ['transform'];
			var entity = this.gooObject('entity', 'Dummy');
			entity.components = {};
			for (var i = 0; i < components.length; i++) {
				entity.components[components[i]] = this.component[components[i]]();
			}
			this.addToBundle(entity);
			return entity;
		},
		component: {
			transform: function(translation, rotation, scale) {
				translation = (translation) ? translation.slice() : [0,0,0];
				rotation = (rotation) ? rotation.slice() : [0,0,0];
				scale = (scale) ? scale.slice() : [1,1,1];

				return {
					translation: translation,
					rotation: rotation,
					scale: scale
				};
			},
			camera: function(aspect, lockedRatio, far, fov, near) {
				return {
					aspect: aspect || 1,
					lockedRatio: !!lockedRatio,
					far: far || 1000,
					fov: fov || 45,
					near: near || 1
				};
			},
			light: function(type, options) {
				var config = _.defaults({}, options, {
					type: type || 'PointLight',
					color: [1,1,1],
					intensity: 1,
					shadowCaster: false,
					specularIntensity: 1
				});
				if (type !== 'DirectionalLight') {
					config.range = config.range || 1000;
				}
				if (type === 'SpotLight') {
					config.angle = config.angle || 55;
				}
				if (config.shadowCaster) {
					config.shadowSettings = config.shadowSettings || {};
					_.defaults(config.shadowSettings, {
						type: 'Blur',
						projection: (config.type === 'DirectionalLight') ? 'Parallel' : 'Perspective',
						near: 1,
						far: 1000,
						resolution: [512, 512],
						upVector: [0,1,0],
						darkness: 0.5
					});
				}
				return config;
			},
			animation: function() {
				var config = {
					layersRef: this.animation().id,
					poseRef: this.skeleton().id
				};
				return config;
			},
			meshRenderer: function() {
				var config = {
					cullMode: 'Dynamic',
					castShadows: true,
					receiveShadow: true,
					reflectable: true,
					materials: {}
				};
				for (var i = 2; i >= 0; i--) {
					var material = this.material();
					config.materials[material.id] = {
						sortValue: Math.random(),
						materialRef: material.id
					};
				}
				return config;
			},
			meshData: function(shape, options) {
				if (shape) {
					return {
						shape: shape,
						shadeOptions: options
					};
				}
				return {
					meshRef: this.mesh().id,
					poseRef: this.skeleton().id
				};
			},
<<<<<<< HEAD
			timeline: function () {
				return {
					channels: {
						'c1': {
							propertyKey: 'scaleX',
							keyframes: {
								'k1': {
									time: 10,
									value: 20,
									tweenFunction: 'Linear'
								},
								'k2': {
									time: 100,
									value: 50,
									tweenFunction: 'Linear'
								},
								'k3': {
									time: 200,
									value: 50,
									tweenFunction: 'Linear'
								}
							}
						},
						'c2': {
							propertyKey: 'translationY',
							keyframes: {
								'k1': {
									time: 200,
									value: 20,
									tweenFunction: 'Linear'
								},
								'k2': {
									time: 100,
									value: 50,
									tweenFunction: 'Linear'
								}
							}
						}
					}
=======
			quad: function() {
				return {
					materialRef: this.material().id,
>>>>>>> 84a3bb3f
				};
			}
		},
		attachChild: function(parent, child) {
			if (!parent.components.transform.children) {
				parent.components.transform.children = {};
			}
			var size = Object.keys(parent.components.transform.children).length;
			parent.components.transform.children[child.id] = {
				entityRef: child.id,
				sortValue: size
			};
		}
	};
});<|MERGE_RESOLUTION|>--- conflicted
+++ resolved
@@ -101,51 +101,50 @@
 					poseRef: this.skeleton().id
 				};
 			},
-<<<<<<< HEAD
 			timeline: function () {
 				return {
 					channels: {
 						'c1': {
 							propertyKey: 'scaleX',
-							keyframes: {
+							keyframes  : {
 								'k1': {
-									time: 10,
-									value: 20,
+									time         : 10,
+									value        : 20,
 									tweenFunction: 'Linear'
 								},
 								'k2': {
-									time: 100,
-									value: 50,
+									time         : 100,
+									value        : 50,
 									tweenFunction: 'Linear'
 								},
 								'k3': {
-									time: 200,
-									value: 50,
+									time         : 200,
+									value        : 50,
 									tweenFunction: 'Linear'
 								}
 							}
 						},
 						'c2': {
 							propertyKey: 'translationY',
-							keyframes: {
+							keyframes  : {
 								'k1': {
-									time: 200,
-									value: 20,
+									time         : 200,
+									value        : 20,
 									tweenFunction: 'Linear'
 								},
 								'k2': {
-									time: 100,
-									value: 50,
+									time         : 100,
+									value        : 50,
 									tweenFunction: 'Linear'
 								}
 							}
 						}
 					}
-=======
+				};
+			},
 			quad: function() {
 				return {
-					materialRef: this.material().id,
->>>>>>> 84a3bb3f
+					materialRef: this.material().id
 				};
 			}
 		},
