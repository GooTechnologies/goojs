<<<<<<< HEAD
=======
v0.9.7 --- 2014-04-22

Fixes:
 * numerous tiny bugfixes

>>>>>>> 3047972f
v0.9.6 --- 2014-04-15

Fixes:
 * Renamed file "CannonRigidBodyComponent.js" to "CannonRigidbodyComponent.js"
 * Grabbing the global window.Ammo object after it is loaded
 * Stop forcing aspect ratio when loading camera

v0.9.0 --- 2014-03-07

Additions:
 + added own sound system
 + added a lot of documentation
 + can get precise point of picking for shader-based picking in world coordinates
 + added SoundCreator, similar to TextureCreator to load sound files
 + added various new visual tests (Transform Gizmos, Sound, Picking, Ray, ...)
 + MeshRendererComponent takes an optional array materials as parameter
 + can now schedule callbacks to execute next frame from within a callback

Fixed:
 * various performance fixes
 * canvas resizing is stabilised if they have no style referring to dimensions

Changes:
 * major changes of the DynamicLoader API

Deprecated:
 - Material.createMaterial(); use new Material() instead


v0.8.0 --- 2014-02-10

Additions:
 + goo.js does not require that you use requirejs anymore; if requirejs is not detected when goo.js starts loading the it will automatically create a "goo" namespace and fill it with every class that the engine consists of
 + a new EntitySelection API
 + entities can now be tagged
 + entities can hold attributes
 + entity "selectors" based on id, name, system, components, tags and attributes

Changes:
 * goo.js is now split into a core goo.js (which is much smaller) and additional packs which provides extra functionality

Deprecated:
 - EntityUtils.traverse(); use entity.traverse() instead
 - EntityUtils.getChildren(); use entity.children.toArray() instead


v0.7.0 --- 2014-01-23

Additions:
 + Made engine IE compliant
 + Light cookies
 + More post effects: blur, hatch, HSV, noise
 + Added refraction to übershader
 + World fitted terrain script
 + Movement component
 + New shape: Cone
 + Systems can now be prioritized
 + Support for cloning entities with animations
 + Entities may preserve their world coordinates when attached/detached from a parent entity
 + Components may now inject methods in their host entities - TransformComponent injects its setTranslation, addTranslation, lookAt, setRotation, setScale, attachChild and detachChild
 + Correct handling of device pixel ratio
 + Automatic rescaling of RenderTargets for post effects when window scales
 + Added camera aspect ratio locking
 + Various fixes and performance improvements

Experimental additions:
 + Logic System
 + Beta support for AmmoComponent to add realistic physical behavior to entities
 + World has `add` method for adding entities/managers/systems and registering components
 + Entity has `set` method for adding/or modifying data supported by registered components

Changes:
 * Bounding boxes are now the default bounding volumes
 * Methods in Entity and World that did not return anything now return themselves to allow chaining
 * Tweaked default parameters of Lights, Camera and .lookAt

Deprecated:
 - EntityUtils.createTypicalEntity(); use world.createEntity() instead


v0.6.0 --- 2013-11-06

Added:
 + Fog
 + Global ambient
 + Opacity discard
 + Separate specularity
 + EntityUtils.hide / show
 + Handling of dual transparency
 + Support for custom start time and end time in animation clips
 + New texture mapping for the cylinder
 + Added Hammer touch support to OrbitNPan control script

Fixes:
 * Various

Removals:
 - Removed unused/underused/undocumented classes


v0.5.0 --- 2013-09-23

Additions:
 + Shadows for more than one light
 + Anisotropic filtering
 + Bus - a message bus with hierarchical channels
 + Texture offset/repeat handling for Ã¼bershader
 + More texture settings (premultiplyAlpha, unpackAlignment)
 + More visual tests
 + More API-documentation

Experimental additions:
 + Software occlusion culling
 + Nested, layered, event driven state machine system

Fixes:
 * Marker system now displays both bounding boxes and bounding spheres
 * Fixed a background flickering bug
 * Fixed bugs in the light debug mesh
 * Fixed numerous other bugs<|MERGE_RESOLUTION|>--- conflicted
+++ resolved
@@ -1,11 +1,8 @@
-<<<<<<< HEAD
-=======
 v0.9.7 --- 2014-04-22
 
 Fixes:
  * numerous tiny bugfixes
 
->>>>>>> 3047972f
 v0.9.6 --- 2014-04-15
 
 Fixes:
