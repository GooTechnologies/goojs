{
  "name": "gooengine",
  "version": "0.0.0",
  "author": "Goo Technologies AB <info@gootechnologies.com>",
  "description": "Goo Engine - the WebGL graphics engine",
  "homepage": "http://www.gooengine.com/",
  "licenses": [
    {
      "type": "Proprietary",
      "url": "http://www.gooengine.com/"
    }
  ],
  "dependencies": {
    "requirejs": ">=2.1.2"
  },
  "devDependencies": {
    "async": "~0.9.0",
    "coffee-script": "1.7.1",
    "colors": "~0.6.2",
    "commander": "~2.3.0",
    "escodegen": "~1.4.1",
    "esprima": "~1.2.2",
    "estraverse": "~1.9.1",
    "file": "~0.2.2",
    "filesize": "^2.0.3",
    "glob": ">=4.0.4",
    "graceful-fs": "~3.0.2",
    "grunt": "~0.4.5",
    "grunt-cli": "~0.1.13",
    "grunt-contrib-clean": "~0.5.0",
    "grunt-contrib-jshint": "~0.10.0",
    "grunt-contrib-requirejs": "~0.4.4",
    "grunt-contrib-uglify": "~0.7.0",
    "grunt-contrib-watch": "~0.6.1",
    "grunt-karma": "0.8.3",
    "grunt-keepalive": "0.0.1",
    "grunt-shell": "^0.7.0",
    "grunt-wrap": "~0.3.0",
    "handlebars": "^3.0.3",
    "jasmine-node": "~2.0.0",
    "jshint": "2.5.2",
    "karma": "~0.12.17",
    "karma-chrome-launcher": "0.1.4",
    "karma-coffee-preprocessor": "0.2.1",
    "karma-coverage": "0.2.4",
    "karma-firefox-launcher": "0.1.3",
    "karma-html2js-preprocessor": "0.1.0",
    "karma-jasmine": "~0.2.0",
    "karma-phantomjs-launcher": "0.1.4",
    "karma-requirejs": "0.2.2",
    "karma-script-launcher": "0.1.0",
    "madge": "~0.3.1",
    "marked": "~0.3.2",
<<<<<<< HEAD
    "estraverse": "~1.9.1",
    "jasmine-node": "~2.0.0",
    "grunt-contrib-watch": "~0.6.1",
    "grunt-keepalive": "0.0.1",
    "node-watch": "~0.3.4",
    "eslint": "~0.19.0",
    "grunt-eslint": "~11.0.0"
=======
    "mkdirp": "~0.5.0",
    "mustache": "~1.0.0",
    "node-watch": "~0.3.4",
    "requirejs": ">=2.1.14",
    "rimraf": "~2.2.8",
    "selenium-webdriver": "~2.42.1",
    "testacular": "0.6.2",
    "uglify-js": "~2.4.15",
    "underscore": "~1.7.0",
    "wrench": ">=1.5.8"
>>>>>>> 61cac27a
  },
  "engines": {
    "node": ">=0.8.2"
  }
}<|MERGE_RESOLUTION|>--- conflicted
+++ resolved
@@ -51,15 +51,6 @@
     "karma-script-launcher": "0.1.0",
     "madge": "~0.3.1",
     "marked": "~0.3.2",
-<<<<<<< HEAD
-    "estraverse": "~1.9.1",
-    "jasmine-node": "~2.0.0",
-    "grunt-contrib-watch": "~0.6.1",
-    "grunt-keepalive": "0.0.1",
-    "node-watch": "~0.3.4",
-    "eslint": "~0.19.0",
-    "grunt-eslint": "~11.0.0"
-=======
     "mkdirp": "~0.5.0",
     "mustache": "~1.0.0",
     "node-watch": "~0.3.4",
@@ -70,7 +61,6 @@
     "uglify-js": "~2.4.15",
     "underscore": "~1.7.0",
     "wrench": ">=1.5.8"
->>>>>>> 61cac27a
   },
   "engines": {
     "node": ">=0.8.2"
