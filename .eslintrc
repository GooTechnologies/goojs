{
    "extends": "eslint:recommended",
    "globals": {
        "performance": true,
        "jasmine": true,
        "describe": true,
        "xdescribe": true,
        "beforeEach": true,
        "afterEach": true,
        "it": true,
        "xit": true,
        "expect": true,
        "spyOn": true,
        "Map": true,
    },
    "rules": {
<<<<<<< HEAD
        semi: [2, "always"],
        "quotes": [2, "single", "avoid-escape"],
=======
        "quotes": "off",
>>>>>>> 0e7caaae
        "no-underscore-dangle": 0,
        "no-shadow": 0,
        "no-loop-func": 0,
        "eol-last": 0,
        "no-use-before-define": 0,
        "new-cap": 0,
        "no-constant-condition": 0,
        "no-cond-assign": "off",
        "no-redeclare": 0,
        "no-throw-literal": 2,
        "indent": "off",
        "consistent-this": "off",
        "consistent-return": 0,
        "no-lonely-if": "off",
        "operator-assignment": [2, "always"],
        "space-before-function-paren": [2, { "anonymous": "always", "named": "never" }],
        "no-console": "off"
    },
    "env": {
        "browser": true,
        "node": true,
        "amd": true,
        "es6": true
    }
}<|MERGE_RESOLUTION|>--- conflicted
+++ resolved
@@ -14,12 +14,7 @@
         "Map": true,
     },
     "rules": {
-<<<<<<< HEAD
-        semi: [2, "always"],
-        "quotes": [2, "single", "avoid-escape"],
-=======
         "quotes": "off",
->>>>>>> 0e7caaae
         "no-underscore-dangle": 0,
         "no-shadow": 0,
         "no-loop-func": 0,
