--- conflicted
+++ resolved
@@ -1,44 +1,4 @@
 {
-<<<<<<< HEAD
-  "globals": {
-    "performance": true,
-    "jasmine": true,
-    "describe": true,
-    "xdescribe": true,
-    "beforeEach": true,
-    "afterEach": true,
-    "it": true,
-    "xit": true,
-    "expect": true,
-    "spyOn": true
-  },
-  "rules": {
-    "quotes": [2, "single", "avoid-escape"],
-    "no-underscore-dangle": 0,
-    "no-shadow": 0,
-    "no-loop-func": 0,
-    "eol-last": 0,
-    "no-use-before-define": 2,
-    "new-cap": 0,
-    "no-constant-condition": 0,
-    "no-redeclare": 0,
-    "complexity": [2, 10],
-    "no-throw-literal": 2,
-    "indent": [2, "tab", { "SwitchCase": 1 }],
-    "consistent-this": [2, "that"],
-    "consistent-return": 0,
-    "no-lonely-if": 2,
-    "operator-assignment": [2, "always"],
-    "padded-blocks": [2, "never"],
-    "keyword-spacing": 2,
-    "space-before-function-paren": [2, { "anonymous": "always", "named": "never" }]
-  },
-  "env": {
-    "browser": true,
-    "node": true,
-    "amd": true
-  }
-=======
     "extends": "eslint:recommended",
     "globals": {
         "performance": true,
@@ -78,5 +38,4 @@
         "node": true,
         "amd": true
     }
->>>>>>> d20e36cf
 }